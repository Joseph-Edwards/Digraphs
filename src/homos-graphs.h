/********************************************************************************
**
**  homos-graphs.h  (Di)graphs for the homomorphism finder J. D. Mitchell
**
**  Copyright (C) 2019 - J. D. Mitchell
**
**  This file is free software, see the digraphs/LICENSE.
**
********************************************************************************/

#ifndef DIGRAPHS_SRC_HOMOS_GRAPHS_H_
#define DIGRAPHS_SRC_HOMOS_GRAPHS_H_

// C headers
#include <stdbool.h>  // for bool
#include <stdint.h>   // for uint16_t

// Digraphs headers
#include "bitarray.h"        // for BitArray
#include "digraphs-debug.h"  // for DIGRAPHS_ASSERT
#include "perms.h"           // for PermColl

#ifdef DIGRAPHS_WITH_INCLUDED_BLISS
#include "bliss-0.73/bliss_C.h"  // for bliss_digraphs_release, . . .
#else
#include "bliss/bliss_C.h"
#define bliss_digraphs_add_edge bliss_add_edge
#define bliss_digraphs_new bliss_new
#define bliss_digraphs_add_vertex bliss_add_vertex
#define bliss_digraphs_find_canonical_labeling bliss_find_canonical_labeling
#define bliss_digraphs_release bliss_release
#endif

////////////////////////////////////////////////////////////////////////
// Directed graphs (digraphs)
////////////////////////////////////////////////////////////////////////

struct digraph_struct {
  BitArray** in_neighbours;
  BitArray** out_neighbours;
  uint16_t   nr_vertices;
};

typedef struct digraph_struct Digraph;

Digraph* new_digraph(uint16_t const);

void free_digraph(Digraph* const);
void clear_digraph(Digraph* const, uint16_t const);
void add_edge_digraph(Digraph* const, uint16_t const, uint16_t const);

static inline bool is_adjacent_digraph(Digraph const* const digraph,
                                       uint16_t const       i,
                                       uint16_t const       j) {
  DIGRAPHS_ASSERT(digraph != NULL);
  DIGRAPHS_ASSERT(i < digraph->nr_vertices);
  DIGRAPHS_ASSERT(j < digraph->nr_vertices);
  return get_bit_array(digraph->out_neighbours[i], j);
}

#ifdef DIGRAPHS_WITH_INCLUDED_BLISS
void automorphisms_digraph(Digraph const* const,
                           uint16_t const* const,
                           PermColl*,
                           BlissGraph*);
#else
void automorphisms_digraph(Digraph const* const,
                           uint16_t const* const,
                           PermColl*);
#endif

////////////////////////////////////////////////////////////////////////
// Undirected graphs (graphs)
////////////////////////////////////////////////////////////////////////

struct graph_struct {
  BitArray** neighbours;
  uint16_t   nr_vertices;
};

typedef struct graph_struct Graph;

Graph* new_graph(uint16_t const);

void free_graph(Graph* const);
void clear_graph(Graph* const, uint16_t const);
void add_edge_graph(Graph* const, uint16_t const, uint16_t const);

static inline bool is_adjacent_graph(Graph const* const graph,
                                     uint16_t const     i,
                                     uint16_t const     j) {
  DIGRAPHS_ASSERT(graph != NULL);
  DIGRAPHS_ASSERT(i < graph->nr_vertices);
  DIGRAPHS_ASSERT(j < graph->nr_vertices);
  return get_bit_array(graph->neighbours[i], j);
}

#ifdef DIGRAPHS_WITH_INCLUDED_BLISS
void automorphisms_graph(Graph const* const,
                         uint16_t const* const,
                         PermColl*,
                         BlissGraph*);
#else
void automorphisms_graph(Graph const* const, uint16_t const* const, PermColl*);
<<<<<<< HEAD
=======
#endif

>>>>>>> f50417f0
#endif  // DIGRAPHS_SRC_HOMOS_GRAPHS_H_<|MERGE_RESOLUTION|>--- conflicted
+++ resolved
@@ -1,4 +1,4 @@
-/********************************************************************************
+di/********************************************************************************
 **
 **  homos-graphs.h  (Di)graphs for the homomorphism finder J. D. Mitchell
 **
@@ -102,9 +102,5 @@
                          BlissGraph*);
 #else
 void automorphisms_graph(Graph const* const, uint16_t const* const, PermColl*);
-<<<<<<< HEAD
-=======
 #endif
-
->>>>>>> f50417f0
 #endif  // DIGRAPHS_SRC_HOMOS_GRAPHS_H_