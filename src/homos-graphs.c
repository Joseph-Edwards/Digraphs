--- conflicted
+++ resolved
@@ -25,17 +25,11 @@
 extern Obj GeneratorsOfGroup;
 
 Digraph* new_digraph(uint16_t const nr_verts) {
-<<<<<<< HEAD
-  DIGRAPHS_ASSERT(nr_verts <= MACHINE_MAXVERTS);
-  Digraph* digraph        = malloc(sizeof(Digraph));
-  digraph->in_neighbours  = malloc(nr_verts * sizeof(BitArray));
-  digraph->out_neighbours = malloc(nr_verts * sizeof(BitArray));
-=======
-  DIGRAPHS_ASSERT(nr_verts <= MAXVERTS);
+  DIGRAPHS_ASSERT(nr_verts <= MACHINE_MAXVERTS);
   Digraph* digraph        = safe_malloc(sizeof(Digraph));
   digraph->in_neighbours  = safe_malloc(nr_verts * sizeof(BitArray));
   digraph->out_neighbours = safe_malloc(nr_verts * sizeof(BitArray));
->>>>>>> bc224d17
+
   for (uint16_t i = 0; i < nr_verts; i++) {
     digraph->in_neighbours[i]  = new_bit_array(nr_verts);
     digraph->out_neighbours[i] = new_bit_array(nr_verts);
@@ -46,15 +40,10 @@
 }
 
 Graph* new_graph(uint16_t const nr_verts) {
-<<<<<<< HEAD
-  DIGRAPHS_ASSERT(nr_verts <= MACHINE_MAXVERTS);
-  Graph* graph      = malloc(sizeof(Graph));
-  graph->neighbours = malloc(nr_verts * sizeof(BitArray));
-=======
-  DIGRAPHS_ASSERT(nr_verts <= MAXVERTS);
+  DIGRAPHS_ASSERT(nr_verts <= MACHINE_MAXVERTS);
   Graph* graph      = safe_malloc(sizeof(Graph));
   graph->neighbours = safe_malloc(nr_verts * sizeof(BitArray));
->>>>>>> bc224d17
+
   for (uint16_t i = 0; i < nr_verts; i++) {
     graph->neighbours[i] = new_bit_array(nr_verts);
   }
