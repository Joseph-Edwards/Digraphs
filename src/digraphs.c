--- conflicted
+++ resolved
@@ -541,11 +541,7 @@
     range = ElmPRec(digraph, RNamName("range"));
     PLAIN_LIST(range);
     for (i = 1; i <= LEN_PLIST(source); i++) {
-<<<<<<< HEAD
       j = (INT_INTOBJ(ELM_PLIST(source, i)) - 1) * n + INT_INTOBJ(ELM_PLIST(range, i)) - 1;
-=======
-      j = (INT_INTOBJ(ELM_PLIST(source, i)) - 1 * n + INT_INTOBJ(ELM_PLIST(range, i)) - 1);
->>>>>>> 741a6acb
       dist[j] = val2;
     }
   } else { 
