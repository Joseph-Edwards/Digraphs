/***************************************************************************
**
*A  digraphs.c               Digraphs package             J. D. Mitchell 
**
**  Copyright (C) 2014 - J. D. Mitchell 
**  This file is free software, see license information at the end.
**  
*/

#include "src/digraphs.h"

#undef PACKAGE
#undef PACKAGE_BUGREPORT
#undef PACKAGE_NAME
#undef PACKAGE_STRING
#undef PACKAGE_TARNAME
#undef PACKAGE_URL
#undef PACKAGE_VERSION

static Obj FuncDIGRAPH_OUT_NBS(Obj self, Obj digraph, Obj source, Obj range);
static Obj FuncDIGRAPH_IN_NBS(Obj self, Obj digraph);
static Obj FuncDIGRAPH_SOURCE_RANGE(Obj self, Obj digraph);

/*************************************************************************/

Int DigraphNrVertices(Obj digraph) {
  if (IsbPRec(digraph, RNamName("nrvertices"))) {
    return INT_INTOBJ(ElmPRec(digraph, RNamName("nrvertices")));
  }
  // The record comp should always be set so this should never be triggered
  ErrorQuit(
  "Digraphs: DigraphNrVertices (C):\nrec comp <nrvertices> is not set,",
  0L, 0L);
  return 0;
}

Int DigraphNrEdges(Obj digraph) {
  Obj   adj;
  Int  nr, i, n;
  if (IsbPRec(digraph, RNamName("nredges"))) {
    return INT_INTOBJ(ElmPRec(digraph, RNamName("nredges")));
  }
  n   = DigraphNrVertices(digraph);
  adj = OutNeighbours(digraph); 
  nr  = 0;
  for (i = 1; i <= n; i++) {
    nr += LEN_PLIST(ELM_PLIST(adj, i));
  }
  AssPRec(digraph, RNamName("nredges"), INTOBJ_INT(nr));
  return nr;
}

static Obj FuncDIGRAPH_NREDGES(Obj self, Obj digraph) {
  return INTOBJ_INT(DigraphNrEdges(digraph));
}

// Need to decide what we're doing with all this
Obj OutNeighbours(Obj digraph) {
  Obj adj;

  if (IsbPRec(digraph, RNamName("adj"))) {
    return ElmPRec(digraph, RNamName("adj"));
  } else if (IsbPRec(digraph, RNamName("source"))
          && IsbPRec(digraph, RNamName("range"))) {

    adj = FuncDIGRAPH_OUT_NBS( NULL,
                               ElmPRec(digraph, RNamName("nrvertices")),
                               ElmPRec(digraph, RNamName("source")),
                               ElmPRec(digraph, RNamName("range")) );
    AssPRec(digraph, RNamName("adj"), adj);
    return adj;
  }
  ErrorQuit("Digraphs: OutNeighbours (C): not enough record components set,", 0L, 0L);
  return False;
}

/****************************************************************************
**
*F  FuncGABOW_SCC
**
** `digraph' should be a list whose entries and the lists of out-neighbours
** of the vertices. So [[2,3],[1],[2]] represents the graph whose edges are
** 1->2, 1->3, 2->1 and 3->2.
**
** returns a newly constructed record with two components 'comps' and 'id' the
** elements of 'comps' are lists representing the strongly connected components
** of the directed graph, and in the component 'id' the following holds:
** id[i]=PositionProperty(comps, x-> i in x);
** i.e. 'id[i]' is the index in 'comps' of the component containing 'i'.  
** Neither the components, nor their elements are in any particular order.
**
** The algorithm is that of Gabow, based on the implementation in Sedgwick:
**   http://algs4.cs.princeton.edu/42directed/GabowSCC.java.html
** (made non-recursive to avoid problems with stack limits) and 
** the implementation of STRONGLY_CONNECTED_COMPONENTS_DIGRAPH in listfunc.c.
*/

static Obj FuncGABOW_SCC(Obj self, Obj digraph) {
  UInt end1, end2, count, level, w, v, n, nr, idw, *frames, *stack2;
  Obj  id, stack1, out, comp, comps, adj; 
 
  PLAIN_LIST(digraph);
  n = LEN_PLIST(digraph);
  if (n == 0){
    out = NEW_PREC(2);
    AssPRec(out, RNamName("id"), NEW_PLIST(T_PLIST_EMPTY+IMMUTABLE,0));
    AssPRec(out, RNamName("comps"), NEW_PLIST(T_PLIST_EMPTY+IMMUTABLE,0));
    CHANGED_BAG(out);
    return out;
  }

  end1 = 0; 
  stack1 = NEW_PLIST(T_PLIST_CYC, n); 
  //stack1 is a plist so we can use memcopy below
  SET_LEN_PLIST(stack1, n);
  
  id = NEW_PLIST(T_PLIST_CYC+IMMUTABLE, n);
  SET_LEN_PLIST(id, n);
  
  //init id
  for(v=1;v<=n;v++){
    SET_ELM_PLIST(id, v, INTOBJ_INT(0));
  }
  
  count = n;
  
  comps = NEW_PLIST(T_PLIST_TAB+IMMUTABLE, n);
  SET_LEN_PLIST(comps, 0);
  
  stack2 = malloc( (4 * n + 2) * sizeof(UInt) );
  frames = stack2 + n + 1;
  end2 = 0;
  
  for (v = 1; v <= n; v++) {
    if(INT_INTOBJ(ELM_PLIST(id, v)) == 0){
      adj =  ELM_PLIST(digraph, v);
      PLAIN_LIST(adj);
      level = 1;
      frames[0] = v; // vertex
      frames[1] = 1; // index
      frames[2] = (UInt)adj; 
      SET_ELM_PLIST(stack1, ++end1, INTOBJ_INT(v));
      stack2[++end2] = end1;
      SET_ELM_PLIST(id, v, INTOBJ_INT(end1)); 
      
      while (1) {
        if (frames[1] > (UInt) LEN_PLIST(frames[2])) {
          if (stack2[end2] == (UInt) INT_INTOBJ(ELM_PLIST(id, frames[0]))) {
            end2--;
            count++;
            nr = 0;
            do{
              nr++;
              w = INT_INTOBJ(ELM_PLIST(stack1, end1--));
              SET_ELM_PLIST(id, w, INTOBJ_INT(count));
            }while (w != frames[0]);
            
            comp = NEW_PLIST(T_PLIST_CYC+IMMUTABLE, nr);
            SET_LEN_PLIST(comp, nr);
           
            memcpy( (void *)((char *)(ADDR_OBJ(comp)) + sizeof(Obj)), 
                    (void *)((char *)(ADDR_OBJ(stack1)) + (end1 + 1) * sizeof(Obj)), 
                    (size_t)(nr * sizeof(Obj)));

            nr = LEN_PLIST(comps) + 1;
            SET_ELM_PLIST(comps, nr, comp);
            SET_LEN_PLIST(comps, nr);
            CHANGED_BAG(comps);
          }
          level--;
          if (level == 0) {
            break;
          }
          frames -= 3;
        } else {
          
          w = INT_INTOBJ(ELM_PLIST(frames[2], frames[1]++));
          idw = INT_INTOBJ(ELM_PLIST(id, w));
          
          if(idw==0){
            adj = ELM_PLIST(digraph, w);
            PLAIN_LIST(adj);
            level++;
            frames += 3; 
            frames[0] = w; // vertex
            frames[1] = 1; // index
            frames[2] = (UInt) adj;
            SET_ELM_PLIST(stack1, ++end1, INTOBJ_INT(w));
            stack2[++end2] = end1;
            SET_ELM_PLIST(id, w, INTOBJ_INT(end1)); 
          } else {
            while (stack2[end2] > idw) {
              end2--; // pop from stack2
            }
          }
        }
      }
    }
  }

  for (v = 1; v <= n; v++) {
    SET_ELM_PLIST(id, v, INTOBJ_INT(INT_INTOBJ(ELM_PLIST(id, v)) - n));
  }

  out = NEW_PREC(2);
  SHRINK_PLIST(comps, LEN_PLIST(comps));
  AssPRec(out, RNamName("id"), id);
  AssPRec(out, RNamName("comps"), comps);
  CHANGED_BAG(out);
  free(stack2);
  return out;
}

static UInt UF_FIND(UInt *id, UInt i) {
  while (i != id[i])
    i = id[i];
  return i;
}

static void UF_COMBINE_CLASSES(UInt *id, UInt i, UInt j) {
  i = UF_FIND(id, i);
  j = UF_FIND(id, j);
  if (i < j)
    id[j] = i;
  else if (j < i)
    id[i] = j;
  // if i = j then there is nothing to combine
}


static Obj FuncDIGRAPH_CONNECTED_COMPONENTS(Obj self, Obj digraph) {
  UInt n, *id, *nid, i, j, e, len, f, nrcomps;
  Obj  adj, adji, source, range, gid, gcomps, comp, out;

  out = NEW_PREC(2);
  n = DigraphNrVertices(digraph);
  if (n == 0) {
    gid = NEW_PLIST(T_PLIST_EMPTY+IMMUTABLE,0);
    gcomps = NEW_PLIST(T_PLIST_EMPTY+IMMUTABLE,0);
  } else {

    id = malloc( n * sizeof(UInt) );
    for (i = 0; i < n; i++) {
      id[i] = i;
    }

    adj = OutNeighbours(digraph);
    for (i = 0; i < n; i++) {
      adji = ELM_PLIST(adj, i + 1);
      PLAIN_LIST(adji);
      len = LEN_PLIST(adji);
      for (e = 1; e <= len; e++) {
        UF_COMBINE_CLASSES(id, i, INT_INTOBJ(ELM_PLIST( adji, e )) - 1);
      }
    }

    // "Normalise" id, giving it sensible labels
    nid = malloc(n * sizeof(UInt));
    nrcomps = 0;
    for (i = 0; i < n; i++) {
      f = UF_FIND(id, i);
      nid[i] = (f == i) ? ++nrcomps : nid[f];
    }
    free(id);

    // Make GAP object from nid
    gid = NEW_PLIST(T_PLIST_CYC+IMMUTABLE, n);
    gcomps = NEW_PLIST(T_PLIST_CYC+IMMUTABLE, nrcomps);
    SET_LEN_PLIST(gid, n);
    SET_LEN_PLIST(gcomps, nrcomps);
    for (i = 1; i <= nrcomps; i++) {
      SET_ELM_PLIST(gcomps, i, NEW_PLIST(T_PLIST_CYC+IMMUTABLE,0));
      CHANGED_BAG(gcomps);
      SET_LEN_PLIST(ELM_PLIST(gcomps, i), 0);
    }
    for (i = 1; i <= n; i++) {
      SET_ELM_PLIST(gid, i, INTOBJ_INT(nid[i - 1]));
      comp = ELM_PLIST(gcomps, nid[i - 1]);
      len = LEN_PLIST(comp);
      AssPlist(comp, len + 1, INTOBJ_INT(i));
    }
    free(nid);

  }
  AssPRec(out, RNamName("id"), gid);
  AssPRec(out, RNamName("comps"), gcomps);
  CHANGED_BAG(out);
  return out;
}

static Obj FuncIS_ACYCLIC_DIGRAPH(Obj self, Obj adj) { 
  UInt  nr, i, j, k, level;
  Obj   nbs;
  UInt  *stack, *ptr;
  
  nr = LEN_PLIST(adj);

  //init the buf
  ptr = calloc( nr + 1, sizeof(UInt) );
  stack =  malloc( (2 * nr + 2) * sizeof(UInt) );
  
  for (i = 1; i <= nr; i++) {
    nbs = ELM_PLIST(adj, i);
    if (LEN_LIST(nbs) == 0) {
      ptr[i] = 1;
    } else if (ptr[i] == 0) {
      level = 1;
      stack[0] = i;
      stack[1] = 1;
      while (1) {
        j = stack[0];
        k = stack[1];
        if (ptr[j] == 2) {
          free(ptr);
          stack -= (2 * level) - 2; // put the stack back to the start
          free(stack);
          return False;  // We have just travelled around a cycle
        }
        // Check whether:
        // 1. We've previously finished with this vertex, OR 
        // 2. Whether we've now investigated all descendant branches
        nbs = ELM_PLIST(adj, j);
        if( ptr[j] == 1 || k > (UInt) LEN_LIST(nbs)) {
          ptr[j] = 1;
          level--;
          if (level == 0) { 
            break;
          }
          // Backtrack and choose next available branch
          stack -= 2;
          ptr[stack[0]] = 0; 
          stack[1]++;
        } else { //Otherwise move onto the next available branch
          ptr[j] = 2; 
          level++;
          nbs = ELM_PLIST(adj, j);
          stack += 2;
          stack[0] = INT_INTOBJ(ADDR_OBJ(nbs)[k]);
          stack[1] = 1;
        }
      }
    }
  }
  free(ptr);
  free(stack);
  return True;
}

static Obj FuncDIGRAPHS_IS_REACHABLE(Obj self, Obj adj, Obj u, Obj v) { 
  UInt  nr, i, j, k, level, target;
  Obj   nbs;
  UInt  *stack, *ptr;

  i      = INT_INTOBJ(u);
  nbs    = ELM_PLIST(adj, i);
  if (LEN_LIST(nbs) == 0) {
    return False;
  }
  target = INT_INTOBJ(v);
  nr     = LEN_PLIST(adj);

  //init the buf
  ptr = calloc( nr + 1, sizeof(UInt) );
  stack =  malloc( (2 * nr + 2) * sizeof(UInt) );

  level = 1;
  stack[0] = i;
  stack[1] = 1;
  while (1) {
    j = stack[0];
    k = stack[1];
    // Check whether:
    // 1. We've previously visited with this vertex, OR 
    // 2. Whether we've now investigated all descendant branches
    nbs = ELM_PLIST(adj, j);
    if( ptr[j] != 0 || k > (UInt) LEN_LIST(nbs)) {
      ptr[j] = 1;
      level--;
      if (level == 0) { 
        break;
      }
      // Backtrack and choose next available branch
      stack -= 2;
      ptr[stack[0]] = 0; 
      stack[1]++;
    } else { //Otherwise move onto the next available branch
      ptr[j] = 2; 
      level++;
      nbs = ELM_PLIST(adj, j);
      stack += 2;
      stack[0] = INT_INTOBJ(ADDR_OBJ(nbs)[k]);
      if (stack[0] == target) {
        free(ptr);
        stack -= (2 * level) - 2; // put the stack back to the start
        free(stack);
        return True;
      }
      stack[1] = 1;
    }
  }
  free(ptr);
  free(stack);
  return False;
}

static Obj FuncIS_ANTISYMMETRIC_DIGRAPH(Obj self, Obj adj) {
  Int  nr, i, j, k, l, level, last1, last2;
  Obj   nbs;
  UInt  *stack, *ptr;
  
  nr = LEN_PLIST(adj);
  if (nr <= 1) {
    return True;
  }

  //init the buf (is this correct length?)
  ptr = calloc( nr + 1, sizeof(UInt) );
  stack =  malloc( (4 * nr + 4) * sizeof(UInt) );
  
  for (i = 1; i <= nr; i++) {
    nbs = ELM_PLIST(adj, i);
    if (LEN_LIST(nbs) == 0) {
      ptr[i] = 1;
    } else if (ptr[i] == 0) {
      level = 1;
      stack[0] = i;
      stack[1] = 1;
      stack[2] = 0;
      stack[3] = 0;
      while (1) {
        j = stack[0];
        k = stack[1];
        last1 = stack[2];
        last2 = stack[3];
        if (j == last2 && j != last1) {
          free(ptr);
          stack -= (4 * level) - 4; // put the stack back to the start
          free(stack);
          return False;  // Found a non-loop cycle of length 2 
        }
        // Check whether:
        // 1. We've previously finished with this vertex, OR 
        // 2. Whether we've now investigated all descendant branches
        nbs = ELM_PLIST(adj, j);
        if( ptr[j] == 2 ) {
          PLAIN_LIST(nbs);
          for ( l = 1; l <= LEN_PLIST(nbs); l++ ) {
            if ( last1 != j && INT_INTOBJ(ADDR_OBJ(nbs)[l]) == last1 ) {
              return False;
            }
          }
        }
        if ( k > LEN_LIST(nbs) ) {
          ptr[j] = 1;
        }
        if( ptr[j] >= 1 ) {
          level--;
          if (level == 0) { 
            break;
          }
          // Backtrack and choose next available branch
          stack -= 4;
          ptr[stack[0]] = 0; 
          stack[1]++;
        } else { //Otherwise move onto the next available branch
          ptr[j] = 2;
          level++;
          nbs = ELM_PLIST(adj, j);
          stack += 4;
          stack[0] = INT_INTOBJ(ADDR_OBJ(nbs)[k]);
          stack[1] = 1;
          stack[2] = j; // I am wasting memory here, duplicating info
          stack[3] = last1;
        }
      }
    }
  }
  free(ptr);
  free(stack);
  return True;
}

static Obj FuncIS_STRONGLY_CONNECTED_DIGRAPH(Obj self, Obj digraph) { 
  UInt n, nextid, *bag, *ptr1, *ptr2, *fptr, *id, w;

  n = LEN_PLIST(digraph);
  if (n == 0){
    return True;
  }

  nextid = 1;
  bag = malloc(n * 4 * sizeof(UInt));
  ptr1 = bag;
  ptr2 = bag + n;
  fptr = bag + n * 2;
  id = calloc(n + 1, sizeof(UInt));

  // first vertex v=1
  PLAIN_LIST(ELM_PLIST(digraph, 1));
  fptr[0] = 1; // vertex
  fptr[1] = 1; // index
  *ptr1 = 1; 
  *ptr2 = nextid;
  id[1] = nextid;
  
  while (1) { // we always return before level = 0
    if (fptr[1] > (UInt) LEN_PLIST(ELM_PLIST(digraph, fptr[0]))) {
      if (*ptr2 == id[fptr[0]]) {
        do {
          n--;
        } while (*(ptr1--) != fptr[0]);
        free(bag);
        free(id);
        return n==0 ? True : False;
      }
      fptr -= 2;
    } else {
      w = INT_INTOBJ(ELM_PLIST(ELM_PLIST(digraph, fptr[0]), fptr[1]++));
      if(id[w] == 0){
        PLAIN_LIST(ELM_PLIST(digraph, w));
        fptr += 2; 
        fptr[0] = w; // vertex
        fptr[1] = 1; // index
        nextid++;
        *(++ptr1) = w; 
        *(++ptr2) = nextid;
        id[w] = nextid;
      } else {
        while ((*ptr2) > id[w]) {
          ptr2--;
        }
      }
    }
  }
  //this should never happen, just to keep the compiler happy
  return Fail;
}

static Obj FuncDIGRAPH_TOPO_SORT(Obj self, Obj adj) {
  UInt  nr, i, j, k, count;
  UInt  level;
  Obj   buf, nbs, out;
  UInt  *stack, *ptr;
  
  nr = LEN_PLIST(adj);
  
  if (nr == 0) {
    return adj;
  }
  out = NEW_PLIST(T_PLIST_CYC+IMMUTABLE, nr);
  SET_LEN_PLIST(out, nr);
  if (nr == 1) {
    SET_ELM_PLIST(out, 1, INTOBJ_INT(1));
    return out;
  }

  //init the buf
  ptr = calloc( nr + 1, sizeof(UInt) );
  stack =  malloc( (2 * nr + 2) * sizeof(UInt) );
  count = 0;

  for (i = 1; i <= nr; i++) {
    nbs = ELM_PLIST(adj, i);
    if (LEN_LIST(nbs) == 0) {
      if (ptr[i] == 0) {
        count++;
        SET_ELM_PLIST(out, count, INTOBJ_INT(i));
      }
      ptr[i] = 1;
    } else if (ptr[i] == 0) {
      level = 1;
      stack[0] = i;
      stack[1] = 1;
      while (1) {
        j = stack[0];
        k = stack[1];
        if (ptr[j] == 2) {
          //SetIsAcyclicDigraph(graph, false);
          stack -= 2;
          level--;
          if ( stack[0] != j ) { //Cycle is not just a loop
            free(ptr);
            stack -= (2 * level) - 2; 
            free(stack);
            return Fail;
          }
          stack[1]++;
          ptr[j] = 0;
          continue;
        }
        nbs = ELM_PLIST(adj, j);
        if( ptr[j] == 1 || k > (UInt) LEN_LIST(nbs)) {
          if ( ptr[j] == 0 ) {
            // ADD J TO THE END OF OUR LIST
            count++;
            SET_ELM_PLIST(out, count, INTOBJ_INT(j));
          }
          ptr[j] = 1;
          level--;
          if (level==0) {
            break;
          }
          // Backtrack and choose next available branch
          stack -= 2;
          ptr[stack[0]] = 0;
          stack[1]++;
        } else { //Otherwise move onto the next available branch
          ptr[j] = 2;
          level++;
          nbs = ELM_PLIST(adj, j);
          stack += 2;
          stack[0] = INT_INTOBJ(ADDR_OBJ(nbs)[k]);
          stack[1] = 1;
        }
      }
    } 
  }
  free(ptr);
  free(stack);
  return out;
}

static Obj FuncDIGRAPH_SOURCE_RANGE(Obj self, Obj digraph) {
  Obj   source, range, adj, adji;
  Int   i, j, k, m, n, len;

  m      = DigraphNrEdges(digraph);
  n      = DigraphNrVertices(digraph);
  adj    = OutNeighbours(digraph); 
  source = NEW_PLIST(T_PLIST_CYC+IMMUTABLE, m);
  range  = NEW_PLIST(T_PLIST_CYC+IMMUTABLE, m);
  SET_LEN_PLIST(source, m);
  SET_LEN_PLIST(range, m);

  k = 0;
  for ( i = 1; i <= n; i++ ) {
    adji = ELM_PLIST( adj, i );
    len    = LEN_LIST( adji );
    for ( j = 1; j <= len; j++ ) {
      k++;
      SET_ELM_PLIST( source, k, INTOBJ_INT( i ) );
      SET_ELM_PLIST( range,  k, ELM_LIST( adji, j ) );
    }
  }
  AssPRec(digraph, RNamName("source"), source);
  AssPRec(digraph, RNamName("range"),  range);
  return True;
}

// Assume we are passed a GAP Int nrvertices
// Two GAP lists of PosInts (all <= nrvertices) of equal length
static Obj FuncDIGRAPH_OUT_NBS(Obj self, Obj nrvertices, Obj source, Obj range) { 
  Obj   adj, adjj;
  UInt  n, m, i, j, len, m1, m2;
 
  m1 = LEN_LIST(source);
  m2 = LEN_LIST(range);
  if (m1 != m2) {
    ErrorQuit("Digraphs: DIGRAPH_OUT_NBS: usage,\n<source> and <range> must be lists of equal length,", 0L, 0L);
  }
  n = INT_INTOBJ(nrvertices);
  if (n == 0) {
    adj = NEW_PLIST(T_PLIST_EMPTY+IMMUTABLE, 0);
  } else {
 
    PLAIN_LIST(source);
    PLAIN_LIST(range);

    adj = NEW_PLIST(T_PLIST_TAB+IMMUTABLE, n);
    SET_LEN_PLIST(adj, n);
    
    // fill adj with empty plists 
    for (i = 1; i <= n; i++) {
      SET_ELM_PLIST(adj, i, NEW_PLIST(T_PLIST_EMPTY+IMMUTABLE, 0));
      SET_LEN_PLIST(ELM_PLIST(adj, i), 0);
      CHANGED_BAG(adj);
    }
    
    n = m1;
    for (i = 1; i <= n; i++) {
      j = INT_INTOBJ(ELM_PLIST(source, i));
      adjj = ELM_PLIST(adj, j);
      len = LEN_PLIST(adjj); 
      if (len == 0){
        RetypeBag(adjj, T_PLIST_CYC+IMMUTABLE);
        CHANGED_BAG(adj);
      }
      AssPlist(adjj, len + 1,  ELM_PLIST(range, i));
    }
  }

  //AssPRec(digraph, RNamName("adj"), adj);
  return adj;
}

// Function to change Out-Neighbours to In-Neighbours, and vice versa
static Obj FuncDIGRAPH_IN_OUT_NBS(Obj self, Obj adj) { 
  Obj   inn, innk, innj, adji;
  UInt  n, m, i, j, k, len, len2;
  
  n = LEN_PLIST(adj);
  if (n == 0) {
    inn = NEW_PLIST(T_PLIST_EMPTY+IMMUTABLE, 0);
  } else {
    inn = NEW_PLIST(T_PLIST_TAB+IMMUTABLE, n);
    SET_LEN_PLIST(inn, n);

    // fill adj with empty plists 
    for (i = 1; i <= n; i++) {
      SET_ELM_PLIST(inn, i, NEW_PLIST(T_PLIST_EMPTY+IMMUTABLE, 0));
      SET_LEN_PLIST(ELM_PLIST(inn, i), 0);
      CHANGED_BAG(inn);
    }

    for (i = 1; i <= n; i++){
      adji = ELM_PLIST(adj, i);
      len = LEN_PLIST(adji);
      for (j = 1; j <= len; j++){
        k = INT_INTOBJ(ELM_PLIST(adji, j));
        innk = ELM_PLIST(inn, k);
        len2 = LEN_PLIST(innk); 
        if(len2 == 0){
          RetypeBag(innk, T_PLIST_CYC+IMMUTABLE);
          CHANGED_BAG(inn);
        }
        AssPlist(innk, len2 + 1, INTOBJ_INT(i));
      }
    }
  }
  return inn;
}

static Obj FuncADJACENCY_MATRIX(Obj self, Obj digraph) {
  Int   n, i, j, val, len, outj;
  Obj   adj, mat, adji, next;

  n = DigraphNrVertices(digraph);
  if (n == 0) {
    return NEW_PLIST(T_PLIST_EMPTY+IMMUTABLE, 0);
  }
  
  adj = OutNeighbours(digraph);
  mat = NEW_PLIST(T_PLIST_TAB+IMMUTABLE, n);
  SET_LEN_PLIST(mat, n);

  for (i = 1; i <= n; i++) {
    // Set up the i^th row of the adjacency matrix
    next = NEW_PLIST(T_PLIST_CYC+IMMUTABLE, n);
    SET_LEN_PLIST(next, n);
    for (j = 1; j <= n; j++) {
      SET_ELM_PLIST(next, j, INTOBJ_INT(0));
    }
    // Fill in the correct values of the matrix
    adji = ELM_PLIST(adj, i);
    len = LEN_LIST(adji);
    for (j = 1; j <= len; j++) {
      outj = INT_INTOBJ( ELM_LIST( adji, j ) );
      val = INT_INTOBJ( ELM_PLIST(next, outj ) ) + 1;
      SET_ELM_PLIST(next, outj, INTOBJ_INT(val));
    }
    SET_ELM_PLIST(mat, i, next);
    CHANGED_BAG(mat);
  }
  SET_FILT_LIST(mat, FN_IS_RECT);
  return mat;
}

static Obj FuncIS_MULTI_DIGRAPH(Obj self, Obj digraph) {
  Obj   adj, adji;
  int   n, i, k, j, jj;
 
  adj = OutNeighbours(digraph); 
  n = DigraphNrVertices(digraph);
  for (i = 1; i <= n; i++) {
    adji = ELM_PLIST(adj, i);
    PLAIN_LIST(adji);
    for (j = 2; j <= LEN_PLIST(adji); j++) {
      jj = INT_INTOBJ(ELM_PLIST(adji, j));
      for (k = 1; k < j; k++) {
        if (INT_INTOBJ(ELM_PLIST(adji, k)) == jj) {
          return True;
        }
      }
    }
  }
  return False;
} 


/***************** GENERAL FLOYD_WARSHALL ALGORITHM***********************
 * This function accepts 5 arguments:
 *   1. A digraph.
 *   2. A special function which takes 5 arguments:
 *       - The matrix dist
 *       - 3 integers i, j, k
 *       - An integer n (the number of vertices of digraph)
 *      and modifies the matrix dist according to the values of i, j, k.
 *   3. Int val1 s.t initially dist[i][j] = val1 if [ i, j ] isn't an edge.
 *   4. Int val2 s.t initially dist[i][j] = val2 if [ i, j ] is an edge.
 *   5. bool copy:
 *      - If false, proceeds as usual Floyd-Warshall algorithm and returns
 *        a GAP object matrix as the result.
 *      - If true, FLOYD_WARSHALL stores the initialised dist, and
 *        compares it with dist after it has gone through the 3 for loops,
 *        and returns true iff it is unchanged.
 */
static Obj FLOYD_WARSHALL(Obj digraph, 
                          void (*func)(Int** dist,
                                       Int   i,
                                       Int   j,
                                       Int   k, 
                                       Int   n),
                          Int  val1, 
                          Int  val2,
                          bool copy) {
  Int   n, i, j, k, *dist, *adj;
  Obj   next, out, outi, val;

  n = DigraphNrVertices(digraph);

  if (n == 0) {
    return NEW_PLIST(T_PLIST_EMPTY+IMMUTABLE, 0);
  }
  dist = malloc( n * n * sizeof(Int) );

  for (i = 0; i < n * n; i++) {
    dist[i] = val1;
  }

  out = OutNeighbours(digraph); 
  for (i = 1; i <= n; i++) {
    outi = ELM_PLIST(out, i);
    PLAIN_LIST(outi);
    for (j = 1; j <= LEN_PLIST(outi); j++) {
      k = (i - 1) * n + INT_INTOBJ(ELM_PLIST(outi, j)) - 1;
      dist[k] = val2;
    } 
  }

  if ( copy ) {
    // This is the special case for IS_TRANSITIVE_DIGRAPH
    adj = malloc( n * n * sizeof(Int) );
    for ( i = 0; i < n * n; i++ ) {
      adj[i] = dist[i];
    }
    // memcpy( (void*)adj, (void*)dist, n * n * sizeof(Int) );
  }
  
  for (k = 0; k < n; k++) {
    for (i = 0; i < n; i++) {
      for (j = 0; j < n; j++) {
        func(&dist, i, j, k, n);
      }
    }
  }

  if ( copy ) {
    // This is the special case for IS_TRANSITIVE_DIGRAPH
    for ( i = 0; i < n * n; i++) {
      if ( adj[ i ] != dist[ i ] ) {
        free(dist);
        free(adj);
        return False;
      }
    }
    free(dist);
    free(adj);
    return True;
  }
  
  out = NEW_PLIST(T_PLIST_TAB, n);
  SET_LEN_PLIST(out, n);

  for (i = 1; i <= n; i++) {
    next = NEW_PLIST(T_PLIST_CYC, n);
    SET_LEN_PLIST(next, n);
    for (j = 1; j <= n; j++) {
      val = INTOBJ_INT(dist[ (i - 1) * n + (j - 1) ]);
      SET_ELM_PLIST(next, j, val);
    }
    SET_ELM_PLIST(out, i, next);
    CHANGED_BAG(out);
  }
  SET_FILT_LIST(out, FN_IS_RECT);

  free(dist);
  return out;
}

void FW_FUNC_SHORTEST_DIST(Int** dist, Int i, Int j, Int k, Int n) {
  if((*dist)[i * n + k] != -1 && (*dist)[k * n + j] != -1){
    if ((*dist)[i * n + j] == -1 || 
        (*dist)[i * n + j] > (*dist)[i * n + k] + (*dist)[k * n + j]) {
      (*dist)[i * n + j] = (*dist)[i * n + k] + (*dist)[k * n + j];
    }
  }
}
 
static Obj FuncDIGRAPH_SHORTEST_DIST(Obj self, Obj digraph) {
  return FLOYD_WARSHALL(digraph, FW_FUNC_SHORTEST_DIST, -1, 1, false);
}

void FW_FUNC_TRANS_CLOSURE(Int** dist, Int i, Int j, Int k, Int n) {
  if ((*dist)[i * n + k] != 0 && (*dist)[k * n + j] != 0) {
    (*dist)[i * n + j] = 1;
  }
}

static Obj FuncIS_TRANSITIVE_DIGRAPH(Obj self, Obj digraph) {
  return FLOYD_WARSHALL(digraph, FW_FUNC_TRANS_CLOSURE, 0, 1, true);
}

static Obj FuncDIGRAPH_TRANS_CLOSURE(Obj self, Obj digraph) {
  return FLOYD_WARSHALL(digraph, FW_FUNC_TRANS_CLOSURE, 0, 1, false);
}

void FW_FUNC_REFLEX_TRANS_CLOSURE(Int** dist, Int i, Int j, Int k, Int n) {
  if ((i == j) || ((*dist)[i * n + k] != 0 && (*dist)[k * n + j] != 0)) {
    (*dist)[i * n + j] = 1;
  }
}

static Obj FuncDIGRAPH_REFLEX_TRANS_CLOSURE(Obj self, Obj digraph) {
  return FLOYD_WARSHALL(digraph, FW_FUNC_REFLEX_TRANS_CLOSURE, 0, 1, false);
}

static Obj FuncRANDOM_DIGRAPH(Obj self, Obj nn, Obj limm) {
  UInt n, i, j, k, lim;
  Int  len;
  Obj  adj, adji;

  n   = INT_INTOBJ(nn);
  lim = INT_INTOBJ(limm);
  adj = NEW_PLIST(T_PLIST_TAB, n);
  SET_LEN_PLIST(adj, n);
  
  for (i = 1; i <= n; i++) {
    SET_ELM_PLIST(adj, i, NEW_PLIST(T_PLIST_EMPTY, 0));
    SET_LEN_PLIST(ELM_PLIST(adj, i), 0);
    CHANGED_BAG(adj);
  }

  for (i = 1; i <= n; i++) {
    for (j = 1; j <= n; j++) {
      k = rand() % 10000;
      if (k < lim) {
        adji  = ELM_PLIST(adj, i);
        len   = LEN_PLIST(adji);
        if (len == 0) {
          RetypeBag(adji, T_PLIST_CYC);
          CHANGED_BAG(adj);
        }
        AssPlist(adji, len + 1,  INTOBJ_INT(j));
      }
    }
  }
  return adj;
}

static Obj FuncRANDOM_MULTI_DIGRAPH(Obj self, Obj nn, Obj mm) {
  UInt n, m, i, j, k;
  Int  len;
  Obj  adj, adjj;

  n = INT_INTOBJ(nn);
  m = INT_INTOBJ(mm);
  adj = NEW_PLIST(T_PLIST_TAB, n);
  SET_LEN_PLIST(adj, n);
  
  for (i = 1; i <= n; i++) {
    SET_ELM_PLIST(adj, i, NEW_PLIST(T_PLIST_EMPTY, 0));
    SET_LEN_PLIST(ELM_PLIST(adj, i), 0);
    CHANGED_BAG(adj);
  }

  for (i = 1; i <= m; i++) {
    j = (rand() % n) + 1;
    k = (rand() % n) + 1;
    adjj  = ELM_PLIST(adj, j);
    len   = LEN_PLIST(adjj);
    if (len == 0) {
      RetypeBag(adjj, T_PLIST_CYC);
      CHANGED_BAG(adj);
    }
    AssPlist(adjj, len + 1,  INTOBJ_INT(k));
  }
  return adj;
}

bool EqJumbledPlists(Obj l, Obj r, Int nr, Int *buf ) {
  bool eq;
  Int  j, jj;

  // Check first whether the lists are identical
  eq = true;
  for (j = 1; j <= nr; j++) {
    jj = INT_INTOBJ(ELM_PLIST( l, j ));
    if ( jj != INT_INTOBJ(ELM_PLIST( r, j ) ) ) {
      eq = false;
      break;
    }
  }
  
  // Otherwise check that they have equal content
  if (!eq) {

    for (j = 1; j <= nr; j++) {
      jj = INT_INTOBJ(ELM_PLIST(l, j)) - 1 ;
      buf[jj]++;
      jj = INT_INTOBJ(ELM_PLIST(r, j)) - 1;
      buf[jj]--;
    }

    for ( j = 1; j <= nr; j++ ) {
      jj = INT_INTOBJ(ELM_PLIST(l, j)) - 1;
      if (buf[jj] != 0) {
        return false;
      }
    }
 
  }
  return true;
}

static Obj FuncDIGRAPH_EQUALS(Obj self, Obj digraph1, Obj digraph2) {
  UInt  i, n1, n2, m1, m2;
  Obj   out1, out2, a, b;
  Int   nr, *buf;

  // Check NrVertices is equal
  n1 = DigraphNrVertices(digraph1);
  n2 = DigraphNrVertices(digraph2);
  if (n1 != n2) {
    return False;
  }

  // Check NrEdges is equal
  m1 = DigraphNrEdges(digraph1);
  m2 = DigraphNrEdges(digraph2);

  if ( m1 != m2 ) {
    return False;
  }

  out1 = OutNeighbours(digraph1);
  out2 = OutNeighbours(digraph2);

  buf = calloc(n1, sizeof(Int));

  // Compare OutNeighbours of each vertex in turn
  for ( i = 1; i <= n1; i++ ) {
    a = ELM_PLIST( out1, i );
    b = ELM_PLIST( out2, i );
    PLAIN_LIST(a);
    PLAIN_LIST(b);

    nr = LEN_PLIST(a);
    // Check that the OutDegrees match
    if ( nr != LEN_PLIST( b ) ) {
      free(buf);
      return False;
    }

    if (!EqJumbledPlists( a, b, nr, buf ) ) {
      free(buf);
      return False;
    }
  }
  free(buf);
  return True;
}

Int LTJumbledPlists(Obj l, Obj r, Int nr1, Int nr2, Int *buf, Int n ) {
  bool eq;
  Int  j, jj, min;

  // Check first whether the lists are identical
  if ( nr1 == nr2 ) {
    eq = true;
    for (j = 1; j <= nr1; j++) {
      jj = INT_INTOBJ(ELM_PLIST( l, j ));
      if ( jj != INT_INTOBJ(ELM_PLIST( r, j ) ) ) {
        eq = false;
        break;
      }
    }
  } else {
    eq = false;
  }
  
  // Otherwise compare their content
  if (!eq) {

    min = nr1 < nr2 ? nr1 : nr2;

    for (j = 1; j <= min; j++) {
      jj = INT_INTOBJ(ELM_PLIST(l, j)) - 1 ;
      buf[jj]++;
      jj = INT_INTOBJ(ELM_PLIST(r, j)) - 1;
      buf[jj]--;
    }

    for (j = min + 1; j <= nr1; j++) {
      jj = INT_INTOBJ(ELM_PLIST(l, j)) - 1 ;
      buf[jj]++;
    }

    for (j = min + 1; j <= nr2; j++) {
      jj = INT_INTOBJ(ELM_PLIST(r, j)) - 1 ;
      buf[jj]--;
    }

    for ( j = 0; j < n; j++ ) {
      if (buf[j] < 0) {
        //Pr("Found difference: range: %d, number: %d\n", j + 1, buf[j]);
        return 2;
      } else if (buf[j] > 0) {
        //Pr("Found difference: range: %d, number: %d\n", j + 1, buf[j]);
        return 1;
      }
    }
 
  }
  return 0;
  // Return 0: l = r (as multisets)
  // Return 1: l < r
  // Return 2: r < l 
}


static Obj FuncDIGRAPH_LT(Obj self, Obj digraph1, Obj digraph2) {
  UInt  i, n1, n2, m1, m2;
  Obj   out1, out2, a, b;
  Int   nr1, nr2, *buf, comp, max, min;

  // Compare NrVertices
  n1 = DigraphNrVertices(digraph1);
  n2 = DigraphNrVertices(digraph2);
  if (n1 < n2) {
    return True;
  } else if (n2 < n1) {
    return False;
  }

  // Compare NrEdges
  m1 = DigraphNrEdges(digraph1);
  m2 = DigraphNrEdges(digraph2);

  if ( m1 < m2 ) {
    return True;
  } else if ( m2 < m1 ) {
    return False;
  }

  out1 = OutNeighbours(digraph1);
  out2 = OutNeighbours(digraph2); 

  buf = calloc(n1, sizeof(Int));

  // Compare Sorted(out1[i]) and Sorted(out2[i]) for each vertex i
  for ( i = 1; i <= n1; i++ ) {
    a = ELM_PLIST( out1, i );
    b = ELM_PLIST( out2, i );
    PLAIN_LIST(a);
    PLAIN_LIST(b);

    nr1 = LEN_PLIST(a);
    nr2 = LEN_PLIST(b);
    max = nr1 < nr2 ? nr2 : nr1;

    // Check whether both vertices have 0 out-degree
    if ( max != 0 ) {
      if ( nr1 == 0 ) {
        free(buf);
        return False;
      } else if ( nr2 == 0 ) {
        free(buf);
        return True;
      }
      // Both vertices have positive out-degree

      // Compare out1[i] and out2[i]
      comp = LTJumbledPlists( a, b, nr1, nr2, buf, n1 );
      if (comp == 1) {
        free(buf);
        return True;
      } else if (comp == 2) {
        free(buf);
        return False;
      }
      // if comp == 0 then the lists are equal, so continue
    }
  }
  free(buf);
  return False;
}

// bliss 

BlissGraph* buildBlissMultiDigraph(Obj digraph) {
  UInt        n, i, j, k, l, nr;
  Obj         adji, adj;
  BlissGraph  *graph;

  n = DigraphNrVertices(digraph);
  graph = bliss_new(n);

  adj = OutNeighbours(digraph);
  for (i = 1; i <= n; i++) {
    adji = ELM_PLIST(adj, i);
    nr = LEN_PLIST(adji);
    for(j = 1; j <= nr; j++) {
      k = bliss_add_vertex(graph, 1);
      l = bliss_add_vertex(graph, 2);
      bliss_add_edge(graph, i - 1, k);
      bliss_add_edge(graph, k, l);
      bliss_add_edge(graph, l, INT_INTOBJ(ELM_PLIST(adji, j)) - 1);
    }
  }
  return graph;
}

void digraph_hook_function(void               *user_param,
	                   unsigned int       N,
	                   const unsigned int *aut        ) {
  UInt4*  ptr;
  Obj     p, gens;
  UInt    i, n;
  
  n   = INT_INTOBJ(ELM_PLIST(user_param, 1));  //the degree
  p   = NEW_PERM4(n);
  ptr = ADDR_PERM4(p);
  
  for(i = 0; i < n; i++){
    ptr[i] = aut[i];
  }
  
  gens = ELM_PLIST(user_param, 2);
  AssPlist(gens, LEN_PLIST(gens) + 1, p);
  CHANGED_BAG(user_param);
}

static Obj FuncDIGRAPH_AUTOMORPHISMS(Obj self, Obj digraph) {
  Obj                 autos, p, out, n;
  BlissGraph          *graph;
  UInt4               *ptr;
  const unsigned int  *canon;
  Int                 i, nr;
  
  graph = buildBlissMultiDigraph(digraph);
  
  autos = NEW_PLIST(T_PLIST, 2);
  n = INTOBJ_INT(DigraphNrVertices(digraph));

  SET_ELM_PLIST(autos, 1, n);
  SET_ELM_PLIST(autos, 2, NEW_PLIST(T_PLIST, 0)); // perms of the vertices
  CHANGED_BAG(autos);
  SET_LEN_PLIST(autos, 2);
  canon = bliss_find_canonical_labeling(graph, digraph_hook_function, autos, 0);
  
  p   = NEW_PERM4(INT_INTOBJ(n));
  ptr = ADDR_PERM4(p);
 
  for(i = 0; i < INT_INTOBJ(n); i++){
    ptr[i] = canon[i];
  }
  
  bliss_release(graph);

  SET_ELM_PLIST(autos, 1, p);

  if (LEN_PLIST(ELM_PLIST(autos, 2)) == 0) {
    AssPlist(ELM_PLIST(autos, 2), 1, IdentityPerm);
  } else {
    SortDensePlist(ELM_PLIST(autos, 2));
    RemoveDupsDensePlist(ELM_PLIST(autos, 2));
  }
  CHANGED_BAG(autos);

  return autos;
}

void multidigraph_hook_function(void               *user_param,
	                        unsigned           int N,
	                        const unsigned int *aut        ) {
  UInt4   *ptr;
  Obj     p, gens;
  UInt    i, n, m;
  bool    stab;
 
  m   = INT_INTOBJ(ELM_PLIST(user_param, 1));  //the nr of vertices

  stab = true;
  for (i = 0; i < m; i++) {
    if (aut[i] != i) {
      stab = false;
    }
  }
  if (stab) { // permutation of the edges
    n   = INT_INTOBJ(ELM_PLIST(user_param, 2));  //the nr of edges
    p   = NEW_PERM4(n);
    ptr = ADDR_PERM4(p);
    for (i = 0; i < n; i++) {
      ptr[i] = (aut[2 * i + m] - m) / 2;
    }
    gens = ELM_PLIST(user_param, 4);
  } else { // permutation of the vertices
    p   = NEW_PERM4(m);
    ptr = ADDR_PERM4(p);
    for (i = 0; i < m; i++) {
      ptr[i] = aut[i];
    }
    gens = ELM_PLIST(user_param, 3);
  }

  AssPlist(gens, LEN_PLIST(gens) + 1, p);
  CHANGED_BAG(user_param);
}

static Obj FuncMULTIDIGRAPH_AUTOMORPHISMS(Obj self, Obj digraph) {
  Obj                 autos, p, out;
  BlissGraph          *graph;
  UInt4               *ptr;
  const unsigned int  *canon;
  Int                 i, n;
  
  graph = buildBlissMultiDigraph(digraph);
  
  autos = NEW_PLIST(T_PLIST, 4);
  SET_ELM_PLIST(autos, 1, INTOBJ_INT(DigraphNrVertices(digraph)));
  CHANGED_BAG(autos);
  SET_ELM_PLIST(autos, 2, INTOBJ_INT(DigraphNrEdges(digraph)));
  SET_ELM_PLIST(autos, 3, NEW_PLIST(T_PLIST, 0)); // perms of the vertices
  CHANGED_BAG(autos);
  SET_ELM_PLIST(autos, 4, NEW_PLIST(T_PLIST, 0)); // perms of the edges
  CHANGED_BAG(autos);

  canon = bliss_find_canonical_labeling(graph, multidigraph_hook_function, autos, 0);
  
  n   = DigraphNrVertices(digraph);
  p   = NEW_PERM4(n);
  ptr = ADDR_PERM4(p);
 
  for(i = 0; i < n; i++){
    ptr[i] = canon[i];
  }
  
  bliss_release(graph);

  SET_ELM_PLIST(autos, 1, p); 
  
  // remove 2nd entry of autos . . .
  memmove((void *) (ADDR_OBJ(autos) + 2), //destination
          (void *) (ADDR_OBJ(autos) + 3), //source
          (size_t) 2 * sizeof(Obj));
  SET_LEN_PLIST(autos, 3);
  CHANGED_BAG(autos);

  if (LEN_PLIST(ELM_PLIST(autos, 2)) == 0) {
    AssPlist(ELM_PLIST(autos, 2), 1, IdentityPerm);
  } else {
    SortDensePlist(ELM_PLIST(autos, 2));
    RemoveDupsDensePlist(ELM_PLIST(autos, 2));
  }
  if (LEN_PLIST(ELM_PLIST(autos, 3)) == 0) {
    AssPlist(ELM_PLIST(autos, 3), 1, IdentityPerm);
  } else {
    SortDensePlist(ELM_PLIST(autos, 3));
    RemoveDupsDensePlist(ELM_PLIST(autos, 3));
  }
  CHANGED_BAG(autos);

  return autos;
}

static Obj FuncDIGRAPH_CANONICAL_LABELING(Obj self, Obj digraph) {
  Obj   p;
  UInt4 *ptr;
  BlissGraph *graph;
  Int   n, i; 
  const unsigned int *canon;
     
  graph = buildBlissMultiDigraph(digraph);
  
  canon = bliss_find_canonical_labeling(graph, 0, 0, 0); 
  
  n   = DigraphNrVertices(digraph);
  p   = NEW_PERM4(n);
  ptr = ADDR_PERM4(p);
 
  for(i = 0; i < n; i++){
      ptr[i] = canon[i];
  }
  bliss_release(graph);

  return p;
} 

static Obj FuncMULTIDIGRAPH_CANONICAL_LABELING(Obj self, Obj digraph) {
  Obj                 p, q, out;
  UInt4               *ptr;
  BlissGraph          *graph;
  Int                 m, n, i; 
  const unsigned int  *canon;
     
  graph = buildBlissMultiDigraph(digraph);
  
  canon = bliss_find_canonical_labeling(graph, 0, 0, 0); 
  
  m   = DigraphNrVertices(digraph);
  p   = NEW_PERM4(m);  // perm of vertices
  ptr = ADDR_PERM4(p);
 
  for(i = 0; i < m; i++){
    ptr[i] = canon[i];
  }
  
  n = DigraphNrEdges(digraph);
  q   = NEW_PERM4(n);  // perm of edges
  ptr = ADDR_PERM4(q);

  for (i = 0; i < n; i++ ) {
    ptr[i] = canon[2 * i + m] - m;
  }
  
  bliss_release(graph);
  
  out = NEW_PLIST(T_PLIST, 2);
  SET_ELM_PLIST(out, 1, p);
  SET_ELM_PLIST(out, 2, q);
  SET_LEN_PLIST(out, 2);
  CHANGED_BAG(out);

  return out;
}

#ifdef SYS_IS_64_BIT
#define SM 0
typedef UInt8 num;
#define SMALLINTLIMIT 1152921504606846976
#else
#define SM 32
typedef UInt4 num;
#define SMALLINTLIMIT 268435456
#endif

static bool tablesinitialised = false;
static num oneone[SM];
static num ones[SM];
static jmp_buf outofhere;

static void inittabs(void)
{
    num i;
    num v = 1;
    num w = 1;
    for (i = 0; i < SM; i++) {
        oneone[i] = w;
        ones[i] = v;
        w <<= 1;
        v |= w;
    }
}

static inline int sizenum (num n, int m) {
  int out = 0;
  int i;
  for (i = 0; i < m; i++) {
    if (n & oneone[i]) {
      out++;
    }
  }
  return out;
}

#define MD 512

static unsigned int nr1;             // nr of vertices in graph1
static unsigned int nr2;             // nr of vertices in graph2
static num  count;                   // the number of endos found so far
static unsigned int  hint;           // an upper bound for the number of distinct values in map
static num  maxresults;              // upper bound for the number of returned homos
static UInt orb[MD];                 // to hold the orbits in OrbitReps
static unsigned int sizes[MD * MD];  // sizes[depth * nr1 + i] = |condition[i]| at depth <depth>
static int  map[MD];                 // partial image list
static bool reps_md[MD * MD];        // blist for orbit reps
static bool vals_md[MD];             // blist for values in map
static bool neighbours1_md[MD * MD]; // the neighbours of the graph1
static bool neighbours2_md[MD * MD]; // the neighbours of the graph2
static bool dom1_md[MD];             
static bool dom2_md[MD];

static num   vals_sm;                 // blist for values in map
static num   neighbours1_sm[SM];      // the neighbours of the graph1
static num   neighbours2_sm[SM];      // the neighbours of the graph2
static num   dom1_sm;               
static num   dom2_sm;

static Obj   user_param;              // a user_param for the hook
static Obj   GAP_FUNC;                // variable to hold a GAP level hook function
static void  (*hook)();               // hook function applied to every homom. found

static num   calls1;                  // number of function call statistics 
static num   calls2;                  // calls1 is the number of calls to the search function
                                     // calls2 is the number of stabilizers
                                     // calculated
                                     
static num last_report = 0;          // the last value of calls1 when we reported
static num report_interval = 999999; // the interval when we report



// perms

static unsigned int perm_buf[MD];
typedef unsigned int* perm;

static perm * stab_gens[MD];              // GRAPH_HOMOS stabiliser gens
static unsigned int size_stab_gens[MD];   // GRAPH_HOMOS
static unsigned int lmp_stab_gens[MD];    // GRAPH_HOMOS

static perm new_perm () {
  return malloc(nr2 * sizeof(unsigned int));
}

static perm id_perm () {
  unsigned int i;
  perm id = new_perm();
  for (i = 0; i < nr2; i++) {
    id[i] = i;
  }
  return id;
}

static bool is_one (perm x) {
  unsigned int i;

  for (i = 0; i < nr2; i++) {
    if (x[i] != i) {
      return false;
    }
  }
  return true;
}

static bool eq_perms (perm x, perm y) {
  unsigned int i;

  for (i = 0; i < nr2; i++) {
    if (x[i] != y[i]) {
      return false;
    }
  }
  return true;
}

// convert GAP perms to perms
static perm as_perm (Obj const x) {
  UInt  deg, i;
  UInt2 *ptr2;
  UInt4 *ptr4;
  perm  out = new_perm();

  if (TNUM_OBJ(x) == T_PERM2) {
    deg = DEG_PERM2(x); 
    ptr2 = ADDR_PERM2(x);
    for (i = 0; i < deg; i++) {
      out[i] = (unsigned int) ptr2[i];
    }
  } else if (TNUM_OBJ(x) == T_PERM4) {
    deg = DEG_PERM4(x); 
    ptr4 = ADDR_PERM4(x);
    for (i = 0; i < deg; i++) {
      out[i] = (unsigned int) ptr4[i];
    }
  }

  for (; i < nr2; i++) {
    out[i] = i;
  }
  return out;
}

static Obj as_PERM4 (perm const x) {
  Obj           p;
  unsigned int  i;
  UInt4         *ptr;
  
  p   = NEW_PERM4(nr2);
  ptr = ADDR_PERM4(p);
 
  for (i = 0; i < nr2; i++) {
    ptr[i] = (UInt4) x[i];
  }
  return p;
}

static perm prod_perms (perm const x, perm const y) {
  unsigned int i;
  perm z = new_perm();

  for (i = 0; i < nr2; i++) {
    z[i] = y[x[i]];
  }
  return z;
}

static perm quo_perms (perm const x, perm const y) {
  unsigned int i;

  // invert y into the buf
  for (i = 0; i < nr2; i++) {
    perm_buf[y[i]] = i;
  }
  return prod_perms(x, perm_buf);
}

// changes the lhs 

static void quo_perms_in_place (perm x, perm const y) {
  unsigned int i;

  // invert y into the buf
  for (i = 0; i < nr2; i++) {
    perm_buf[y[i]] = i;
  }

  for (i = 0; i < nr2; i++) {
    x[i] = perm_buf[x[i]];
  }
}

static void prod_perms_in_place (perm x, perm const y) {
  unsigned int i;

  for (i = 0; i < nr2; i++) {
    x[i] = y[x[i]];
  }
}

static perm invert_perm (perm const x) {
  unsigned int i;
  
  perm y = new_perm();
  for (i = 0; i < nr2; i++) {
    y[x[i]] = i;
  }
  return y;
}

/*static unsigned int* print_perm (perm x) {
  unsigned int i;

  Pr("(", 0L, 0L);
  for (i = 0; i < nr2; i++) {
    Pr("x[%d]=%d,", (Int) i, (Int) x[i]);
  }
  Pr(")\n", 0L, 0L);

}*/

// Schreier-Sims set up

static perm *        strong_gens[MD];      // strong generators
static perm          transversal[MD * MD];
static perm          transversal_inv[MD * MD];
static bool          first_ever_call = true;
static unsigned int  size_strong_gens[MD];
static unsigned int  orbits[MD * MD];
static unsigned int  size_orbits[MD];
static bool          borbits[MD * MD];
static unsigned int  lmp;
static unsigned int  base[MD];
static unsigned int  size_base;

static inline void add_strong_gens (unsigned int const pos, perm const value) {
  size_strong_gens[pos]++;
  strong_gens[pos] = realloc(strong_gens[pos], size_strong_gens[pos] * sizeof(perm));
  strong_gens[pos][size_strong_gens[pos] - 1] = value;
}

static inline perm get_strong_gens (unsigned int const i, unsigned int const j) {
  return strong_gens[i][j];
}

static inline perm get_transversal (unsigned int const i, unsigned int const j) {
  return transversal[i * MD + j];
}

static inline perm get_transversal_inv (unsigned int const i, unsigned int const j) {
  return transversal_inv[i * MD + j];
}

static inline void set_transversal (unsigned int const i, unsigned int const j, 
    perm const value) {
  transversal[i * MD + j] = value;
  transversal_inv[i * MD + j] = invert_perm(value);
}

static bool perm_fixes_all_base_points ( perm const x ) {
  unsigned int i;

  for (i = 0; i < size_base; i++) {
    if (x[base[i]] != base[i]) {
      return false;
    }
  }
  return true;
}

static unsigned int LargestMovedPointPermCollOld (Obj gens);
static unsigned int LargestMovedPointPermColl ( perm* const gens, unsigned int const nrgens); 

// 

/*static unsigned int IMAGE_PERM (unsigned int const pt, Obj const perm) {

  if (TNUM_OBJ(perm) == T_PERM2) {
    return (unsigned int) IMAGE(pt, ADDR_PERM2(perm), DEG_PERM2(perm));
  } else if (TNUM_OBJ(perm) == T_PERM4) {
    return (unsigned int) IMAGE(pt, ADDR_PERM4(perm), DEG_PERM4(perm));
  } else {
    ErrorQuit("orbit_stab_chain: expected a perm, didn't get one", 0L, 0L);
  }
  return 0; // keep compiler happy!
}*/

static inline void add_base_point (unsigned int const pt) {
  base[size_base] = pt;
  size_orbits[size_base] = 1;
  orbits[size_base * MD] = pt;
  borbits[size_base * nr2 + pt] = true;
  set_transversal(size_base, pt, id_perm());
  size_base++;
}

static void remove_base_points (unsigned int const depth) {
  unsigned int i, j;

  assert( depth <= size_base );

  for (i = depth; i < size_base; i++) {
    size_base--;
    //free(strong_gens[i + 1]);
    size_strong_gens[i + 1] = 0;
    size_orbits[i] = 0;
    
    for (j = 0; j < nr2; j++) {//TODO double-check nr2!
      borbits[i * nr2 + j] = false;
    }
  }
}

static void first_ever_init () {
  unsigned int i;

  first_ever_call = false;

  for (i = 0; i < MD; i++) { 
    size_strong_gens[i] = 0;
    size_orbits[i] = 0;
  }
}

static void init_stab_chain () {
  unsigned int  i;

  if (first_ever_call) {
    first_ever_init();
  }

  // TODO initialise: borbits, size_strong_gens, size_orbits, more?
  for (i = 0; i < nr2 * nr2; i++) {
    borbits[i] = false; // TODO: only do the minimum initialisation necessary
  }
  size_base = 0;
}

static void init_endos_base_points() {
  unsigned int  i;

  for (i = 0; i < nr2 - 1; i++) {
    add_base_point(i);
  }
}

static void free_stab_chain () { // TODO: This needs to be done correctly
  unsigned int i;

  for (i = 0; i < size_base; i++) {
    size_strong_gens[i] = 0;
    size_orbits[i] = 0;
  }
}

static void orbit_stab_chain (unsigned int const depth, unsigned int const init_pt) {
  unsigned int i, j, pt, img;
  perm         x;

  assert( depth <= size_base ); // Should this be strict?

  for (i = 0; i < size_orbits[depth]; i++) {
    pt = orbits[depth * MD + i];
    for (j = 0; j < size_strong_gens[depth]; j++) {
      x = get_strong_gens(depth, j);
      img = x[pt];
      if (! borbits[depth * nr2 + img]) {
        orbits[depth * MD + size_orbits[depth]] = img;
        size_orbits[depth]++;
        borbits[depth * nr2 + img] = true;
        set_transversal(depth, img, prod_perms(get_transversal(depth, pt), x));
      }
    }
  }
}

static void add_gen_orbit_stab_chain (unsigned int const depth, perm const gen) {
  unsigned int  i, j, pt, img;
  perm          x;

  assert( depth <= size_base );

  // apply the new generator to existing points in orbits[depth]
  unsigned int nr = size_orbits[depth];
  for (i = 0; i < nr; i++) {
    pt = orbits[depth * MD + i];
    img = gen[pt];
    if (! borbits[depth * nr2 + img]) {
      orbits[depth * MD + size_orbits[depth]] = img;
      size_orbits[depth]++;
      borbits[depth * nr2 + img] = true;
      set_transversal(depth, img, 
        prod_perms(get_transversal(depth, pt), gen));
    }
  }

  for (i = nr; i < size_orbits[depth]; i++) {
    pt = orbits[depth * MD + i];
    for (j = 0; j < size_strong_gens[depth]; j++) {
      x = get_strong_gens(depth, j);
      img = x[pt];
      if (! borbits[depth * nr2 + img]) {
        orbits[depth * MD + size_orbits[depth]] = img;
        size_orbits[depth]++;
        borbits[depth * nr2 + img] = true;
        set_transversal(depth, img, prod_perms(get_transversal(depth, pt), x));
      }
    }
  }
}

static void sift_stab_chain (perm* g, unsigned int* depth) {
  unsigned int beta;

  assert(*depth == 0);
  
  for (; *depth < size_base; (*depth)++) {
    beta = (*g)[base[*depth]];
    if (! borbits[*depth * nr2 + beta]) {
      return;
    }
    prod_perms_in_place(*g, get_transversal_inv(*depth, beta));
  }
}

static void schreier_sims_stab_chain ( unsigned int const depth ) {

  perm          x, h, prod;
  bool          escape, y;
  int           i;
  unsigned int  j, jj, k, l, m, beta, betax;

  for (i = 0; i < (int) size_base; i++) { 
    for (j = 0; j < size_strong_gens[i]; j++) { 
      x = get_strong_gens(i, j);
      if ( perm_fixes_all_base_points( x ) ) {
        for (k = 0; k < lmp; k++) {
          if (k != x[k]) {
            add_base_point(k);
            break;
          }
        }
      }
    }
  }

  for (i = depth + 1; i < (int) size_base + 1; i++) {
    beta = base[i - 1];
    // set up the strong generators
    for (j = 0; j < size_strong_gens[i - 1]; j++) {
      x = get_strong_gens(i - 1, j);
      if (beta == x[beta]) {
        add_strong_gens(i, x);
      }
    }

    // find the orbit of <beta> under strong_gens[i - 1]
    orbit_stab_chain(i - 1, beta);
  }

  i = size_base - 1; // Unsure about this

  while (i >= (int) depth) {
    escape = false;
    for (j = 0; j < size_orbits[i] && !escape; j++) {
      beta = orbits[i * MD + j];
      for (m = 0; m < size_strong_gens[i] && !escape; m++) {
        x = get_strong_gens(i, m);
        prod  = prod_perms(get_transversal(i, beta), x );
        betax = x[beta];
        if ( ! eq_perms(prod, get_transversal(i, betax)) ) {
          y = true;
          h = prod_perms(prod, get_transversal_inv(i, betax));
          jj = 0;
          sift_stab_chain(&h, &jj);
          if ( jj < size_base ) {
            y = false;
          } else if ( ! is_one(h) ) { // better method? IsOne(h)?
            y = false;
            for (k = 0; k < lmp; k++) {
              if (k != h[k]) {
                add_base_point(k);
                break;
              }
            }
          }
    
          if ( !y ) {
            for (l = i + 1; l <= jj; l++) {
              add_strong_gens(l, h);
              add_gen_orbit_stab_chain(l, h);
              // add generator to <h> to orbit of base[l]
            }
            i = jj;
            escape = true;
          }
        }
      }
    }
    if (! escape) {
      i--;
    }
  }
  
}

static Obj size_stab_chain () {
  unsigned int  i;
  Obj           tot;
  
  tot = INTOBJ_INT(1);
  for (i = 0; i < size_base; i++) {
    tot = ProdInt(tot, INTOBJ_INT((Int) size_orbits[i]));
  }
  return tot;
}

static unsigned int LargestMovedPointPermCollOld (Obj const gens) {
  Obj           gen;
  unsigned int  i, j;
  UInt2*        ptr2;
  UInt4*        ptr4;
  Int           nrgens = LEN_PLIST(gens);
  unsigned int  max = 0;
  
  if (! IS_PLIST(gens)) {
    ErrorQuit("LargestMovedPointPermColl: expected a plist, didn't get one", 0L, 0L);
  }

  // get the largest moved point + 1
  for (i = 1; i <= (unsigned int) nrgens; i++) {
    gen = ELM_PLIST(gens, i);
    if (TNUM_OBJ(gen) == T_PERM2) {
      j = DEG_PERM2(gen);
      ptr2 = ADDR_PERM2(gen);
      while (j > max && ptr2[j - 1] == j - 1){
        j--;
      }
      if (j > max) {
        max = j;
      }
    } else if (TNUM_OBJ(gen) == T_PERM4) {
      j = DEG_PERM4(gen);
      ptr4 = ADDR_PERM4(gen);
      while (j > max && ptr4[j - 1] == j - 1){
        j--;
      }
      if (j > max) {
        max = j;
      }
    } else {
      ErrorQuit("LargestMovedPointPermColl: expected a perm, didn't get one", 0L, 0L);
    }
  }

  return max;
}

static unsigned int LargestMovedPointPermColl ( perm* const gens, unsigned int const nrgens ) {
  perm          gen; 
  unsigned int  max = 0, i, j;

  for (i = 0; i < nrgens; i++) {
    gen = gens[i];
    j = nr2;
    while ( j > max && gen[j - 1] == j - 1 ) {
      j--;
    }
    if (j > max) {
      max = j;
    }
  }
  return max;
}

static void point_stabilizer( unsigned int const depth, unsigned int const pt ) {

  unsigned int  len, i;
  Obj           out;

  lmp = lmp_stab_gens[depth]; // get the lmp of the current over-group
  init_stab_chain();
  for (i = 0; i < size_stab_gens[depth]; i++) {
    // copy the gens of the over-group to where we want them
    add_strong_gens(0, stab_gens[depth][i]);
  }
  add_base_point(pt);
  schreier_sims_stab_chain(0);
  len = size_strong_gens[1];
  stab_gens[depth + 1] = realloc(stab_gens[depth + 1], len * sizeof(perm));
  for (i = 0; i < len; i++) {
    stab_gens[depth + 1][i] = strong_gens[1][i];
  }
  size_stab_gens[depth + 1] = len;
  lmp_stab_gens[depth + 1] = LargestMovedPointPermColl( stab_gens[depth + 1], len );
  free_stab_chain();
}

static Obj FuncC_STAB_CHAIN ( Obj self, Obj gens ) {
  Obj           size;
  unsigned int  nrgens, i;

  nr2 = LargestMovedPointPermCollOld(gens);
  lmp = nr2;
  init_stab_chain();
  nrgens = (unsigned int) LEN_PLIST(gens);
  for (i = 1; i <= nrgens; i++) {
    add_strong_gens(0, as_perm(ELM_PLIST(gens, i)));
  }
  init_endos_base_points();
  schreier_sims_stab_chain(0);
  size = size_stab_chain();
  free_stab_chain();
  return size;
}

/*static Obj FuncSTAB( Obj self, Obj gens, Obj pt ) {
  return Fail;
  nr2 = LargestMovedPointPermColl(gens);
  return point_stabilizer( gens, ((unsigned int) INT_INTOBJ(pt)) - 1 );
}*/

// returns a bool array representing the orbit reps of the group generated by
// <gens> not including any values already in <map> (i.e. those with vals[i] =
// true)

void OrbitReps_md (unsigned int depth, unsigned int rep_depth) {
  Int    nrgens, i, j, max, fst, m, img, n;
  perm*  gens;
  perm   gen;
  UInt2  *ptr2;
  UInt4  *ptr4;
 
  gens = stab_gens[depth];
  for (i = rep_depth * nr2; i < (rep_depth + 1) * nr2; i++) {
    reps_md[i] = false;
  }

  nrgens  = size_stab_gens[depth];
  max     = LargestMovedPointPermColl(gens, nrgens);

  // special case in case there are no gens, or just the identity.

  memset((void *) dom1_md, false, max * sizeof(bool)); 
  memset((void *) dom2_md, false, max * sizeof(bool)); 
  
  m = 0; //number of orbit reps

  for (i = 0; i < nr2; i++) {
    if (! vals_md[i]) {
      if (i < max) {
        dom1_md[i] = true;
      } else {
        reps_md[(rep_depth * nr2) + i] = true;
      }
    }      
  }

  fst = 0; 
  while (! dom1_md[fst] && fst < max) fst++;

  while (fst < max) {
    reps_md[(rep_depth * nr2) + fst] = true;
    orb[0] = fst;
    n = 1; //length of orb
    dom2_md[fst] = true;
    dom1_md[fst] = false;

    for (i = 0; i < n; i++) {
      for (j = 0; j < nrgens; j++) {
        gen = gens[j];
        img = gen[orb[i]];
        if (! dom2_md[img]) {
          orb[n++] = img;
          dom2_md[img] = true;
          dom1_md[img] = false;
        }
      }
    }
    while (! dom1_md[fst] && fst < max) fst++; 
  }
  return;
}

// returns a num representing the orbit reps of the group generated by <gens>
// not including any values already in <map> (i.e. those with vals[i] = true)

num OrbitReps_sm (Obj gens) {
  Int    nrgens, i, j, max, fst, m, img, n;
  Obj    gen;
  UInt2  *ptr2;
  UInt4  *ptr4;
  num    reps = 0;

  nrgens = LEN_PLIST(gens);
  max = 0;
  // get the largest moved point + 1
  for (i = 1; i <= nrgens; i++) {
    gen = ELM_PLIST(gens, i);
    if (TNUM_OBJ(gen) == T_PERM2) {
      j = DEG_PERM2(gen);
      ptr2 = ADDR_PERM2(gen);
      while (j > max && ptr2[j - 1] == j - 1){
        j--;
      }
      if (j > max) {
        max = j;
      }
    } else if (TNUM_OBJ(gen) == T_PERM4) {
      j = DEG_PERM4(gen);
      ptr4 = ADDR_PERM4(gen);
      while (j > max && ptr4[j - 1] == j - 1){
        j--;
      }
      if (j > max) {
        max = j;
      }
    } else {
      ErrorQuit("expected a perm, didn't get one", 0L, 0L);
    }
  }
  // special case in case there are no gens, or just the identity.

  dom1_sm = 0; 
  dom2_sm = 0;
  m = 0; //number of orbit reps

  for (i = 0; i < nr2; i++) {
    if ((vals_sm & oneone[i]) == 0) {
      if (i < max) {
        dom1_sm |= oneone[i];
      } else {
        reps |= oneone[i];
      }
    }      
  }

  fst = 0; 
  while ((dom1_sm & oneone[fst]) == 0 && fst < max) fst++;

  while (fst < max) {
    reps |= oneone[fst];
    orb[0] = fst;
    n = 1; //length of orb
    dom2_sm |= oneone[fst];
    dom1_sm ^= oneone[fst];

    for (i = 0; i < n; i++) {
      for (j = 1; j <= nrgens; j++) {
        gen = ELM_PLIST(gens, j);
        if (TNUM_OBJ(gen) == T_PERM2){
          img = IMAGE(orb[i], ADDR_PERM2(gen), DEG_PERM2(gen));
        } else {
          img = IMAGE(orb[i], ADDR_PERM4(gen), DEG_PERM4(gen));
        }
        if ((dom2_sm & oneone[img]) == 0) {
          orb[n++] = img;
          dom2_sm |= oneone[img];
          dom1_sm ^= oneone[img];
        }
      }
    }
    while ((dom1_sm & oneone[fst]) == 0 && fst < max) fst++;
  }
  return reps;
}

// algorithm for graphs with between SM and MD vertices . . .

// homomorphism hook funcs
void homo_hook_collect () {
  UInt2   *ptr;
  Obj     t;
  UInt    i;

  // copy map into new trans2 
  t   = NEW_TRANS2(nr1);
  ptr = ADDR_TRANS2(t);
  
  for (i = 0; i < nr1; i++) {
    ptr[i] = map[i];
  }
   
  AssPlist(user_param, LEN_PLIST(user_param) + 1, t);
  CHANGED_BAG(user_param);
  Pr("found %d homomorphism so far\n", (Int) LEN_PLIST(user_param), 0L);
}

void homo_hook_print () {
  UInt i;

  Pr("Transformation( [ ", 0L, 0L);
  Pr("%d", (Int) map[0] + 1, 0L);
  for (i = 1; i < nr1; i++) {
    Pr(", %d", (Int) map[i] + 1, 0L);
  }
  Pr(" ] )\n", 0L, 0L);
}

void homo_hook_gap () {
  UInt2   *ptr;
  Obj     t;
  UInt    i;

  // copy map into new trans2 
  t   = NEW_TRANS2(nr1);
  ptr = ADDR_TRANS2(t);
  
  for (i = 0; i < nr1; i++) {
    ptr[i] = map[i];
  }
  CALL_2ARGS(GAP_FUNC, user_param, t);
}

// the main recursive search algorithm

void SEARCH_HOMOS_MD (unsigned int const depth, // the number of filled positions in map
<<<<<<< HEAD
                      int   pos,          // the last position filled
                      bool  *condition,   // blist of possible values for map[i]
                      //Obj   gens,         // generators for
                                          // Stabilizer(AsSet(map)) subgroup
                                          // of automorphism group of graph2
=======
                      unsigned int const pos,   // the last position filled
                      bool const *condition,    // blist of possible values for map[i]
                      Obj const gens,           // generators for
                                                // Stabilizer(AsSet(map)) subgroup
                                                // of automorphism group of graph2
>>>>>>> fa4e0f3d
                      unsigned int const rep_depth,
                      unsigned int const rank){ // current number of distinct values in map

  unsigned int   i, j, k, min, next;
  bool           *copy;

  calls1++;
  if (calls1 > last_report + report_interval) {
    Pr("calls to search = %d\n", (Int) calls1, 0L);
    Pr("stabs computed = %d\n", (Int) calls2, 0L);
    last_report = calls1;
  }

  if (depth == nr1) {
    hook();
    count++;
    if (count >= maxresults) {
      longjmp(outofhere, 1);
    }
    return;
  }

  copy = malloc((nr1 * nr2) * sizeof(bool));
  memcpy((void *) copy, 
         (void *) condition, 
         (size_t) (nr1 * nr2) * sizeof(bool));
  
  next = 0;      // the next position to fill
  min = nr2 + 1; // the minimum number of candidates for map[next]

  if (pos != MD + 1) {
    for (j = 0; j < nr1; j++){
      if (map[j] == -1) {
        if (neighbours1_md[nr1 * pos + j]) { // vertex j is adjacent to vertex pos in graph1
          sizes[depth * nr1 + j] = 0;
          for (k = 0; k < nr2; k++) {
            copy[nr2 * j + k] &= neighbours2_md[nr2 * map[pos] + k];
            if (copy[nr2 * j + k]) {
              sizes[depth * nr1 + j]++;
            }
          }
        } 
        if (sizes[depth * nr1 + j] == 0) {
          free(copy);
          return;
        }
        if (sizes[depth * nr1 + j] < min) {
          next = j;
          min = sizes[depth * nr1 + j];
        }
      }
    }
  }
  
  for (i = 0; i < nr1; i++) {
    sizes[(depth + 1) * nr1 + i] = sizes[(depth * nr1) + i]; 
  }
  
  if (rank < hint) {
    for (i = 0; i < nr2; i++) {
      if (copy[nr2 * next + i] && reps_md[(rep_depth * nr2) + i] && ! vals_md[i]) {
        calls2++;
        point_stabilizer(depth, i); // Calculate the stabiliser of the point i
                                    // in the stabiliser at the current depth
        OrbitReps_md(depth + 1, rep_depth + 1);
        map[next] = i;
        vals_md[i] = true;
<<<<<<< HEAD
        SEARCH_HOMOS_MD(depth + 1, next, copy, rep_depth + 1, rank + 1, hook);
=======
        SEARCH_HOMOS_MD(depth + 1, next, copy, newGens, rep_depth + 1, rank + 1);
>>>>>>> fa4e0f3d
        map[next] = -1;
        vals_md[i] = false;
      }
    }
  }
  for (i = 0; i < nr2; i++) {
    if (copy[nr2 * next + i] && vals_md[i]) {
      map[next] = i;
<<<<<<< HEAD
      SEARCH_HOMOS_MD(depth + 1, next, copy, rep_depth, rank, hook);
=======
      SEARCH_HOMOS_MD(depth + 1, next, copy, gens, rep_depth, rank);
>>>>>>> fa4e0f3d
      map[next] = -1;
    }
  }
  free(copy);
  return;
}

void SEARCH_HOMOS_SM (unsigned int depth, // the number of filled positions in map
                      int   pos,          // the last position filled
                      num*  condition,    // blist of possible values for map[i]
                      Obj   gens,         // generators for
                                          // Stabilizer(AsSet(map)) subgroup
                                          // of automorphism group of graph2
                      num   reps,         // orbit reps of points not in <map> under <gens>
                      int   rank,         // current number of distinct values in map
                      void  hook_arg (),  // hook function applied to every new homo
                      Obj   Stabilizer) { // TODO remove this!

  unsigned int  i, j, k, l, min, next, size;
  num  copy[nr1];
  
  calls1++;
  if (depth == nr1) {
    hook();
    count++;
    if (count >= maxresults) {
      longjmp(outofhere, 1);
    }
    return;
  }

  memcpy((void *) copy, (void *) condition, (size_t) nr1 * sizeof(num));
  next = 0;      // the next position to fill
  min = nr2 + 1; // the minimum number of candidates for map[next]

  if (pos != -1) {
    for (j = 0; j < nr1; j++){
      if (map[j] == -1) {
        size = 0;
        if (neighbours1_sm[pos] & oneone[j]) { // vertex j is adjacent to vertex pos in graph1
          copy[j] &= neighbours2_sm[map[pos]];
          if (copy[j] == 0) {
            return;
          }
        }
        size = sizenum(copy[j], nr2);
        if (size < min) {
          next = j;
          min = size;
        }
      }
    }
  }
  
  if (rank < hint) {
    for (i = 0; i < nr2; i++) {
      if ((copy[next] & reps & oneone[i]) && ! (vals_sm & oneone[i])) { 
        calls2++;
        Obj newGens = CALL_2ARGS(Stabilizer, gens, INTOBJ_INT(i + 1));//TODO remove
        num newReps = OrbitReps_sm(newGens);

        map[next] = i;
        vals_sm |= oneone[i];
        
        // blist of orbit reps of things not in vals_sm
        SEARCH_HOMOS_SM(depth + 1, next, copy, newGens, newReps, rank + 1, hook, Stabilizer);
        map[next] = -1;
        vals_sm ^= oneone[i];
      }
    }
  } 
  for (i = 0; i < nr2; i++) {
    if (copy[next] & vals_sm & oneone[i]) {
      map[next] = i;
      SEARCH_HOMOS_SM(depth + 1, next, copy, gens, reps, rank, hook, Stabilizer);
      map[next] = -1;
    }
  }
  return;
}

/*void SEARCH_INJ_HOMOS_MD (unsigned int  depth,  // the number of filled positions in map
                          int  pos,             // the last position filled
                          bool *condition,      // blist of possible values for map[i]
                          Obj  gens,            // generators for
                                                // Stabilizer(AsSet(map)) subgroup
                                                // of automorphism group of graph2
                          bool  *reps,          // orbit reps of points not in <map> under <gens>
                          void  hook (),
                          Obj   Stabilizer) {// TODO remove this!
  unsigned int   i, j, k, l, min, next, size;
  bool  *copy;
  
  if (depth == nr1) {
    hook();
    count++;
    if (count >= maxresults) {
      longjmp(outofhere, 1);
    }
    return;
  }

  copy = malloc((nr1 * nr2) * sizeof(bool));
  memcpy((void *) copy, 
         (void *) condition, 
         (size_t) (nr1 * nr2) * sizeof(bool));
  
  next = 0;      // the next position to fill
  min = nr2 + 1; // the minimum number of candidates for map[next]

  if (pos != -1) {
    for (j = 0; j < nr1; j++){
      if (map[j] == -1) {
        size = 0;
        if (neighbours1_md[nr1 * pos + j]) { // vertex j is adjacent to vertex pos in graph1
          for (k = 0; (int) k < map[pos]; k++) {
            copy[nr2 * j + k] &= neighbours2_md[nr2 * map[pos] + k];
            if (copy[nr2 * j + k]) {
              size++;
            }
          }
          copy[nr2 * j + map[pos]] = false;
          k += (map[pos] == 0 ? 1 : 2);

          for (; k < nr2; k++) {
            copy[nr2 * j + k] &= neighbours2_md[nr2 * map[pos] + k];
            if (copy[nr2 * j + k]) {
              size++;
            }
          }
        } else {
          for (k = 0; k < nr2; k++) {
            if (copy[nr2 * j + k]) {
              size++;
            }
          }
        }
        if (size == 0) {
          free(copy);
          return;
        }
        if (size < min) {
          next = j;
          min = size;
        }
      }
    }
  }
  
  for (i = 0; i < nr2; i++) {
    if (copy[nr2 * next + i] && reps[i]) { 
      
      Obj newGens = CALL_2ARGS(Stabilizer, gens, INTOBJ_INT(i + 1));
      OrbitReps_md(newGens, depth + 1);
      // blist of orbit reps of things not in vals_md

      map[next] = i;
      vals_md[i] = true;
//SEARCH_INJ_HOMOS_MD(depth + 1, next, copy, newGens, newReps, hook, Stabilizer);
      map[next] = -1;
      vals_md[i] = false;
    }
  }
  free(copy);
  return;
}*/

// prepare the graphs for SEARCH_HOMOS_MD

void GraphHomomorphisms_md (Obj  graph1, 
                            Obj  graph2,
                            void hook_arg (),
                            Obj  user_param_arg, 
                            num  max_results_arg,
                            int  hint_arg, 
                            bool isinjective) {
  Obj             out, nbs, gens;
  unsigned int    i, j, k, len;
  bool            *condition;
  
  nr1 = DigraphNrVertices(graph1);
  nr2 = DigraphNrVertices(graph2);

  if (nr1 > MD || nr2 > MD) {
    ErrorQuit("too many vertices!", 0L, 0L);
  }
  
  if (isinjective && nr2 < nr1) {
    return;
  }

  // initialise everything . . .
  condition = malloc(nr1 * nr2 * sizeof(bool));
  memset((void *) condition, true, nr1 * nr2 * sizeof(bool));
  memset((void *) map, -1, nr1 * sizeof(int));
  memset((void *) vals_md, false, nr2 * sizeof(bool));
  memset((void *) neighbours1_md, false, nr1 * nr1 * sizeof(bool));
  memset((void *) neighbours2_md, false, nr2 * nr2 * sizeof(bool));
 
  for (i = 0; i < nr1; i++) {
    sizes[i] = nr2;
  }

  // install out-neighbours for graph1 
  out = OutNeighbours(graph1);
  for (i = 0; i < nr1; i++) {
    nbs = ELM_PLIST(out, i + 1);
    for (j = 0; j < LEN_LIST(nbs); j++) {
      k = INT_INTOBJ(ELM_LIST(nbs, j + 1)) - 1;
      neighbours1_md[nr1 * i + k] = true;
    }
  }

  // install out-neighbours for graph2
  out = OutNeighbours(graph2);
  for (i = 0; i < nr2; i++) {
    nbs = ELM_PLIST(out, i + 1);
    for (j = 0; j < LEN_LIST(nbs); j++) {
      k = INT_INTOBJ(ELM_LIST(nbs, j + 1)) - 1;
      neighbours2_md[nr2 * i + k] = true;
    }
  }

  // get generators of the automorphism group
  gens = ELM_PLIST(FuncDIGRAPH_AUTOMORPHISMS(0L, graph2), 2);
  // convert generators to our perm type
  len = (unsigned int) LEN_PLIST(gens);
  stab_gens[0] = realloc(stab_gens[0], len * sizeof(perm));
  for (i = 1; i <= len; i++) {
    stab_gens[0][i - 1] = as_perm(ELM_PLIST(gens, i));
  }
  size_stab_gens[0] = len;
  lmp_stab_gens[0] = LargestMovedPointPermColl( stab_gens[0], len );
  
  // get orbit reps
  OrbitReps_md(0, 0); //TODO: make this work with our new gens
  
  // misc parameters
  count = 0;
  maxresults = max_results_arg;
  user_param = user_param_arg; 
  hint = hint_arg;
  hook = hook_arg;
  
  // go! 
  if (setjmp(outofhere) == 0) {
    if (isinjective) {
     // SEARCH_INJ_HOMOS_MD(0, -1, condition, gens, reps, hook);
    } else {
<<<<<<< HEAD
      SEARCH_HOMOS_MD(0, -1, condition, 0, 0, hook);
=======
      SEARCH_HOMOS_MD(0, MD + 1, condition, gens, 0, 0);
>>>>>>> fa4e0f3d
    }
  }
  free(condition);
}

// prepare the graphs for SEARCH_HOMOS_SM

void GraphHomomorphisms_sm (Obj  graph1, 
                            Obj  graph2,
                            void hook_arg (),
                            void *user_param_arg, 
                            num  max_results_arg,
                            int  hint_arg, 
                            bool isinjective,
                            Obj  Stabilizer) { // TODO remove this!
  Obj            out, nbs, gens;
  unsigned int   i, j, k;
  Pr("GraphHomomorphisms_sm!\n", 0L, 0L);

  nr1 = DigraphNrVertices(graph1);
  nr2 = DigraphNrVertices(graph2);

  if (nr1 > SM || nr2 > SM) {
    ErrorQuit("too many vertices!", 0L, 0L);
  }
  
  if (isinjective) {// && nr2 < nr1) { TODO uncomment when we have sm method for injective
    return;
  }

  // initialise everything . . .
  if (!tablesinitialised) {
    inittabs();
    tablesinitialised = true;
  }
  
  num condition[nr1];
  for (i = 0; i < nr1; i++) {
    condition[i] = ones[nr2 - 1];
  }
  memset((void *) map, -1, nr1 * sizeof(int)); //everything is undefined
  vals_sm = 0;
  memset((void *) neighbours1_sm, 0, nr1 * sizeof(num));
  memset((void *) neighbours2_sm, 0, nr2 * sizeof(num));

  // install out-neighbours for graph1 
  out = OutNeighbours(graph1);
  for (i = 0; i < nr1; i++) {
    nbs = ELM_PLIST(out, i + 1);
    for (j = 0; j < LEN_LIST(nbs); j++) {
      k = INT_INTOBJ(ELM_LIST(nbs, j + 1)) - 1;
      neighbours1_sm[i] |= oneone[k];
    }
  }
  
  // install out-neighbours for graph2
  out = OutNeighbours(graph2);
  for (i = 0; i < nr2; i++) {
    nbs = ELM_PLIST(out, i + 1);
    for (j = 0; j < LEN_LIST(nbs); j++) {
      k = INT_INTOBJ(ELM_LIST(nbs, j + 1)) - 1;
      neighbours2_sm[i] |= oneone[k];
    }
  }

  // get generators of the automorphism group
  gens = ELM_PLIST(FuncDIGRAPH_AUTOMORPHISMS(0L, graph2), 2);
  
  // get orbit reps 
  num reps = OrbitReps_sm(gens);
  
  // misc parameters
  count = 0;
  maxresults = max_results_arg;
  user_param = user_param_arg; 
  hint = hint_arg;
 
  // go! 
  if (setjmp(outofhere) == 0) {
    if (isinjective) {
      //SEARCH_INJ_HOMOS_MD(0, -1, condition, gens, reps, hook, Stabilizer);
    } else {
      SEARCH_HOMOS_SM(0, -1, condition, gens, reps, 0, hook_arg, Stabilizer);
    }
  }
}

// c wrapper

void GraphHomomorphisms (Obj  graph1, 
                         Obj  graph2,
                         void hook_arg (),
                         void *user_param_arg, 
                         num  max_results_arg,
                         int  hint_arg, 
                         bool isinjective,
                         Obj  Stabilizer) { // TODO remove this!

  nr1 = DigraphNrVertices(graph1);
  nr2 = DigraphNrVertices(graph2);

  if (nr1 < SM && nr2 < SM) {
    GraphHomomorphisms_sm(graph1, graph2, hook_arg, user_param_arg, max_results_arg,
        hint_arg, isinjective, Stabilizer);
  } else if (nr1 < MD && nr2 < MD) {
    GraphHomomorphisms_md(graph1, graph2, hook_arg, user_param_arg, max_results_arg,
        hint_arg, isinjective);
  }
}

Obj FuncGRAPH_HOMOS (Obj self, Obj args) { 
  int   i, j, k, hint_arg;
  num   max_results_arg;
  bool  *condition;
  Obj   user_param_arg;  

  Obj graph1         = ELM_PLIST(args, 1);
  Obj graph2         = ELM_PLIST(args, 2); 
  Obj hook_gap       = ELM_PLIST(args, 3); 
  Obj user_param_gap = ELM_PLIST(args, 4); 
  Obj limit_gap      = ELM_PLIST(args, 5);
  Obj hint_gap       = ELM_PLIST(args, 6);
  Obj isinjective    = ELM_PLIST(args, 7);
  Obj Stabilizer     = ELM_PLIST(args, 8);

  nr1 = DigraphNrVertices(graph1);
  nr2 = DigraphNrVertices(graph2);

  if (nr1 > MD || nr2 > MD) {
    ErrorQuit("too many vertices!", 0L, 0L);
  }

  if (limit_gap == Fail || !IS_INTOBJ(limit_gap)) {
    max_results_arg = SMALLINTLIMIT;
  } else {
    max_results_arg = (num) INT_INTOBJ(limit_gap);
  }

  if (user_param_gap == Fail || (hook_gap == Fail && !IS_PLIST(user_param_gap))) {
    user_param_arg = NEW_PLIST(T_PLIST, 0);
    SET_LEN_PLIST(user_param_arg, 0);
  } else {
    user_param_arg = user_param_gap;
  }

  if (IS_INTOBJ(hint_gap)) { 
    hint_arg = INT_INTOBJ(hint_gap);
  } else {
    hint_arg = MD + 1;
  }

  bool isinjective_c = (isinjective == True ? true : false);
  
  calls1 = 0;
  calls2 = 0;

  if (hook_gap == Fail) {
    GraphHomomorphisms(graph1, graph2, homo_hook_collect, user_param_arg,
        max_results_arg, hint_arg, isinjective_c, Stabilizer); 
  } else {
    GAP_FUNC = hook_gap;
    GraphHomomorphisms(graph1, graph2, homo_hook_gap, user_param_arg,
        max_results_arg, hint_arg, isinjective_c, Stabilizer);
  }
  Pr("calls to search = %d\n", (Int) calls1, 0L);
  Pr("stabs computed = %d\n", (Int) calls2, 0L);
  
  if (IS_PLIST(user_param) && LEN_PLIST(user_param) == 0 
      && ! TNUM_OBJ(user_param) == T_PLIST_EMPTY) {
    RetypeBag(user_param, T_PLIST_EMPTY);
  }
  return user_param;
}

/*F * * * * * * * * * * * * * initialize package * * * * * * * * * * * * * * */

/******************************************************************************
*V  GVarFuncs . . . . . . . . . . . . . . . . . . list of functions to export
*/

static StructGVarFunc GVarFuncs [] = {

  { "DIGRAPH_NREDGES", 1, "digraph",
    FuncDIGRAPH_NREDGES, 
    "src/digraphs.c:DIGRAPH_NREDGES" },
  
  { "GABOW_SCC", 1, "adj",
    FuncGABOW_SCC, 
    "src/digraphs.c:GABOW_SCC" },

  { "DIGRAPH_CONNECTED_COMPONENTS", 1, "digraph",
    FuncDIGRAPH_CONNECTED_COMPONENTS,
    "src/digraphs.c:DIGRAPH_CONNECTED_COMPONENTS" },

  { "IS_ACYCLIC_DIGRAPH", 1, "adj",
    FuncIS_ACYCLIC_DIGRAPH, 
    "src/digraphs.c:FuncIS_ACYCLIC_DIGRAPH" },
 
  { "IS_ANTISYMMETRIC_DIGRAPH", 1, "adj",
    FuncIS_ANTISYMMETRIC_DIGRAPH, 
    "src/digraphs.c:FuncIS_ANTISYMMETRIC_DIGRAPH" },
 
  { "IS_STRONGLY_CONNECTED_DIGRAPH", 1, "adj",
    FuncIS_STRONGLY_CONNECTED_DIGRAPH, 
    "src/digraphs.c:FuncIS_STRONGLY_CONNECTED_DIGRAPH" },

  { "DIGRAPH_TOPO_SORT", 1, "adj",
    FuncDIGRAPH_TOPO_SORT, 
    "src/digraphs.c:FuncDIGRAPH_TOPO_SORT" },

  { "DIGRAPH_SOURCE_RANGE", 1, "digraph",
    FuncDIGRAPH_SOURCE_RANGE, 
    "src/digraphs.c:FuncDIGRAPH_SOURCE_RANGE" },

  { "DIGRAPH_OUT_NBS", 3, "nrvertices, source, range",
    FuncDIGRAPH_OUT_NBS, 
    "src/digraphs.c:FuncDIGRAPH_OUT_NBS" },
  
  { "DIGRAPH_IN_OUT_NBS", 1, "adj",
    FuncDIGRAPH_IN_OUT_NBS, 
    "src/digraphs.c:FuncDIGRAPH_IN_OUT_NBS" },

  { "ADJACENCY_MATRIX", 1, "digraph",
    FuncADJACENCY_MATRIX, 
    "src/digraphs.c:FuncADJACENCY_MATRIX" },

  { "IS_MULTI_DIGRAPH", 1, "digraph",
    FuncIS_MULTI_DIGRAPH, 
    "src/digraphs.c:FuncIS_MULTI_DIGRAPH" },

  { "DIGRAPH_SHORTEST_DIST", 1, "digraph",
    FuncDIGRAPH_SHORTEST_DIST, 
    "src/digraphs.c:FuncDIGRAPH_SHORTEST_DIST" },

  { "IS_TRANSITIVE_DIGRAPH", 1, "digraph",
    FuncIS_TRANSITIVE_DIGRAPH,
    "src/digraphs.c:FuncIS_TRANSITIVE_DIGRAPH" },
  
  { "DIGRAPH_TRANS_CLOSURE", 1, "digraph",
    FuncDIGRAPH_TRANS_CLOSURE,
    "src/digraphs.c:FuncDIGRAPH_TRANS_CLOSURE" },

  { "DIGRAPH_REFLEX_TRANS_CLOSURE", 1, "digraph",
    FuncDIGRAPH_REFLEX_TRANS_CLOSURE,
    "src/digraphs.c:FuncDIGRAPH_REFLEX_TRANS_CLOSURE" },

  { "RANDOM_DIGRAPH", 2, "nn, limm",
    FuncRANDOM_DIGRAPH,
    "src/digraphs.c:FuncRANDOM_DIGRAPH" },
 
  { "RANDOM_MULTI_DIGRAPH", 2, "nn, mm",
    FuncRANDOM_MULTI_DIGRAPH,
    "src/digraphs.c:FuncRANDOM_MULTI_DIGRAPH" },

  { "DIGRAPH_EQUALS", 2, "digraph1, digraph2",
    FuncDIGRAPH_EQUALS,
    "src/digraphs.c:FuncDIGRAPH_EQUALS" },
  
  { "DIGRAPH_LT", 2, "digraph1, digraph2",
    FuncDIGRAPH_LT,
    "src/digraphs.c:FuncDIGRAPH_LT" },

  { "DIGRAPHS_IS_REACHABLE", 3, "digraph, u, v",
    FuncDIGRAPHS_IS_REACHABLE,
    "src/digraphs.c:FuncDIGRAPHS_IS_REACHABLE" },

  { "DIGRAPH_AUTOMORPHISMS", 1, "digraph",
    FuncDIGRAPH_AUTOMORPHISMS, 
    "src/digraphs.c:FuncDIGRAPH_AUTOMORPHISMS" },
 
  { "MULTIDIGRAPH_AUTOMORPHISMS", 1, "digraph",
    FuncMULTIDIGRAPH_AUTOMORPHISMS, 
    "src/digraphs.c:FuncMULTIDIGRAPH_AUTOMORPHISMS" },

  { "DIGRAPH_CANONICAL_LABELING", 1, "digraph",
    FuncDIGRAPH_CANONICAL_LABELING, 
    "src/digraphs.c:FuncDIGRAPH_CANONICAL_LABELING" },
  
  { "MULTIDIGRAPH_CANONICAL_LABELING", 1, "digraph",
    FuncMULTIDIGRAPH_CANONICAL_LABELING, 
    "src/digraphs.c:FuncMULTIDIGRAPH_CANONICAL_LABELING" },

  { "GRAPH_HOMOS", 8, "graph1, graph2, hook, user_param, limit, hint, isinjective, Stabilizer",
    FuncGRAPH_HOMOS,
    "src/digraphs.c:FuncGRAPH_HOMOS" },

  { "C_STAB_CHAIN", 1, "gens",
    FuncC_STAB_CHAIN,
    "src/digraphs.c:FuncC_STAB_CHAIN" },

  { 0 }

};

/******************************************************************************
*F  InitKernel( <module> )  . . . . . . . . initialise kernel data structures
*/
static Int InitKernel ( StructInitInfo *module )
{
    /* init filters and functions                                          */
    InitHdlrFuncsFromTable( GVarFuncs );

    /* return success                                                      */
    return 0;
}

/******************************************************************************
*F  InitLibrary( <module> ) . . . . . . .  initialise library data structures
*/
static Int InitLibrary ( StructInitInfo *module )
{
    Int             i, gvar;
    Obj             tmp;

    /* init filters and functions */
    for ( i = 0;  GVarFuncs[i].name != 0;  i++ ) {
      gvar = GVarName(GVarFuncs[i].name);
      AssGVar(gvar,NewFunctionC( GVarFuncs[i].name, GVarFuncs[i].nargs,
                                 GVarFuncs[i].args, GVarFuncs[i].handler ) );
      MakeReadOnlyGVar(gvar);
    }

    tmp = NEW_PREC(0);
    gvar = GVarName("DIGRAPHS_C"); 
    AssGVar( gvar, tmp ); 
    MakeReadOnlyGVar(gvar);

    /* return success                                                      */
    return 0;
}

/******************************************************************************
*F  InitInfopl()  . . . . . . . . . . . . . . . . . table of init functions
*/
static StructInitInfo module = {
#ifdef DIGRAPHSSTATIC
 /* type        = */ MODULE_STATIC,
#else
 /* type        = */ MODULE_DYNAMIC,
#endif
 /* name        = */ "digraphs",
 /* revision_c  = */ 0,
 /* revision_h  = */ 0,
 /* version     = */ 0,
 /* crc         = */ 0,
 /* initKernel  = */ InitKernel,
 /* initLibrary = */ InitLibrary,
 /* checkInit   = */ 0,
 /* preSave     = */ 0,
 /* postSave    = */ 0,
 /* postRestore = */ 0
};

#ifndef DIGRAPHSSTATIC
StructInitInfo * Init__Dynamic ( void )
{
  return &module;
}
#endif

StructInitInfo * Init__digraphs ( void )
{
  return &module;
}

/*
 *
 *  This program is free software; you can redistribute it and/or modify
 *  it under the terms of the GNU General Public License as published by
 *  the Free Software Foundation; version 2 of the License.
 *
 *  This program is distributed in the hope that it will be useful,
 *  but WITHOUT ANY WARRANTY; without even the implied warranty of
 *  MERCHANTABILITY or FITNESS FOR A PARTICULAR PURPOSE.  See the
 *  GNU General Public License for more details.
 *
 *  You should have received a copy of the GNU General Public License
 *  along with this program; if not, write to the Free Software
 *  Foundation, Inc., 59 Temple Place, Suite 330, Boston, MA  02111-1307  USA
 *
 */

<|MERGE_RESOLUTION|>--- conflicted
+++ resolved
@@ -2255,19 +2255,11 @@
 // the main recursive search algorithm
 
 void SEARCH_HOMOS_MD (unsigned int const depth, // the number of filled positions in map
-<<<<<<< HEAD
-                      int   pos,          // the last position filled
-                      bool  *condition,   // blist of possible values for map[i]
-                      //Obj   gens,         // generators for
-                                          // Stabilizer(AsSet(map)) subgroup
-                                          // of automorphism group of graph2
-=======
                       unsigned int const pos,   // the last position filled
                       bool const *condition,    // blist of possible values for map[i]
-                      Obj const gens,           // generators for
+                      //Obj const gens,           // generators for
                                                 // Stabilizer(AsSet(map)) subgroup
                                                 // of automorphism group of graph2
->>>>>>> fa4e0f3d
                       unsigned int const rep_depth,
                       unsigned int const rank){ // current number of distinct values in map
 
@@ -2335,11 +2327,7 @@
         OrbitReps_md(depth + 1, rep_depth + 1);
         map[next] = i;
         vals_md[i] = true;
-<<<<<<< HEAD
-        SEARCH_HOMOS_MD(depth + 1, next, copy, rep_depth + 1, rank + 1, hook);
-=======
-        SEARCH_HOMOS_MD(depth + 1, next, copy, newGens, rep_depth + 1, rank + 1);
->>>>>>> fa4e0f3d
+        SEARCH_HOMOS_MD(depth + 1, next, copy, rep_depth + 1, rank + 1);
         map[next] = -1;
         vals_md[i] = false;
       }
@@ -2348,11 +2336,7 @@
   for (i = 0; i < nr2; i++) {
     if (copy[nr2 * next + i] && vals_md[i]) {
       map[next] = i;
-<<<<<<< HEAD
-      SEARCH_HOMOS_MD(depth + 1, next, copy, rep_depth, rank, hook);
-=======
-      SEARCH_HOMOS_MD(depth + 1, next, copy, gens, rep_depth, rank);
->>>>>>> fa4e0f3d
+      SEARCH_HOMOS_MD(depth + 1, next, copy, rep_depth, rank);
       map[next] = -1;
     }
   }
@@ -2602,11 +2586,7 @@
     if (isinjective) {
      // SEARCH_INJ_HOMOS_MD(0, -1, condition, gens, reps, hook);
     } else {
-<<<<<<< HEAD
-      SEARCH_HOMOS_MD(0, -1, condition, 0, 0, hook);
-=======
-      SEARCH_HOMOS_MD(0, MD + 1, condition, gens, 0, 0);
->>>>>>> fa4e0f3d
+      SEARCH_HOMOS_MD(0, MD + 1, condition, 0, 0);
     }
   }
   free(condition);
