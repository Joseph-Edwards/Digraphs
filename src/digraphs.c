/***************************************************************************
**
*A  digraphs.c               Digraphs package             J. D. Mitchell 
**
**  Copyright (C) 2014 - J. D. Mitchell 
**  This file is free software, see license information at the end.
**  
*/

#include "src/digraphs.h"

#undef PACKAGE
#undef PACKAGE_BUGREPORT
#undef PACKAGE_NAME
#undef PACKAGE_STRING
#undef PACKAGE_TARNAME
#undef PACKAGE_URL
#undef PACKAGE_VERSION

static Obj FuncDIGRAPH_OUT_NBS(Obj self, Obj digraph, Obj source, Obj range);
static Obj FuncDIGRAPH_IN_NBS(Obj self, Obj digraph);
static Obj FuncDIGRAPH_SOURCE_RANGE(Obj self, Obj digraph);

/*************************************************************************/

Int DigraphNrVertices(Obj digraph) {
  if (IsbPRec(digraph, RNamName("nrvertices"))) {
    return INT_INTOBJ(ElmPRec(digraph, RNamName("nrvertices")));
  }
  // The record comp should always be set so this should never be triggered
  ErrorQuit(
  "Digraphs: DigraphNrVertices (C):\nrec comp <nrvertices> is not set,",
  0L, 0L);
  return 0;
}

Int DigraphNrEdges(Obj digraph) {
  Obj   adj;
  Int  nr, i, n;
  if (IsbPRec(digraph, RNamName("nredges"))) {
    return INT_INTOBJ(ElmPRec(digraph, RNamName("nredges")));
  }
  n   = DigraphNrVertices(digraph);
  adj = OutNeighbours(digraph); 
  nr  = 0;
  for (i = 1; i <= n; i++) {
    nr += LEN_PLIST(ELM_PLIST(adj, i));
  }
  AssPRec(digraph, RNamName("nredges"), INTOBJ_INT(nr));
  return nr;
}

static Obj FuncDIGRAPH_NREDGES(Obj self, Obj digraph) {
  return INTOBJ_INT(DigraphNrEdges(digraph));
}

// Need to decide what we're doing with all this
Obj OutNeighbours(Obj digraph) {
  Obj adj;

  if (IsbPRec(digraph, RNamName("adj"))) {
    return ElmPRec(digraph, RNamName("adj"));
  } else if (IsbPRec(digraph, RNamName("source"))
          && IsbPRec(digraph, RNamName("range"))) {

    adj = FuncDIGRAPH_OUT_NBS( NULL,
                               ElmPRec(digraph, RNamName("nrvertices")),
                               ElmPRec(digraph, RNamName("source")),
                               ElmPRec(digraph, RNamName("range")) );
    AssPRec(digraph, RNamName("adj"), adj);
    return adj;
  }
  ErrorQuit("Digraphs: OutNeighbours (C): not enough record components set,", 0L, 0L);
  return False;
}

/****************************************************************************
**
*F  FuncGABOW_SCC
**
** `digraph' should be a list whose entries and the lists of out-neighbours
** of the vertices. So [[2,3],[1],[2]] represents the graph whose edges are
** 1->2, 1->3, 2->1 and 3->2.
**
** returns a newly constructed record with two components 'comps' and 'id' the
** elements of 'comps' are lists representing the strongly connected components
** of the directed graph, and in the component 'id' the following holds:
** id[i]=PositionProperty(comps, x-> i in x);
** i.e. 'id[i]' is the index in 'comps' of the component containing 'i'.  
** Neither the components, nor their elements are in any particular order.
**
** The algorithm is that of Gabow, based on the implementation in Sedgwick:
**   http://algs4.cs.princeton.edu/42directed/GabowSCC.java.html
** (made non-recursive to avoid problems with stack limits) and 
** the implementation of STRONGLY_CONNECTED_COMPONENTS_DIGRAPH in listfunc.c.
*/

static Obj FuncGABOW_SCC(Obj self, Obj digraph) {
  UInt end1, end2, count, level, w, v, n, nr, idw, *frames, *stack2;
  Obj  id, stack1, out, comp, comps, adj; 
 
  PLAIN_LIST(digraph);
  n = LEN_PLIST(digraph);
  if (n == 0){
    out = NEW_PREC(2);
    AssPRec(out, RNamName("id"), NEW_PLIST(T_PLIST_EMPTY+IMMUTABLE,0));
    AssPRec(out, RNamName("comps"), NEW_PLIST(T_PLIST_EMPTY+IMMUTABLE,0));
    CHANGED_BAG(out);
    return out;
  }

  end1 = 0; 
  stack1 = NEW_PLIST(T_PLIST_CYC, n); 
  //stack1 is a plist so we can use memcopy below
  SET_LEN_PLIST(stack1, n);
  
  id = NEW_PLIST(T_PLIST_CYC+IMMUTABLE, n);
  SET_LEN_PLIST(id, n);
  
  //init id
  for(v=1;v<=n;v++){
    SET_ELM_PLIST(id, v, INTOBJ_INT(0));
  }
  
  count = n;
  
  comps = NEW_PLIST(T_PLIST_TAB+IMMUTABLE, n);
  SET_LEN_PLIST(comps, 0);
  
  stack2 = malloc( (4 * n + 2) * sizeof(UInt) );
  frames = stack2 + n + 1;
  end2 = 0;
  
  for (v = 1; v <= n; v++) {
    if(INT_INTOBJ(ELM_PLIST(id, v)) == 0){
      adj =  ELM_PLIST(digraph, v);
      PLAIN_LIST(adj);
      level = 1;
      frames[0] = v; // vertex
      frames[1] = 1; // index
      frames[2] = (UInt)adj; 
      SET_ELM_PLIST(stack1, ++end1, INTOBJ_INT(v));
      stack2[++end2] = end1;
      SET_ELM_PLIST(id, v, INTOBJ_INT(end1)); 
      
      while (1) {
        if (frames[1] > (UInt) LEN_PLIST(frames[2])) {
          if (stack2[end2] == (UInt) INT_INTOBJ(ELM_PLIST(id, frames[0]))) {
            end2--;
            count++;
            nr = 0;
            do{
              nr++;
              w = INT_INTOBJ(ELM_PLIST(stack1, end1--));
              SET_ELM_PLIST(id, w, INTOBJ_INT(count));
            }while (w != frames[0]);
            
            comp = NEW_PLIST(T_PLIST_CYC+IMMUTABLE, nr);
            SET_LEN_PLIST(comp, nr);
           
            memcpy( (void *)((char *)(ADDR_OBJ(comp)) + sizeof(Obj)), 
                    (void *)((char *)(ADDR_OBJ(stack1)) + (end1 + 1) * sizeof(Obj)), 
                    (size_t)(nr * sizeof(Obj)));

            nr = LEN_PLIST(comps) + 1;
            SET_ELM_PLIST(comps, nr, comp);
            SET_LEN_PLIST(comps, nr);
            CHANGED_BAG(comps);
          }
          level--;
          if (level == 0) {
            break;
          }
          frames -= 3;
        } else {
          
          w = INT_INTOBJ(ELM_PLIST(frames[2], frames[1]++));
          idw = INT_INTOBJ(ELM_PLIST(id, w));
          
          if(idw==0){
            adj = ELM_PLIST(digraph, w);
            PLAIN_LIST(adj);
            level++;
            frames += 3; 
            frames[0] = w; // vertex
            frames[1] = 1; // index
            frames[2] = (UInt) adj;
            SET_ELM_PLIST(stack1, ++end1, INTOBJ_INT(w));
            stack2[++end2] = end1;
            SET_ELM_PLIST(id, w, INTOBJ_INT(end1)); 
          } else {
            while (stack2[end2] > idw) {
              end2--; // pop from stack2
            }
          }
        }
      }
    }
  }

  for (v = 1; v <= n; v++) {
    SET_ELM_PLIST(id, v, INTOBJ_INT(INT_INTOBJ(ELM_PLIST(id, v)) - n));
  }

  out = NEW_PREC(2);
  SHRINK_PLIST(comps, LEN_PLIST(comps));
  AssPRec(out, RNamName("id"), id);
  AssPRec(out, RNamName("comps"), comps);
  CHANGED_BAG(out);
  free(stack2);
  return out;
}

static UInt UF_FIND(UInt *id, UInt i) {
  while (i != id[i])
    i = id[i];
  return i;
}

static void UF_COMBINE_CLASSES(UInt *id, UInt i, UInt j) {
  i = UF_FIND(id, i);
  j = UF_FIND(id, j);
  if (i < j)
    id[j] = i;
  else if (j < i)
    id[i] = j;
  // if i = j then there is nothing to combine
}


static Obj FuncDIGRAPH_CONNECTED_COMPONENTS(Obj self, Obj digraph) {
  UInt n, *id, *nid, i, j, e, len, f, nrcomps;
  Obj  adj, adji, source, range, gid, gcomps, comp, out;

  out = NEW_PREC(2);
  n = DigraphNrVertices(digraph);
  if (n == 0) {
    gid = NEW_PLIST(T_PLIST_EMPTY+IMMUTABLE,0);
    gcomps = NEW_PLIST(T_PLIST_EMPTY+IMMUTABLE,0);
  } else {

    id = malloc( n * sizeof(UInt) );
    for (i = 0; i < n; i++) {
      id[i] = i;
    }

    adj = OutNeighbours(digraph);
    for (i = 0; i < n; i++) {
      adji = ELM_PLIST(adj, i + 1);
      PLAIN_LIST(adji);
      len = LEN_PLIST(adji);
      for (e = 1; e <= len; e++) {
        UF_COMBINE_CLASSES(id, i, INT_INTOBJ(ELM_PLIST( adji, e )) - 1);
      }
    }

    // "Normalise" id, giving it sensible labels
    nid = malloc(n * sizeof(UInt));
    nrcomps = 0;
    for (i = 0; i < n; i++) {
      f = UF_FIND(id, i);
      nid[i] = (f == i) ? ++nrcomps : nid[f];
    }
    free(id);

    // Make GAP object from nid
    gid = NEW_PLIST(T_PLIST_CYC+IMMUTABLE, n);
    gcomps = NEW_PLIST(T_PLIST_CYC+IMMUTABLE, nrcomps);
    SET_LEN_PLIST(gid, n);
    SET_LEN_PLIST(gcomps, nrcomps);
    for (i = 1; i <= nrcomps; i++) {
      SET_ELM_PLIST(gcomps, i, NEW_PLIST(T_PLIST_CYC+IMMUTABLE,0));
      CHANGED_BAG(gcomps);
      SET_LEN_PLIST(ELM_PLIST(gcomps, i), 0);
    }
    for (i = 1; i <= n; i++) {
      SET_ELM_PLIST(gid, i, INTOBJ_INT(nid[i - 1]));
      comp = ELM_PLIST(gcomps, nid[i - 1]);
      len = LEN_PLIST(comp);
      AssPlist(comp, len + 1, INTOBJ_INT(i));
    }
    free(nid);

  }
  AssPRec(out, RNamName("id"), gid);
  AssPRec(out, RNamName("comps"), gcomps);
  CHANGED_BAG(out);
  return out;
}

static Obj FuncIS_ACYCLIC_DIGRAPH(Obj self, Obj adj) { 
  UInt  nr, i, j, k, level;
  Obj   nbs;
  UInt  *stack, *ptr;
  
  nr = LEN_PLIST(adj);

  //init the buf
  ptr = calloc( nr + 1, sizeof(UInt) );
  stack =  malloc( (2 * nr + 2) * sizeof(UInt) );
  
  for (i = 1; i <= nr; i++) {
    nbs = ELM_PLIST(adj, i);
    if (LEN_LIST(nbs) == 0) {
      ptr[i] = 1;
    } else if (ptr[i] == 0) {
      level = 1;
      stack[0] = i;
      stack[1] = 1;
      while (1) {
        j = stack[0];
        k = stack[1];
        if (ptr[j] == 2) {
          free(ptr);
          stack -= (2 * level) - 2; // put the stack back to the start
          free(stack);
          return False;  // We have just travelled around a cycle
        }
        // Check whether:
        // 1. We've previously finished with this vertex, OR 
        // 2. Whether we've now investigated all descendant branches
        nbs = ELM_PLIST(adj, j);
        if( ptr[j] == 1 || k > (UInt) LEN_LIST(nbs)) {
          ptr[j] = 1;
          level--;
          if (level == 0) { 
            break;
          }
          // Backtrack and choose next available branch
          stack -= 2;
          ptr[stack[0]] = 0; 
          stack[1]++;
        } else { //Otherwise move onto the next available branch
          ptr[j] = 2; 
          level++;
          nbs = ELM_PLIST(adj, j);
          stack += 2;
          stack[0] = INT_INTOBJ(ADDR_OBJ(nbs)[k]);
          stack[1] = 1;
        }
      }
    }
  }
  free(ptr);
  free(stack);
  return True;
}

static Obj FuncDIGRAPHS_IS_REACHABLE(Obj self, Obj adj, Obj u, Obj v) { 
  UInt  nr, i, j, k, level, target;
  Obj   nbs;
  UInt  *stack, *ptr;

  i      = INT_INTOBJ(u);
  nbs    = ELM_PLIST(adj, i);
  if (LEN_LIST(nbs) == 0) {
    return False;
  }
  target = INT_INTOBJ(v);
  nr     = LEN_PLIST(adj);

  //init the buf
  ptr = calloc( nr + 1, sizeof(UInt) );
  stack =  malloc( (2 * nr + 2) * sizeof(UInt) );

  level = 1;
  stack[0] = i;
  stack[1] = 1;
  while (1) {
    j = stack[0];
    k = stack[1];
    // Check whether:
    // 1. We've previously visited with this vertex, OR 
    // 2. Whether we've now investigated all descendant branches
    nbs = ELM_PLIST(adj, j);
    if( ptr[j] != 0 || k > (UInt) LEN_LIST(nbs)) {
      ptr[j] = 1;
      level--;
      if (level == 0) { 
        break;
      }
      // Backtrack and choose next available branch
      stack -= 2;
      ptr[stack[0]] = 0; 
      stack[1]++;
    } else { //Otherwise move onto the next available branch
      ptr[j] = 2; 
      level++;
      nbs = ELM_PLIST(adj, j);
      stack += 2;
      stack[0] = INT_INTOBJ(ADDR_OBJ(nbs)[k]);
      if (stack[0] == target) {
        free(ptr);
        stack -= (2 * level) - 2; // put the stack back to the start
        free(stack);
        return True;
      }
      stack[1] = 1;
    }
  }
  free(ptr);
  free(stack);
  return False;
}

static Obj FuncIS_ANTISYMMETRIC_DIGRAPH(Obj self, Obj adj) {
  Int  nr, i, j, k, l, level, last1, last2;
  Obj   nbs;
  UInt  *stack, *ptr;
  
  nr = LEN_PLIST(adj);
  if (nr <= 1) {
    return True;
  }

  //init the buf (is this correct length?)
  ptr = calloc( nr + 1, sizeof(UInt) );
  stack =  malloc( (4 * nr + 4) * sizeof(UInt) );
  
  for (i = 1; i <= nr; i++) {
    nbs = ELM_PLIST(adj, i);
    if (LEN_LIST(nbs) == 0) {
      ptr[i] = 1;
    } else if (ptr[i] == 0) {
      level = 1;
      stack[0] = i;
      stack[1] = 1;
      stack[2] = 0;
      stack[3] = 0;
      while (1) {
        j = stack[0];
        k = stack[1];
        last1 = stack[2];
        last2 = stack[3];
        if (j == last2 && j != last1) {
          free(ptr);
          stack -= (4 * level) - 4; // put the stack back to the start
          free(stack);
          return False;  // Found a non-loop cycle of length 2 
        }
        // Check whether:
        // 1. We've previously finished with this vertex, OR 
        // 2. Whether we've now investigated all descendant branches
        nbs = ELM_PLIST(adj, j);
        if( ptr[j] == 2 ) {
          PLAIN_LIST(nbs);
          for ( l = 1; l <= LEN_PLIST(nbs); l++ ) {
            if ( last1 != j && INT_INTOBJ(ADDR_OBJ(nbs)[l]) == last1 ) {
              return False;
            }
          }
        }
        if ( k > LEN_LIST(nbs) ) {
          ptr[j] = 1;
        }
        if( ptr[j] >= 1 ) {
          level--;
          if (level == 0) { 
            break;
          }
          // Backtrack and choose next available branch
          stack -= 4;
          ptr[stack[0]] = 0; 
          stack[1]++;
        } else { //Otherwise move onto the next available branch
          ptr[j] = 2;
          level++;
          nbs = ELM_PLIST(adj, j);
          stack += 4;
          stack[0] = INT_INTOBJ(ADDR_OBJ(nbs)[k]);
          stack[1] = 1;
          stack[2] = j; // I am wasting memory here, duplicating info
          stack[3] = last1;
        }
      }
    }
  }
  free(ptr);
  free(stack);
  return True;
}

static Obj FuncIS_STRONGLY_CONNECTED_DIGRAPH(Obj self, Obj digraph) { 
  UInt n, nextid, *bag, *ptr1, *ptr2, *fptr, *id, w;

  n = LEN_PLIST(digraph);
  if (n == 0){
    return True;
  }

  nextid = 1;
  bag = malloc(n * 4 * sizeof(UInt));
  ptr1 = bag;
  ptr2 = bag + n;
  fptr = bag + n * 2;
  id = calloc(n + 1, sizeof(UInt));

  // first vertex v=1
  PLAIN_LIST(ELM_PLIST(digraph, 1));
  fptr[0] = 1; // vertex
  fptr[1] = 1; // index
  *ptr1 = 1; 
  *ptr2 = nextid;
  id[1] = nextid;
  
  while (1) { // we always return before level = 0
    if (fptr[1] > (UInt) LEN_PLIST(ELM_PLIST(digraph, fptr[0]))) {
      if (*ptr2 == id[fptr[0]]) {
        do {
          n--;
        } while (*(ptr1--) != fptr[0]);
        free(bag);
        free(id);
        return n==0 ? True : False;
      }
      fptr -= 2;
    } else {
      w = INT_INTOBJ(ELM_PLIST(ELM_PLIST(digraph, fptr[0]), fptr[1]++));
      if(id[w] == 0){
        PLAIN_LIST(ELM_PLIST(digraph, w));
        fptr += 2; 
        fptr[0] = w; // vertex
        fptr[1] = 1; // index
        nextid++;
        *(++ptr1) = w; 
        *(++ptr2) = nextid;
        id[w] = nextid;
      } else {
        while ((*ptr2) > id[w]) {
          ptr2--;
        }
      }
    }
  }
  //this should never happen, just to keep the compiler happy
  return Fail;
}

static Obj FuncDIGRAPH_TOPO_SORT(Obj self, Obj adj) {
  UInt  nr, i, j, k, count;
  UInt  level;
  Obj   buf, nbs, out;
  UInt  *stack, *ptr;
  
  nr = LEN_PLIST(adj);
  
  if (nr == 0) {
    return adj;
  }
  out = NEW_PLIST(T_PLIST_CYC+IMMUTABLE, nr);
  SET_LEN_PLIST(out, nr);
  if (nr == 1) {
    SET_ELM_PLIST(out, 1, INTOBJ_INT(1));
    return out;
  }

  //init the buf
  ptr = calloc( nr + 1, sizeof(UInt) );
  stack =  malloc( (2 * nr + 2) * sizeof(UInt) );
  count = 0;

  for (i = 1; i <= nr; i++) {
    nbs = ELM_PLIST(adj, i);
    if (LEN_LIST(nbs) == 0) {
      if (ptr[i] == 0) {
        count++;
        SET_ELM_PLIST(out, count, INTOBJ_INT(i));
      }
      ptr[i] = 1;
    } else if (ptr[i] == 0) {
      level = 1;
      stack[0] = i;
      stack[1] = 1;
      while (1) {
        j = stack[0];
        k = stack[1];
        if (ptr[j] == 2) {
          //SetIsAcyclicDigraph(graph, false);
          stack -= 2;
          level--;
          if ( stack[0] != j ) { //Cycle is not just a loop
            free(ptr);
            stack -= (2 * level) - 2; 
            free(stack);
            return Fail;
          }
          stack[1]++;
          ptr[j] = 0;
          continue;
        }
        nbs = ELM_PLIST(adj, j);
        if( ptr[j] == 1 || k > (UInt) LEN_LIST(nbs)) {
          if ( ptr[j] == 0 ) {
            // ADD J TO THE END OF OUR LIST
            count++;
            SET_ELM_PLIST(out, count, INTOBJ_INT(j));
          }
          ptr[j] = 1;
          level--;
          if (level==0) {
            break;
          }
          // Backtrack and choose next available branch
          stack -= 2;
          ptr[stack[0]] = 0;
          stack[1]++;
        } else { //Otherwise move onto the next available branch
          ptr[j] = 2;
          level++;
          nbs = ELM_PLIST(adj, j);
          stack += 2;
          stack[0] = INT_INTOBJ(ADDR_OBJ(nbs)[k]);
          stack[1] = 1;
        }
      }
    } 
  }
  free(ptr);
  free(stack);
  return out;
}

static Obj FuncDIGRAPH_SOURCE_RANGE(Obj self, Obj digraph) {
  Obj   source, range, adj, adji;
  Int   i, j, k, m, n, len;

  m      = DigraphNrEdges(digraph);
  n      = DigraphNrVertices(digraph);
  adj    = OutNeighbours(digraph); 
  source = NEW_PLIST(T_PLIST_CYC+IMMUTABLE, m);
  range  = NEW_PLIST(T_PLIST_CYC+IMMUTABLE, m);
  SET_LEN_PLIST(source, m);
  SET_LEN_PLIST(range, m);

  k = 0;
  for ( i = 1; i <= n; i++ ) {
    adji = ELM_PLIST( adj, i );
    len    = LEN_LIST( adji );
    for ( j = 1; j <= len; j++ ) {
      k++;
      SET_ELM_PLIST( source, k, INTOBJ_INT( i ) );
      SET_ELM_PLIST( range,  k, ELM_LIST( adji, j ) );
    }
  }
  AssPRec(digraph, RNamName("source"), source);
  AssPRec(digraph, RNamName("range"),  range);
  return True;
}

// Assume we are passed a GAP Int nrvertices
// Two GAP lists of PosInts (all <= nrvertices) of equal length
static Obj FuncDIGRAPH_OUT_NBS(Obj self, Obj nrvertices, Obj source, Obj range) { 
  Obj   adj, adjj;
  UInt  n, m, i, j, len, m1, m2;
 
  m1 = LEN_LIST(source);
  m2 = LEN_LIST(range);
  if (m1 != m2) {
    ErrorQuit("Digraphs: DIGRAPH_OUT_NBS: usage,\n<source> and <range> must be lists of equal length,", 0L, 0L);
  }
  n = INT_INTOBJ(nrvertices);
  if (n == 0) {
    adj = NEW_PLIST(T_PLIST_EMPTY+IMMUTABLE, 0);
  } else {
 
    PLAIN_LIST(source);
    PLAIN_LIST(range);

    adj = NEW_PLIST(T_PLIST_TAB+IMMUTABLE, n);
    SET_LEN_PLIST(adj, n);
    
    // fill adj with empty plists 
    for (i = 1; i <= n; i++) {
      SET_ELM_PLIST(adj, i, NEW_PLIST(T_PLIST_EMPTY+IMMUTABLE, 0));
      SET_LEN_PLIST(ELM_PLIST(adj, i), 0);
      CHANGED_BAG(adj);
    }
    
    n = m1;
    for (i = 1; i <= n; i++) {
      j = INT_INTOBJ(ELM_PLIST(source, i));
      adjj = ELM_PLIST(adj, j);
      len = LEN_PLIST(adjj); 
      if (len == 0){
        RetypeBag(adjj, T_PLIST_CYC+IMMUTABLE);
        CHANGED_BAG(adj);
      }
      AssPlist(adjj, len + 1,  ELM_PLIST(range, i));
    }
  }

  //AssPRec(digraph, RNamName("adj"), adj);
  return adj;
}

// Function to change Out-Neighbours to In-Neighbours, and vice versa
static Obj FuncDIGRAPH_IN_OUT_NBS(Obj self, Obj adj) { 
  Obj   inn, innk, innj, adji;
  UInt  n, m, i, j, k, len, len2;
  
  n = LEN_PLIST(adj);
  if (n == 0) {
    inn = NEW_PLIST(T_PLIST_EMPTY+IMMUTABLE, 0);
  } else {
    inn = NEW_PLIST(T_PLIST_TAB+IMMUTABLE, n);
    SET_LEN_PLIST(inn, n);

    // fill adj with empty plists 
    for (i = 1; i <= n; i++) {
      SET_ELM_PLIST(inn, i, NEW_PLIST(T_PLIST_EMPTY+IMMUTABLE, 0));
      SET_LEN_PLIST(ELM_PLIST(inn, i), 0);
      CHANGED_BAG(inn);
    }

    for (i = 1; i <= n; i++){
      adji = ELM_PLIST(adj, i);
      len = LEN_PLIST(adji);
      for (j = 1; j <= len; j++){
        k = INT_INTOBJ(ELM_PLIST(adji, j));
        innk = ELM_PLIST(inn, k);
        len2 = LEN_PLIST(innk); 
        if(len2 == 0){
          RetypeBag(innk, T_PLIST_CYC+IMMUTABLE);
          CHANGED_BAG(inn);
        }
        AssPlist(innk, len2 + 1, INTOBJ_INT(i));
      }
    }
  }
  return inn;
}

static Obj FuncADJACENCY_MATRIX(Obj self, Obj digraph) {
  Int   n, i, j, val, len, outj;
  Obj   adj, mat, adji, next;

  n = DigraphNrVertices(digraph);
  if (n == 0) {
    return NEW_PLIST(T_PLIST_EMPTY+IMMUTABLE, 0);
  }
  
  adj = OutNeighbours(digraph);
  mat = NEW_PLIST(T_PLIST_TAB+IMMUTABLE, n);
  SET_LEN_PLIST(mat, n);

  for (i = 1; i <= n; i++) {
    // Set up the i^th row of the adjacency matrix
    next = NEW_PLIST(T_PLIST_CYC+IMMUTABLE, n);
    SET_LEN_PLIST(next, n);
    for (j = 1; j <= n; j++) {
      SET_ELM_PLIST(next, j, INTOBJ_INT(0));
    }
    // Fill in the correct values of the matrix
    adji = ELM_PLIST(adj, i);
    len = LEN_LIST(adji);
    for (j = 1; j <= len; j++) {
      outj = INT_INTOBJ( ELM_LIST( adji, j ) );
      val = INT_INTOBJ( ELM_PLIST(next, outj ) ) + 1;
      SET_ELM_PLIST(next, outj, INTOBJ_INT(val));
    }
    SET_ELM_PLIST(mat, i, next);
    CHANGED_BAG(mat);
  }
  SET_FILT_LIST(mat, FN_IS_RECT);
  return mat;
}

static Obj FuncIS_MULTI_DIGRAPH(Obj self, Obj digraph) {
  Obj   adj, adji;
  int   n, i, k, j, jj;
 
  adj = OutNeighbours(digraph); 
  n = DigraphNrVertices(digraph);
  for (i = 1; i <= n; i++) {
    adji = ELM_PLIST(adj, i);
    PLAIN_LIST(adji);
    for (j = 2; j <= LEN_PLIST(adji); j++) {
      jj = INT_INTOBJ(ELM_PLIST(adji, j));
      for (k = 1; k < j; k++) {
        if (INT_INTOBJ(ELM_PLIST(adji, k)) == jj) {
          return True;
        }
      }
    }
  }
  return False;
} 


/***************** GENERAL FLOYD_WARSHALL ALGORITHM***********************
 * This function accepts 5 arguments:
 *   1. A digraph.
 *   2. A special function which takes 5 arguments:
 *       - The matrix dist
 *       - 3 integers i, j, k
 *       - An integer n (the number of vertices of digraph)
 *      and modifies the matrix dist according to the values of i, j, k.
 *   3. Int val1 s.t initially dist[i][j] = val1 if [ i, j ] isn't an edge.
 *   4. Int val2 s.t initially dist[i][j] = val2 if [ i, j ] is an edge.
 *   5. bool copy:
 *      - If false, proceeds as usual Floyd-Warshall algorithm and returns
 *        a GAP object matrix as the result.
 *      - If true, FLOYD_WARSHALL stores the initialised dist, and
 *        compares it with dist after it has gone through the 3 for loops,
 *        and returns true iff it is unchanged.
 */
static Obj FLOYD_WARSHALL(Obj digraph, 
                          void (*func)(Int** dist,
                                       Int   i,
                                       Int   j,
                                       Int   k, 
                                       Int   n),
                          Int  val1, 
                          Int  val2,
                          bool copy) {
  Int   n, i, j, k, *dist, *adj;
  Obj   next, out, outi, val;

  n = DigraphNrVertices(digraph);

  if (n == 0) {
    return NEW_PLIST(T_PLIST_EMPTY+IMMUTABLE, 0);
  }
  dist = malloc( n * n * sizeof(Int) );

  for (i = 0; i < n * n; i++) {
    dist[i] = val1;
  }

  out = OutNeighbours(digraph); 
  for (i = 1; i <= n; i++) {
    outi = ELM_PLIST(out, i);
    PLAIN_LIST(outi);
    for (j = 1; j <= LEN_PLIST(outi); j++) {
      k = (i - 1) * n + INT_INTOBJ(ELM_PLIST(outi, j)) - 1;
      dist[k] = val2;
    } 
  }

  if ( copy ) {
    // This is the special case for IS_TRANSITIVE_DIGRAPH
    adj = malloc( n * n * sizeof(Int) );
    for ( i = 0; i < n * n; i++ ) {
      adj[i] = dist[i];
    }
    // memcpy( (void*)adj, (void*)dist, n * n * sizeof(Int) );
  }
  
  for (k = 0; k < n; k++) {
    for (i = 0; i < n; i++) {
      for (j = 0; j < n; j++) {
        func(&dist, i, j, k, n);
      }
    }
  }

  if ( copy ) {
    // This is the special case for IS_TRANSITIVE_DIGRAPH
    for ( i = 0; i < n * n; i++) {
      if ( adj[ i ] != dist[ i ] ) {
        free(dist);
        free(adj);
        return False;
      }
    }
    free(dist);
    free(adj);
    return True;
  }
  
  out = NEW_PLIST(T_PLIST_TAB, n);
  SET_LEN_PLIST(out, n);

  for (i = 1; i <= n; i++) {
    next = NEW_PLIST(T_PLIST_CYC, n);
    SET_LEN_PLIST(next, n);
    for (j = 1; j <= n; j++) {
      val = INTOBJ_INT(dist[ (i - 1) * n + (j - 1) ]);
      SET_ELM_PLIST(next, j, val);
    }
    SET_ELM_PLIST(out, i, next);
    CHANGED_BAG(out);
  }
  SET_FILT_LIST(out, FN_IS_RECT);

  free(dist);
  return out;
}

void FW_FUNC_SHORTEST_DIST(Int** dist, Int i, Int j, Int k, Int n) {
  if((*dist)[i * n + k] != -1 && (*dist)[k * n + j] != -1){
    if ((*dist)[i * n + j] == -1 || 
        (*dist)[i * n + j] > (*dist)[i * n + k] + (*dist)[k * n + j]) {
      (*dist)[i * n + j] = (*dist)[i * n + k] + (*dist)[k * n + j];
    }
  }
}
 
static Obj FuncDIGRAPH_SHORTEST_DIST(Obj self, Obj digraph) {
  return FLOYD_WARSHALL(digraph, FW_FUNC_SHORTEST_DIST, -1, 1, false);
}

void FW_FUNC_TRANS_CLOSURE(Int** dist, Int i, Int j, Int k, Int n) {
  if ((*dist)[i * n + k] != 0 && (*dist)[k * n + j] != 0) {
    (*dist)[i * n + j] = 1;
  }
}

static Obj FuncIS_TRANSITIVE_DIGRAPH(Obj self, Obj digraph) {
  return FLOYD_WARSHALL(digraph, FW_FUNC_TRANS_CLOSURE, 0, 1, true);
}

static Obj FuncDIGRAPH_TRANS_CLOSURE(Obj self, Obj digraph) {
  return FLOYD_WARSHALL(digraph, FW_FUNC_TRANS_CLOSURE, 0, 1, false);
}

void FW_FUNC_REFLEX_TRANS_CLOSURE(Int** dist, Int i, Int j, Int k, Int n) {
  if ((i == j) || ((*dist)[i * n + k] != 0 && (*dist)[k * n + j] != 0)) {
    (*dist)[i * n + j] = 1;
  }
}

static Obj FuncDIGRAPH_REFLEX_TRANS_CLOSURE(Obj self, Obj digraph) {
  return FLOYD_WARSHALL(digraph, FW_FUNC_REFLEX_TRANS_CLOSURE, 0, 1, false);
}

static Obj FuncRANDOM_DIGRAPH(Obj self, Obj nn, Obj limm) {
  UInt n, i, j, k, lim;
  Int  len;
  Obj  adj, adji;

  n   = INT_INTOBJ(nn);
  lim = INT_INTOBJ(limm);
  adj = NEW_PLIST(T_PLIST_TAB, n);
  SET_LEN_PLIST(adj, n);
  
  for (i = 1; i <= n; i++) {
    SET_ELM_PLIST(adj, i, NEW_PLIST(T_PLIST_EMPTY, 0));
    SET_LEN_PLIST(ELM_PLIST(adj, i), 0);
    CHANGED_BAG(adj);
  }

  for (i = 1; i <= n; i++) {
    for (j = 1; j <= n; j++) {
      k = rand() % 10000;
      if (k < lim) {
        adji  = ELM_PLIST(adj, i);
        len   = LEN_PLIST(adji);
        if (len == 0) {
          RetypeBag(adji, T_PLIST_CYC);
          CHANGED_BAG(adj);
        }
        AssPlist(adji, len + 1,  INTOBJ_INT(j));
      }
    }
  }
  return adj;
}

static Obj FuncRANDOM_MULTI_DIGRAPH(Obj self, Obj nn, Obj mm) {
  UInt n, m, i, j, k;
  Int  len;
  Obj  adj, adjj;

  n = INT_INTOBJ(nn);
  m = INT_INTOBJ(mm);
  adj = NEW_PLIST(T_PLIST_TAB, n);
  SET_LEN_PLIST(adj, n);
  
  for (i = 1; i <= n; i++) {
    SET_ELM_PLIST(adj, i, NEW_PLIST(T_PLIST_EMPTY, 0));
    SET_LEN_PLIST(ELM_PLIST(adj, i), 0);
    CHANGED_BAG(adj);
  }

  for (i = 1; i <= m; i++) {
    j = (rand() % n) + 1;
    k = (rand() % n) + 1;
    adjj  = ELM_PLIST(adj, j);
    len   = LEN_PLIST(adjj);
    if (len == 0) {
      RetypeBag(adjj, T_PLIST_CYC);
      CHANGED_BAG(adj);
    }
    AssPlist(adjj, len + 1,  INTOBJ_INT(k));
  }
  return adj;
}

bool EqJumbledPlists(Obj l, Obj r, Int nr, Int *buf ) {
  bool eq;
  Int  j, jj;

  // Check first whether the lists are identical
  eq = true;
  for (j = 1; j <= nr; j++) {
    jj = INT_INTOBJ(ELM_PLIST( l, j ));
    if ( jj != INT_INTOBJ(ELM_PLIST( r, j ) ) ) {
      eq = false;
      break;
    }
  }
  
  // Otherwise check that they have equal content
  if (!eq) {

    for (j = 1; j <= nr; j++) {
      jj = INT_INTOBJ(ELM_PLIST(l, j)) - 1 ;
      buf[jj]++;
      jj = INT_INTOBJ(ELM_PLIST(r, j)) - 1;
      buf[jj]--;
    }

    for ( j = 1; j <= nr; j++ ) {
      jj = INT_INTOBJ(ELM_PLIST(l, j)) - 1;
      if (buf[jj] != 0) {
        return false;
      }
    }
 
  }
  return true;
}

static Obj FuncDIGRAPH_EQUALS(Obj self, Obj digraph1, Obj digraph2) {
  UInt  i, n1, n2, m1, m2;
  Obj   out1, out2, a, b;
  Int   nr, *buf;

  // Check NrVertices is equal
  n1 = DigraphNrVertices(digraph1);
  n2 = DigraphNrVertices(digraph2);
  if (n1 != n2) {
    return False;
  }

  // Check NrEdges is equal
  m1 = DigraphNrEdges(digraph1);
  m2 = DigraphNrEdges(digraph2);

  if ( m1 != m2 ) {
    return False;
  }

  out1 = OutNeighbours(digraph1);
  out2 = OutNeighbours(digraph2);

  buf = calloc(n1, sizeof(Int));

  // Compare OutNeighbours of each vertex in turn
  for ( i = 1; i <= n1; i++ ) {
    a = ELM_PLIST( out1, i );
    b = ELM_PLIST( out2, i );
    PLAIN_LIST(a);
    PLAIN_LIST(b);

    nr = LEN_PLIST(a);
    // Check that the OutDegrees match
    if ( nr != LEN_PLIST( b ) ) {
      free(buf);
      return False;
    }

    if (!EqJumbledPlists( a, b, nr, buf ) ) {
      free(buf);
      return False;
    }
  }
  free(buf);
  return True;
}

Int LTJumbledPlists(Obj l, Obj r, Int nr1, Int nr2, Int *buf, Int n ) {
  bool eq;
  Int  j, jj, min;

  // Check first whether the lists are identical
  if ( nr1 == nr2 ) {
    eq = true;
    for (j = 1; j <= nr1; j++) {
      jj = INT_INTOBJ(ELM_PLIST( l, j ));
      if ( jj != INT_INTOBJ(ELM_PLIST( r, j ) ) ) {
        eq = false;
        break;
      }
    }
  } else {
    eq = false;
  }
  
  // Otherwise compare their content
  if (!eq) {

    min = nr1 < nr2 ? nr1 : nr2;

    for (j = 1; j <= min; j++) {
      jj = INT_INTOBJ(ELM_PLIST(l, j)) - 1 ;
      buf[jj]++;
      jj = INT_INTOBJ(ELM_PLIST(r, j)) - 1;
      buf[jj]--;
    }

    for (j = min + 1; j <= nr1; j++) {
      jj = INT_INTOBJ(ELM_PLIST(l, j)) - 1 ;
      buf[jj]++;
    }

    for (j = min + 1; j <= nr2; j++) {
      jj = INT_INTOBJ(ELM_PLIST(r, j)) - 1 ;
      buf[jj]--;
    }

    for ( j = 0; j < n; j++ ) {
      if (buf[j] < 0) {
        //Pr("Found difference: range: %d, number: %d\n", j + 1, buf[j]);
        return 2;
      } else if (buf[j] > 0) {
        //Pr("Found difference: range: %d, number: %d\n", j + 1, buf[j]);
        return 1;
      }
    }
 
  }
  return 0;
  // Return 0: l = r (as multisets)
  // Return 1: l < r
  // Return 2: r < l 
}


static Obj FuncDIGRAPH_LT(Obj self, Obj digraph1, Obj digraph2) {
  UInt  i, n1, n2, m1, m2;
  Obj   out1, out2, a, b;
  Int   nr1, nr2, *buf, comp, max, min;

  // Compare NrVertices
  n1 = DigraphNrVertices(digraph1);
  n2 = DigraphNrVertices(digraph2);
  if (n1 < n2) {
    return True;
  } else if (n2 < n1) {
    return False;
  }

  // Compare NrEdges
  m1 = DigraphNrEdges(digraph1);
  m2 = DigraphNrEdges(digraph2);

  if ( m1 < m2 ) {
    return True;
  } else if ( m2 < m1 ) {
    return False;
  }

  out1 = OutNeighbours(digraph1);
  out2 = OutNeighbours(digraph2); 

  buf = calloc(n1, sizeof(Int));

  // Compare Sorted(out1[i]) and Sorted(out2[i]) for each vertex i
  for ( i = 1; i <= n1; i++ ) {
    a = ELM_PLIST( out1, i );
    b = ELM_PLIST( out2, i );
    PLAIN_LIST(a);
    PLAIN_LIST(b);

    nr1 = LEN_PLIST(a);
    nr2 = LEN_PLIST(b);
    max = nr1 < nr2 ? nr2 : nr1;

    // Check whether both vertices have 0 out-degree
    if ( max != 0 ) {
      if ( nr1 == 0 ) {
        free(buf);
        return False;
      } else if ( nr2 == 0 ) {
        free(buf);
        return True;
      }
      // Both vertices have positive out-degree

      // Compare out1[i] and out2[i]
      comp = LTJumbledPlists( a, b, nr1, nr2, buf, n1 );
      if (comp == 1) {
        free(buf);
        return True;
      } else if (comp == 2) {
        free(buf);
        return False;
      }
      // if comp == 0 then the lists are equal, so continue
    }
  }
  free(buf);
  return False;
}

// bliss 

BlissGraph* buildBlissMultiDigraph(Obj digraph) {
  UInt        n, i, j, k, l, nr;
  Obj         adji, adj;
  BlissGraph  *graph;

  n = DigraphNrVertices(digraph);
  graph = bliss_new(n);

  adj = OutNeighbours(digraph);
  for (i = 1; i <= n; i++) {
    adji = ELM_PLIST(adj, i);
    nr = LEN_PLIST(adji);
    for(j = 1; j <= nr; j++) {
      k = bliss_add_vertex(graph, 1);
      l = bliss_add_vertex(graph, 2);
      bliss_add_edge(graph, i - 1, k);
      bliss_add_edge(graph, k, l);
      bliss_add_edge(graph, l, INT_INTOBJ(ELM_PLIST(adji, j)) - 1);
    }
  }
  return graph;
}

void digraph_hook_function(void               *user_param,
	                   unsigned int       N,
	                   const unsigned int *aut        ) {
  UInt4*  ptr;
  Obj     p, gens;
  UInt    i, n;
  
  n   = INT_INTOBJ(ELM_PLIST(user_param, 1));  //the degree
  p   = NEW_PERM4(n);
  ptr = ADDR_PERM4(p);
  
  for(i = 0; i < n; i++){
    ptr[i] = aut[i];
  }
  
  gens = ELM_PLIST(user_param, 2);
  AssPlist(gens, LEN_PLIST(gens) + 1, p);
  CHANGED_BAG(user_param);
}

static Obj FuncDIGRAPH_AUTOMORPHISMS(Obj self, Obj digraph) {
  Obj                 autos, p, out, n;
  BlissGraph          *graph;
  UInt4               *ptr;
  const unsigned int  *canon;
  Int                 i, nr;
  
  graph = buildBlissMultiDigraph(digraph);
  
  autos = NEW_PLIST(T_PLIST, 2);
  n = INTOBJ_INT(DigraphNrVertices(digraph));

  SET_ELM_PLIST(autos, 1, n);
  SET_ELM_PLIST(autos, 2, NEW_PLIST(T_PLIST, 0)); // perms of the vertices
  CHANGED_BAG(autos);
  SET_LEN_PLIST(autos, 2);
  canon = bliss_find_canonical_labeling(graph, digraph_hook_function, autos, 0);
  
  p   = NEW_PERM4(INT_INTOBJ(n));
  ptr = ADDR_PERM4(p);
 
  for(i = 0; i < INT_INTOBJ(n); i++){
    ptr[i] = canon[i];
  }
  
  bliss_release(graph);

  SET_ELM_PLIST(autos, 1, p);

  if (LEN_PLIST(ELM_PLIST(autos, 2)) == 0) {
    AssPlist(ELM_PLIST(autos, 2), 1, IdentityPerm);
  } else {
    SortDensePlist(ELM_PLIST(autos, 2));
    RemoveDupsDensePlist(ELM_PLIST(autos, 2));
  }
  CHANGED_BAG(autos);

  return autos;
}

void multidigraph_hook_function(void               *user_param,
	                        unsigned           int N,
	                        const unsigned int *aut        ) {
  UInt4   *ptr;
  Obj     p, gens;
  UInt    i, n, m;
  bool    stab;
 
  m   = INT_INTOBJ(ELM_PLIST(user_param, 1));  //the nr of vertices

  stab = true;
  for (i = 0; i < m; i++) {
    if (aut[i] != i) {
      stab = false;
    }
  }
  if (stab) { // permutation of the edges
    n   = INT_INTOBJ(ELM_PLIST(user_param, 2));  //the nr of edges
    p   = NEW_PERM4(n);
    ptr = ADDR_PERM4(p);
    for (i = 0; i < n; i++) {
      ptr[i] = (aut[2 * i + m] - m) / 2;
    }
    gens = ELM_PLIST(user_param, 4);
  } else { // permutation of the vertices
    p   = NEW_PERM4(m);
    ptr = ADDR_PERM4(p);
    for (i = 0; i < m; i++) {
      ptr[i] = aut[i];
    }
    gens = ELM_PLIST(user_param, 3);
  }

  AssPlist(gens, LEN_PLIST(gens) + 1, p);
  CHANGED_BAG(user_param);
}

static Obj FuncMULTIDIGRAPH_AUTOMORPHISMS(Obj self, Obj digraph) {
  Obj                 autos, p, out;
  BlissGraph          *graph;
  UInt4               *ptr;
  const unsigned int  *canon;
  Int                 i, n;
  
  graph = buildBlissMultiDigraph(digraph);
  
  autos = NEW_PLIST(T_PLIST, 4);
  SET_ELM_PLIST(autos, 1, INTOBJ_INT(DigraphNrVertices(digraph)));
  CHANGED_BAG(autos);
  SET_ELM_PLIST(autos, 2, INTOBJ_INT(DigraphNrEdges(digraph)));
  SET_ELM_PLIST(autos, 3, NEW_PLIST(T_PLIST, 0)); // perms of the vertices
  CHANGED_BAG(autos);
  SET_ELM_PLIST(autos, 4, NEW_PLIST(T_PLIST, 0)); // perms of the edges
  CHANGED_BAG(autos);

  canon = bliss_find_canonical_labeling(graph, multidigraph_hook_function, autos, 0);
  
  n   = DigraphNrVertices(digraph);
  p   = NEW_PERM4(n);
  ptr = ADDR_PERM4(p);
 
  for(i = 0; i < n; i++){
    ptr[i] = canon[i];
  }
  
  bliss_release(graph);

  SET_ELM_PLIST(autos, 1, p); 
  
  // remove 2nd entry of autos . . .
  memmove((void *) (ADDR_OBJ(autos) + 2), //destination
          (void *) (ADDR_OBJ(autos) + 3), //source
          (size_t) 2 * sizeof(Obj));
  SET_LEN_PLIST(autos, 3);
  CHANGED_BAG(autos);

  if (LEN_PLIST(ELM_PLIST(autos, 2)) == 0) {
    AssPlist(ELM_PLIST(autos, 2), 1, IdentityPerm);
  } else {
    SortDensePlist(ELM_PLIST(autos, 2));
    RemoveDupsDensePlist(ELM_PLIST(autos, 2));
  }
  if (LEN_PLIST(ELM_PLIST(autos, 3)) == 0) {
    AssPlist(ELM_PLIST(autos, 3), 1, IdentityPerm);
  } else {
    SortDensePlist(ELM_PLIST(autos, 3));
    RemoveDupsDensePlist(ELM_PLIST(autos, 3));
  }
  CHANGED_BAG(autos);

  return autos;
}

static Obj FuncDIGRAPH_CANONICAL_LABELING(Obj self, Obj digraph) {
  Obj   p;
  UInt4 *ptr;
  BlissGraph *graph;
  Int   n, i; 
  const unsigned int *canon;
     
  graph = buildBlissMultiDigraph(digraph);
  
  canon = bliss_find_canonical_labeling(graph, 0, 0, 0); 
  
  n   = DigraphNrVertices(digraph);
  p   = NEW_PERM4(n);
  ptr = ADDR_PERM4(p);
 
  for(i = 0; i < n; i++){
      ptr[i] = canon[i];
  }
  bliss_release(graph);

  return p;
} 

static Obj FuncMULTIDIGRAPH_CANONICAL_LABELING(Obj self, Obj digraph) {
  Obj                 p, q, out;
  UInt4               *ptr;
  BlissGraph          *graph;
  Int                 m, n, i; 
  const unsigned int  *canon;
     
  graph = buildBlissMultiDigraph(digraph);
  
  canon = bliss_find_canonical_labeling(graph, 0, 0, 0); 
  
  m   = DigraphNrVertices(digraph);
  p   = NEW_PERM4(m);  // perm of vertices
  ptr = ADDR_PERM4(p);
 
  for(i = 0; i < m; i++){
    ptr[i] = canon[i];
  }
  
  n = DigraphNrEdges(digraph);
  q   = NEW_PERM4(n);  // perm of edges
  ptr = ADDR_PERM4(q);

  for (i = 0; i < n; i++ ) {
    ptr[i] = canon[2 * i + m] - m;
  }
  
  bliss_release(graph);
  
  out = NEW_PLIST(T_PLIST, 2);
  SET_ELM_PLIST(out, 1, p);
  SET_ELM_PLIST(out, 2, q);
  SET_LEN_PLIST(out, 2);
  CHANGED_BAG(out);

  return out;
}

#ifdef SYS_IS_64_BIT
#define SM 64 
typedef UInt8 num;
#define SMALLINTLIMIT 1152921504606846976
#else
#define SM 32
typedef UInt4 num;
#define SMALLINTLIMIT 268435456
#endif

static bool tablesinitialised = false;
static num oneone[SM];
static num ones[SM];
static jmp_buf outofhere;

static void inittabs(void)
{
    num i;
    num v = 1;
    num w = 1;
    for (i = 0; i < SM; i++) {
        oneone[i] = w;
        ones[i] = v;
        w <<= 1;
        v |= w;
    }
}

static inline int sizenum (num n, int m) {
  int out = 0;
  int i;
  for (i = 0; i < m; i++) {
    if (n & oneone[i]) {
      out++;
    }
  }
  return out;
}

#define MD 512

static unsigned int nr1;             // nr of vertices in graph1
static unsigned int nr2;             // nr of vertices in graph2
static num  count;                   // the number of endos found so far
static unsigned int  hint;           // an upper bound for the number of distinct values in map
static num  maxresults;              // upper bound for the number of returned homos
static UInt orb[MD];                 // to hold the orbits in OrbitReps
static unsigned int sizes[MD * MD];  // sizes[depth * nr1 + i] = |condition[i]| at depth <depth>
static int  map[MD];                 // partial image list
static bool reps_md[MD * MD];        // blist for orbit reps
static bool vals_md[MD];             // blist for values in map
static bool neighbours1_md[MD * MD]; // the neighbours of the graph1
static bool neighbours2_md[MD * MD]; // the neighbours of the graph2
static bool dom1_md[MD];             
static bool dom2_md[MD];

static num   vals_sm;                 // blist for values in map
static num   neighbours1_sm[SM];      // the neighbours of the graph1
static num   neighbours2_sm[SM];      // the neighbours of the graph2
static num   dom1_sm;               
static num   dom2_sm;

static Obj   user_param;              // a user_param for the hook
static Obj   GAP_FUNC;                // variable to hold a GAP level hook function
static void  (*hook)();               // hook function applied to every homom. found

static num   calls1;                  // number of function call statistics 
static num   calls2;                  // calls1 is the number of calls to the search function
                                     // calls2 is the number of stabilizers
                                     // calculated
                                     
static num last_report = 0;          // the last value of calls1 when we reported
static num report_interval = 999999; // the interval when we report



// perms

static unsigned int perm_buf[MD];
typedef unsigned int* perm;

static perm * stab_gens[MD];              // GRAPH_HOMOS stabiliser gens
static unsigned int size_stab_gens[MD];   // GRAPH_HOMOS
static unsigned int lmp_stab_gens[MD];    // GRAPH_HOMOS

static perm new_perm () {
  return malloc(nr2 * sizeof(unsigned int));
}

static perm id_perm () {
  unsigned int i;
  perm id = new_perm();
  for (i = 0; i < nr2; i++) {
    id[i] = i;
  }
  return id;
}

static bool is_one (perm x) {
  unsigned int i;

  for (i = 0; i < nr2; i++) {
    if (x[i] != i) {
      return false;
    }
  }
  return true;
}

static bool eq_perms (perm x, perm y) {
  unsigned int i;

  for (i = 0; i < nr2; i++) {
    if (x[i] != y[i]) {
      return false;
    }
  }
  return true;
}

// convert GAP perms to perms
static perm as_perm (Obj const x) {
  UInt  deg, i;
  UInt2 *ptr2;
  UInt4 *ptr4;
  perm  out = new_perm();

  if (TNUM_OBJ(x) == T_PERM2) {
    deg = DEG_PERM2(x); 
    ptr2 = ADDR_PERM2(x);
    for (i = 0; i < deg; i++) {
      out[i] = (unsigned int) ptr2[i];
    }
  } else if (TNUM_OBJ(x) == T_PERM4) {
    deg = DEG_PERM4(x); 
    ptr4 = ADDR_PERM4(x);
    for (i = 0; i < deg; i++) {
      out[i] = (unsigned int) ptr4[i];
    }
  }

  for (; i < nr2; i++) {
    out[i] = i;
  }
  return out;
}

static Obj as_PERM4 (perm const x) {
  Obj           p;
  unsigned int  i;
  UInt4         *ptr;
  
  p   = NEW_PERM4(nr2);
  ptr = ADDR_PERM4(p);
 
  for (i = 0; i < nr2; i++) {
    ptr[i] = (UInt4) x[i];
  }
  return p;
}

static perm prod_perms (perm const x, perm const y) {
  unsigned int i;
  perm z = new_perm();

  for (i = 0; i < nr2; i++) {
    z[i] = y[x[i]];
  }
  return z;
}

static perm quo_perms (perm const x, perm const y) {
  unsigned int i;

  // invert y into the buf
  for (i = 0; i < nr2; i++) {
    perm_buf[y[i]] = i;
  }
  return prod_perms(x, perm_buf);
}

// changes the lhs 

static void quo_perms_in_place (perm x, perm const y) {
  unsigned int i;

  // invert y into the buf
  for (i = 0; i < nr2; i++) {
    perm_buf[y[i]] = i;
  }

  for (i = 0; i < nr2; i++) {
    x[i] = perm_buf[x[i]];
  }
}

static void prod_perms_in_place (perm x, perm const y) {
  unsigned int i;

  for (i = 0; i < nr2; i++) {
    x[i] = y[x[i]];
  }
}

static perm invert_perm (perm const x) {
  unsigned int i;
  
  perm y = new_perm();
  for (i = 0; i < nr2; i++) {
    y[x[i]] = i;
  }
  return y;
}

/*static unsigned int* print_perm (perm x) {
  unsigned int i;

  Pr("(", 0L, 0L);
  for (i = 0; i < nr2; i++) {
    Pr("x[%d]=%d,", (Int) i, (Int) x[i]);
  }
  Pr(")\n", 0L, 0L);

}*/

// Schreier-Sims set up

static perm *        strong_gens[MD];      // strong generators
static perm          transversal[MD * MD];
static perm          transversal_inv[MD * MD];
static bool          first_ever_call = true;
static unsigned int  size_strong_gens[MD];
static unsigned int  orbits[MD * MD];
static unsigned int  size_orbits[MD];
static bool          borbits[MD * MD];
static unsigned int  lmp;
static unsigned int  base[MD];
static unsigned int  size_base;

static inline void add_strong_gens (unsigned int const pos, perm const value) {
  size_strong_gens[pos]++;
  strong_gens[pos] = realloc(strong_gens[pos], size_strong_gens[pos] * sizeof(perm));
  strong_gens[pos][size_strong_gens[pos] - 1] = value;
}

static inline perm get_strong_gens (unsigned int const i, unsigned int const j) {
  return strong_gens[i][j];
}

static inline perm get_transversal (unsigned int const i, unsigned int const j) {
  return transversal[i * MD + j];
}

static inline perm get_transversal_inv (unsigned int const i, unsigned int const j) {
  return transversal_inv[i * MD + j];
}

static inline void set_transversal (unsigned int const i, unsigned int const j, 
    perm const value) {
  transversal[i * MD + j] = value;
  transversal_inv[i * MD + j] = invert_perm(value);
}

static bool perm_fixes_all_base_points ( perm const x ) {
  unsigned int i;

  for (i = 0; i < size_base; i++) {
    if (x[base[i]] != base[i]) {
      return false;
    }
  }
  return true;
}

static unsigned int LargestMovedPointPermCollOld (Obj gens);
static unsigned int LargestMovedPointPermColl ( perm* const gens, unsigned int const nrgens); 

// 

/*static unsigned int IMAGE_PERM (unsigned int const pt, Obj const perm) {

  if (TNUM_OBJ(perm) == T_PERM2) {
    return (unsigned int) IMAGE(pt, ADDR_PERM2(perm), DEG_PERM2(perm));
  } else if (TNUM_OBJ(perm) == T_PERM4) {
    return (unsigned int) IMAGE(pt, ADDR_PERM4(perm), DEG_PERM4(perm));
  } else {
    ErrorQuit("orbit_stab_chain: expected a perm, didn't get one", 0L, 0L);
  }
  return 0; // keep compiler happy!
}*/

static inline void add_base_point (unsigned int const pt) {
  base[size_base] = pt;
  size_orbits[size_base] = 1;
  orbits[size_base * MD] = pt;
  borbits[size_base * nr2 + pt] = true;
  set_transversal(size_base, pt, id_perm());
  size_base++;
}

static void remove_base_points (unsigned int const depth) {
  unsigned int i, j;

  assert( depth <= size_base );

  for (i = depth; i < size_base; i++) {
    size_base--;
    //free(strong_gens[i + 1]);
    size_strong_gens[i + 1] = 0;
    size_orbits[i] = 0;
    
    for (j = 0; j < nr2; j++) {//TODO double-check nr2!
      borbits[i * nr2 + j] = false;
    }
  }
}

static void first_ever_init () {
  unsigned int i;

  first_ever_call = false;

  for (i = 0; i < MD; i++) { 
    size_strong_gens[i] = 0;
    size_orbits[i] = 0;
  }
}

static void init_stab_chain () {
  unsigned int  i;

  if (first_ever_call) {
    first_ever_init();
  }

  // TODO initialise: borbits, size_strong_gens, size_orbits, more?
  for (i = 0; i < nr2 * nr2; i++) {
    borbits[i] = false; // TODO: only do the minimum initialisation necessary
  }
  size_base = 0;
}

static void init_endos_base_points() {
  unsigned int  i;

  for (i = 0; i < nr2 - 1; i++) {
    add_base_point(i);
  }
}

static void free_stab_chain () { // TODO: This needs to be done correctly
  unsigned int i;

  for (i = 0; i < size_base; i++) {
    size_strong_gens[i] = 0;
    size_orbits[i] = 0;
  }
}

static void orbit_stab_chain (unsigned int const depth, unsigned int const init_pt) {
  unsigned int i, j, pt, img;
  perm         x;

  assert( depth <= size_base ); // Should this be strict?

  for (i = 0; i < size_orbits[depth]; i++) {
    pt = orbits[depth * MD + i];
    for (j = 0; j < size_strong_gens[depth]; j++) {
      x = get_strong_gens(depth, j);
      img = x[pt];
      if (! borbits[depth * nr2 + img]) {
        orbits[depth * MD + size_orbits[depth]] = img;
        size_orbits[depth]++;
        borbits[depth * nr2 + img] = true;
        set_transversal(depth, img, prod_perms(get_transversal(depth, pt), x));
      }
    }
  }
}

static void add_gen_orbit_stab_chain (unsigned int const depth, perm const gen) {
  unsigned int  i, j, pt, img;
  perm          x;

  assert( depth <= size_base );

  // apply the new generator to existing points in orbits[depth]
  unsigned int nr = size_orbits[depth];
  for (i = 0; i < nr; i++) {
    pt = orbits[depth * MD + i];
    img = gen[pt];
    if (! borbits[depth * nr2 + img]) {
      orbits[depth * MD + size_orbits[depth]] = img;
      size_orbits[depth]++;
      borbits[depth * nr2 + img] = true;
      set_transversal(depth, img, 
        prod_perms(get_transversal(depth, pt), gen));
    }
  }

  for (i = nr; i < size_orbits[depth]; i++) {
    pt = orbits[depth * MD + i];
    for (j = 0; j < size_strong_gens[depth]; j++) {
      x = get_strong_gens(depth, j);
      img = x[pt];
      if (! borbits[depth * nr2 + img]) {
        orbits[depth * MD + size_orbits[depth]] = img;
        size_orbits[depth]++;
        borbits[depth * nr2 + img] = true;
        set_transversal(depth, img, prod_perms(get_transversal(depth, pt), x));
      }
    }
  }
}

static void sift_stab_chain (perm* g, unsigned int* depth) {
  unsigned int beta;

  assert(*depth == 0);
  
  for (; *depth < size_base; (*depth)++) {
    beta = (*g)[base[*depth]];
    if (! borbits[*depth * nr2 + beta]) {
      return;
    }
    prod_perms_in_place(*g, get_transversal_inv(*depth, beta));
  }
}

static void schreier_sims_stab_chain ( unsigned int const depth ) {

  perm          x, h, prod;
  bool          escape, y;
  int           i;
  unsigned int  j, jj, k, l, m, beta, betax;

  for (i = 0; i < (int) size_base; i++) { 
    for (j = 0; j < size_strong_gens[i]; j++) { 
      x = get_strong_gens(i, j);
      if ( perm_fixes_all_base_points( x ) ) {
        for (k = 0; k < lmp; k++) {
          if (k != x[k]) {
            add_base_point(k);
            break;
          }
        }
      }
    }
  }

  for (i = depth + 1; i < (int) size_base + 1; i++) {
    beta = base[i - 1];
    // set up the strong generators
    for (j = 0; j < size_strong_gens[i - 1]; j++) {
      x = get_strong_gens(i - 1, j);
      if (beta == x[beta]) {
        add_strong_gens(i, x);
      }
    }

    // find the orbit of <beta> under strong_gens[i - 1]
    orbit_stab_chain(i - 1, beta);
  }

  i = size_base - 1; // Unsure about this

  while (i >= (int) depth) {
    escape = false;
    for (j = 0; j < size_orbits[i] && !escape; j++) {
      beta = orbits[i * MD + j];
      for (m = 0; m < size_strong_gens[i] && !escape; m++) {
        x = get_strong_gens(i, m);
        prod  = prod_perms(get_transversal(i, beta), x );
        betax = x[beta];
        if ( ! eq_perms(prod, get_transversal(i, betax)) ) {
          y = true;
          h = prod_perms(prod, get_transversal_inv(i, betax));
          jj = 0;
          sift_stab_chain(&h, &jj);
          if ( jj < size_base ) {
            y = false;
          } else if ( ! is_one(h) ) { // better method? IsOne(h)?
            y = false;
            for (k = 0; k < lmp; k++) {
              if (k != h[k]) {
                add_base_point(k);
                break;
              }
            }
          }
    
          if ( !y ) {
            for (l = i + 1; l <= jj; l++) {
              add_strong_gens(l, h);
              add_gen_orbit_stab_chain(l, h);
              // add generator to <h> to orbit of base[l]
            }
            i = jj;
            escape = true;
          }
        }
      }
    }
    if (! escape) {
      i--;
    }
  }
  
}

static Obj size_stab_chain () {
  unsigned int  i;
  Obj           tot;
  
  tot = INTOBJ_INT(1);
  for (i = 0; i < size_base; i++) {
    tot = ProdInt(tot, INTOBJ_INT((Int) size_orbits[i]));
  }
  return tot;
}

static unsigned int LargestMovedPointPermCollOld (Obj const gens) {
  Obj           gen;
  unsigned int  i, j;
  UInt2*        ptr2;
  UInt4*        ptr4;
  Int           nrgens = LEN_PLIST(gens);
  unsigned int  max = 0;
  
  if (! IS_PLIST(gens)) {
    ErrorQuit("LargestMovedPointPermColl: expected a plist, didn't get one", 0L, 0L);
  }

  // get the largest moved point + 1
  for (i = 1; i <= (unsigned int) nrgens; i++) {
    gen = ELM_PLIST(gens, i);
    if (TNUM_OBJ(gen) == T_PERM2) {
      j = DEG_PERM2(gen);
      ptr2 = ADDR_PERM2(gen);
      while (j > max && ptr2[j - 1] == j - 1){
        j--;
      }
      if (j > max) {
        max = j;
      }
    } else if (TNUM_OBJ(gen) == T_PERM4) {
      j = DEG_PERM4(gen);
      ptr4 = ADDR_PERM4(gen);
      while (j > max && ptr4[j - 1] == j - 1){
        j--;
      }
      if (j > max) {
        max = j;
      }
    } else {
      ErrorQuit("LargestMovedPointPermColl: expected a perm, didn't get one", 0L, 0L);
    }
  }

  return max;
}

static unsigned int LargestMovedPointPermColl ( perm* const gens, unsigned int const nrgens ) {
  perm          gen; 
  unsigned int  max = 0, i, j;

  for (i = 0; i < nrgens; i++) {
    gen = gens[i];
    j = nr2;
    while ( j > max && gen[j - 1] == j - 1 ) {
      j--;
    }
    if (j > max) {
      max = j;
    }
  }
  return max;
}

static void point_stabilizer( unsigned int const depth, unsigned int const pt ) {

  unsigned int  len, i;
  Obj           out;

  lmp = lmp_stab_gens[depth]; // get the lmp of the current over-group
  init_stab_chain();
  for (i = 0; i < size_stab_gens[depth]; i++) {
    // copy the gens of the over-group to where we want them
    add_strong_gens(0, stab_gens[depth][i]);
  }
  add_base_point(pt);
  schreier_sims_stab_chain(0);
  len = size_strong_gens[1];
  stab_gens[depth + 1] = realloc(stab_gens[depth + 1], len * sizeof(perm));
  for (i = 0; i < len; i++) {
    stab_gens[depth + 1][i] = strong_gens[1][i];
  }
  size_stab_gens[depth + 1] = len;
  lmp_stab_gens[depth + 1] = LargestMovedPointPermColl( stab_gens[depth + 1], len );
  free_stab_chain();
}

static Obj FuncC_STAB_CHAIN ( Obj self, Obj gens ) {
  Obj           size;
  unsigned int  nrgens, i;

  nr2 = LargestMovedPointPermCollOld(gens);
  lmp = nr2;
  init_stab_chain();
  nrgens = (unsigned int) LEN_PLIST(gens);
  for (i = 1; i <= nrgens; i++) {
    add_strong_gens(0, as_perm(ELM_PLIST(gens, i)));
  }
  init_endos_base_points();
  schreier_sims_stab_chain(0);
  size = size_stab_chain();
  free_stab_chain();
  return size;
}

/*static Obj FuncSTAB( Obj self, Obj gens, Obj pt ) {
  return Fail;
  nr2 = LargestMovedPointPermColl(gens);
  return point_stabilizer( gens, ((unsigned int) INT_INTOBJ(pt)) - 1 );
}*/

// returns a bool array representing the orbit reps of the group generated by
// <gens> not including any values already in <map> (i.e. those with vals[i] =
// true)

void OrbitReps_md (unsigned int depth, unsigned int rep_depth) {
  unsigned int  nrgens, i, j, fst, m, img, n, max;
  perm*  gens;
  perm   gen;
 
  gens = stab_gens[depth];
  for (i = rep_depth * nr2; i < (rep_depth + 1) * nr2; i++) {
    reps_md[i] = false;
  }

  nrgens  = size_stab_gens[depth];
  max     = LargestMovedPointPermColl(gens, nrgens);

  // special case in case there are no gens, or just the identity.

  memset((void *) dom1_md, false, max * sizeof(bool)); 
  memset((void *) dom2_md, false, max * sizeof(bool)); 
  
  m = 0; //number of orbit reps

  for (i = 0; i < nr2; i++) {
    if (! vals_md[i]) {
      if (i < max) {
        dom1_md[i] = true;
      } else {
        reps_md[(rep_depth * nr2) + i] = true;
      }
    }      
  }

  fst = 0; 
  while (! dom1_md[fst] && fst < max) fst++;

  while (fst < max) {
    reps_md[(rep_depth * nr2) + fst] = true;
    orb[0] = fst;
    n = 1; //length of orb
    dom2_md[fst] = true;
    dom1_md[fst] = false;

    for (i = 0; i < n; i++) {
      for (j = 0; j < nrgens; j++) {
        gen = gens[j];
        img = gen[orb[i]];
        if (! dom2_md[img]) {
          orb[n++] = img;
          dom2_md[img] = true;
          dom1_md[img] = false;
        }
      }
    }
    while (! dom1_md[fst] && fst < max) fst++; 
  }
  return;
}

// returns a num representing the orbit reps of the group generated by <gens>
// not including any values already in <map> (i.e. those with vals[i] = true)

num OrbitReps_sm (Obj gens) {
  Int    nrgens, i, j, max, fst, m, img, n;
  Obj    gen;
  UInt2  *ptr2;
  UInt4  *ptr4;
  num    reps = 0;

  nrgens = LEN_PLIST(gens);
  max = 0;
  // get the largest moved point + 1
  for (i = 1; i <= nrgens; i++) {
    gen = ELM_PLIST(gens, i);
    if (TNUM_OBJ(gen) == T_PERM2) {
      j = DEG_PERM2(gen);
      ptr2 = ADDR_PERM2(gen);
      while (j > max && ptr2[j - 1] == j - 1){
        j--;
      }
      if (j > max) {
        max = j;
      }
    } else if (TNUM_OBJ(gen) == T_PERM4) {
      j = DEG_PERM4(gen);
      ptr4 = ADDR_PERM4(gen);
      while (j > max && ptr4[j - 1] == j - 1){
        j--;
      }
      if (j > max) {
        max = j;
      }
    } else {
      ErrorQuit("expected a perm, didn't get one", 0L, 0L);
    }
  }
  // special case in case there are no gens, or just the identity.

  dom1_sm = 0; 
  dom2_sm = 0;
  m = 0; //number of orbit reps

  for (i = 0; i < nr2; i++) {
    if ((vals_sm & oneone[i]) == 0) {
      if (i < max) {
        dom1_sm |= oneone[i];
      } else {
        reps |= oneone[i];
      }
    }      
  }

  fst = 0; 
  while ((dom1_sm & oneone[fst]) == 0 && fst < max) fst++;

  while (fst < max) {
    reps |= oneone[fst];
    orb[0] = fst;
    n = 1; //length of orb
    dom2_sm |= oneone[fst];
    dom1_sm ^= oneone[fst];

    for (i = 0; i < n; i++) {
      for (j = 1; j <= nrgens; j++) {
        gen = ELM_PLIST(gens, j);
        if (TNUM_OBJ(gen) == T_PERM2){
          img = IMAGE(orb[i], ADDR_PERM2(gen), DEG_PERM2(gen));
        } else {
          img = IMAGE(orb[i], ADDR_PERM4(gen), DEG_PERM4(gen));
        }
        if ((dom2_sm & oneone[img]) == 0) {
          orb[n++] = img;
          dom2_sm |= oneone[img];
          dom1_sm ^= oneone[img];
        }
      }
    }
    while ((dom1_sm & oneone[fst]) == 0 && fst < max) fst++;
  }
  return reps;
}

// algorithm for graphs with between SM and MD vertices . . .

// homomorphism hook funcs
void homo_hook_collect () {
  UInt2   *ptr;
  Obj     t;
  UInt    i;

  // copy map into new trans2 
  t   = NEW_TRANS2(nr1);
  ptr = ADDR_TRANS2(t);
  
  for (i = 0; i < nr1; i++) {
    ptr[i] = map[i];
  }
   
  AssPlist(user_param, LEN_PLIST(user_param) + 1, t);
  CHANGED_BAG(user_param);
  Pr("found %d homomorphism so far\n", (Int) LEN_PLIST(user_param), 0L);
}

void homo_hook_print () {
  UInt i;

  Pr("Transformation( [ ", 0L, 0L);
  Pr("%d", (Int) map[0] + 1, 0L);
  for (i = 1; i < nr1; i++) {
    Pr(", %d", (Int) map[i] + 1, 0L);
  }
  Pr(" ] )\n", 0L, 0L);
}

void homo_hook_gap () {
  UInt2   *ptr;
  Obj     t;
  UInt    i;

  // copy map into new trans2 
  t   = NEW_TRANS2(nr1);
  ptr = ADDR_TRANS2(t);
  
  for (i = 0; i < nr1; i++) {
    ptr[i] = map[i];
  }
  CALL_2ARGS(GAP_FUNC, user_param, t);
}

// the main recursive search algorithm

void SEARCH_HOMOS_MD (unsigned int const depth, // the number of filled positions in map
                      unsigned int const pos,   // the last position filled
                      bool const *condition,    // blist of possible values for map[i]
                      //Obj const gens,           // generators for
                                                // Stabilizer(AsSet(map)) subgroup
                                                // of automorphism group of graph2
                      unsigned int const rep_depth,
                      unsigned int const rank){ // current number of distinct values in map

  unsigned int   i, j, k, min, next;
  bool           *copy;

  calls1++;
  if (calls1 > last_report + report_interval) {
    Pr("calls to search = %d\n", (Int) calls1, 0L);
    Pr("stabs computed = %d\n", (Int) calls2, 0L);
    last_report = calls1;
  }

  if (depth == nr1) {
    hook();
    count++;
    if (count >= maxresults) {
      longjmp(outofhere, 1);
    }
    return;
  }

  copy = malloc((nr1 * nr2) * sizeof(bool));
  memcpy((void *) copy, 
         (void *) condition, 
         (size_t) (nr1 * nr2) * sizeof(bool));
  
  next = 0;      // the next position to fill
  min = nr2 + 1; // the minimum number of candidates for map[next]

  if (pos != MD + 1) {
    for (j = 0; j < nr1; j++){
      if (map[j] == -1) {
        if (neighbours1_md[nr1 * pos + j]) { // vertex j is adjacent to vertex pos in graph1
          sizes[depth * nr1 + j] = 0;
          for (k = 0; k < nr2; k++) {
            copy[nr2 * j + k] &= neighbours2_md[nr2 * map[pos] + k];
            if (copy[nr2 * j + k]) {
              sizes[depth * nr1 + j]++;
            }
          }
        } 
        if (sizes[depth * nr1 + j] == 0) {
          free(copy);
          return;
        }
        if (sizes[depth * nr1 + j] < min) {
          next = j;
          min = sizes[depth * nr1 + j];
        }
      }
    }
  }
  
  for (i = 0; i < nr1; i++) {
    sizes[(depth + 1) * nr1 + i] = sizes[(depth * nr1) + i]; 
  }
  
  if (rank < hint) {
    for (i = 0; i < nr2; i++) {
      if (copy[nr2 * next + i] && reps_md[(rep_depth * nr2) + i] && ! vals_md[i]) {
        calls2++;
        point_stabilizer(depth, i); // Calculate the stabiliser of the point i
                                    // in the stabiliser at the current depth
        OrbitReps_md(depth + 1, rep_depth + 1);
        map[next] = i;
        vals_md[i] = true;
        SEARCH_HOMOS_MD(depth + 1, next, copy, rep_depth + 1, rank + 1);
        map[next] = -1;
        vals_md[i] = false;
      }
    }
  }
  for (i = 0; i < nr2; i++) {
    if (copy[nr2 * next + i] && vals_md[i]) {
      map[next] = i;
      SEARCH_HOMOS_MD(depth + 1, next, copy, rep_depth, rank);
      map[next] = -1;
    }
  }
  free(copy);
  return;
}

void SEARCH_HOMOS_SM (unsigned int depth, // the number of filled positions in map
                      int   pos,          // the last position filled
                      num*  condition,    // blist of possible values for map[i]
                      Obj   gens,         // generators for
                                          // Stabilizer(AsSet(map)) subgroup
                                          // of automorphism group of graph2
                      num   reps,         // orbit reps of points not in <map> under <gens>
                      int   rank,         // current number of distinct values in map
<<<<<<< HEAD
                      void  hook () ){      // hook function applied to every new homo
                      
=======
                      void  hook_arg (),  // hook function applied to every new homo
                      Obj   Stabilizer) { // TODO remove this!
>>>>>>> d71ff57c

  unsigned int  i, j, k, l, min, next ;
  num  copy[nr1];
  
  calls1++;
  if (depth == nr1) {
    hook();
    count++;
    if (count >= maxresults) {
      longjmp(outofhere, 1);
    }
    return;
  }

  memcpy((void *) copy, (void *) condition, (size_t) nr1 * sizeof(num));
  next = 0;      // the next position to fill
  min = nr2 + 1; // the minimum number of candidates for map[next]

  if (pos != -1) {
    for (j = 0; j < nr1; j++){
      if (map[j] == -1) {
	sizes[depth * nr1 + j] = 0;
        if (neighbours1_sm[pos] & oneone[j]) { // vertex j is adjacent to vertex pos in graph1
          copy[j] &= neighbours2_sm[map[pos]];
          if (copy[j] == 0) {
            return;
          }
        }
        sizes[depth * nr1 + j] = sizenum(copy[j], nr2);
        if (sizes[depth * nr1 + j] < min) {
          next = j;
          min = sizes[depth * nr1 + j];
        }
      }
    }
  }

  for (i = 0; i < nr1; i++) {
    sizes[(depth + 1) * nr1 + i] = sizes[depth * nr1 + i]; 
  }
  
  if (rank < hint) {
    for (i = 0; i < nr2; i++) {
      if ((copy[next] & reps & oneone[i]) && ! (vals_sm & oneone[i])) { 
        calls2++;
        //Obj newGens = CALL_2ARGS(Stabilizer, gens, INTOBJ_INT(i + 1));//TODO remove
	Obj newGens = point_stabilizer(gens, i);
        num newReps = OrbitReps_sm(newGens);

        map[next] = i;
        vals_sm |= oneone[i];
        
        // blist of orbit reps of things not in vals_sm
        SEARCH_HOMOS_SM(depth + 1, next, copy, newGens, newReps, rank + 1, hook);
        map[next] = -1;
        vals_sm ^= oneone[i];
      }
    }
  } 
  for (i = 0; i < nr2; i++) {
    if (copy[next] & vals_sm & oneone[i]) {
      map[next] = i;
      SEARCH_HOMOS_SM(depth + 1, next, copy, gens, reps, rank, hook);
      map[next] = -1;
    }
  }
  return;
}

/*void SEARCH_INJ_HOMOS_MD (unsigned int  depth,  // the number of filled positions in map
                          int  pos,             // the last position filled
                          bool *condition,      // blist of possible values for map[i]
                          Obj  gens,            // generators for
                                                // Stabilizer(AsSet(map)) subgroup
                                                // of automorphism group of graph2
                          bool  *reps,          // orbit reps of points not in <map> under <gens>
                          void  hook (),
                          Obj   Stabilizer) {// TODO remove this!
  unsigned int   i, j, k, l, min, next, size;
  bool  *copy;
  
  if (depth == nr1) {
    hook();
    count++;
    if (count >= maxresults) {
      longjmp(outofhere, 1);
    }
    return;
  }

  copy = malloc((nr1 * nr2) * sizeof(bool));
  memcpy((void *) copy, 
         (void *) condition, 
         (size_t) (nr1 * nr2) * sizeof(bool));
  
  next = 0;      // the next position to fill
  min = nr2 + 1; // the minimum number of candidates for map[next]

  if (pos != -1) {
    for (j = 0; j < nr1; j++){
      if (map[j] == -1) {
        size = 0;
        if (neighbours1_md[nr1 * pos + j]) { // vertex j is adjacent to vertex pos in graph1
          for (k = 0; (int) k < map[pos]; k++) {
            copy[nr2 * j + k] &= neighbours2_md[nr2 * map[pos] + k];
            if (copy[nr2 * j + k]) {
              size++;
            }
          }
          copy[nr2 * j + map[pos]] = false;
          k += (map[pos] == 0 ? 1 : 2);

          for (; k < nr2; k++) {
            copy[nr2 * j + k] &= neighbours2_md[nr2 * map[pos] + k];
            if (copy[nr2 * j + k]) {
              size++;
            }
          }
        } else {
          for (k = 0; k < nr2; k++) {
            if (copy[nr2 * j + k]) {
              size++;
            }
          }
        }
        if (size == 0) {
          free(copy);
          return;
        }
        if (size < min) {
          next = j;
          min = size;
        }
      }
    }
  }
  
  for (i = 0; i < nr2; i++) {
    if (copy[nr2 * next + i] && reps[i]) { 
      
      Obj newGens = CALL_2ARGS(Stabilizer, gens, INTOBJ_INT(i + 1));
      OrbitReps_md(newGens, depth + 1);
      // blist of orbit reps of things not in vals_md

      map[next] = i;
      vals_md[i] = true;
//SEARCH_INJ_HOMOS_MD(depth + 1, next, copy, newGens, newReps, hook, Stabilizer);
      map[next] = -1;
      vals_md[i] = false;
    }
  }
  free(copy);
  return;
}*/

// prepare the graphs for SEARCH_HOMOS_MD

void GraphHomomorphisms_md (Obj  graph1, 
                            Obj  graph2,
                            void hook_arg (),
                            Obj  user_param_arg, 
                            num  max_results_arg,
                            int  hint_arg, 
                            bool isinjective) {
  Obj             out, nbs, gens;
  unsigned int    i, j, k, len;
  bool            *condition;
  
  nr1 = DigraphNrVertices(graph1);
  nr2 = DigraphNrVertices(graph2);

  if (nr1 > MD || nr2 > MD) {
    ErrorQuit("too many vertices!", 0L, 0L);
  }
  
  if (isinjective && nr2 < nr1) {
    return;
  }

  // initialise everything . . .
  condition = malloc(nr1 * nr2 * sizeof(bool));
  memset((void *) condition, true, nr1 * nr2 * sizeof(bool));
  memset((void *) map, -1, nr1 * sizeof(int));
  memset((void *) vals_md, false, nr2 * sizeof(bool));
  memset((void *) neighbours1_md, false, nr1 * nr1 * sizeof(bool));
  memset((void *) neighbours2_md, false, nr2 * nr2 * sizeof(bool));
 
  for (i = 0; i < nr1; i++) {
    sizes[i] = nr2;
  }

  // install out-neighbours for graph1 
  out = OutNeighbours(graph1);
  for (i = 0; i < nr1; i++) {
    nbs = ELM_PLIST(out, i + 1);
    for (j = 0; j < LEN_LIST(nbs); j++) {
      k = INT_INTOBJ(ELM_LIST(nbs, j + 1)) - 1;
      neighbours1_md[nr1 * i + k] = true;
    }
  }

  // install out-neighbours for graph2
  out = OutNeighbours(graph2);
  for (i = 0; i < nr2; i++) {
    nbs = ELM_PLIST(out, i + 1);
    for (j = 0; j < LEN_LIST(nbs); j++) {
      k = INT_INTOBJ(ELM_LIST(nbs, j + 1)) - 1;
      neighbours2_md[nr2 * i + k] = true;
    }
  }

  // get generators of the automorphism group
  gens = ELM_PLIST(FuncDIGRAPH_AUTOMORPHISMS(0L, graph2), 2);
  // convert generators to our perm type
  len = (unsigned int) LEN_PLIST(gens);
  stab_gens[0] = realloc(stab_gens[0], len * sizeof(perm));
  for (i = 1; i <= len; i++) {
    stab_gens[0][i - 1] = as_perm(ELM_PLIST(gens, i));
  }
  size_stab_gens[0] = len;
  lmp_stab_gens[0] = LargestMovedPointPermColl( stab_gens[0], len );
  
  // get orbit reps
  OrbitReps_md(0, 0);
  
  // misc parameters
  count = 0;
  maxresults = max_results_arg;
  user_param = user_param_arg; 
  hint = hint_arg;
  hook = hook_arg;
  
  // go! 
  if (setjmp(outofhere) == 0) {
    if (isinjective) {
     // SEARCH_INJ_HOMOS_MD(0, -1, condition, gens, reps, hook);
    } else {
      SEARCH_HOMOS_MD(0, MD + 1, condition, 0, 0);
    }
  }
  free(condition);
}

// prepare the graphs for SEARCH_HOMOS_SM

void GraphHomomorphisms_sm (Obj  graph1, 
                            Obj  graph2,
<<<<<<< HEAD
                            void hook (),
                            Obj  user_param_arg, 
                            num  max_results_arg,
                            int  hint_arg, 
                            bool isinjective) {
=======
                            void hook_arg (),
                            void *user_param_arg,
                            num  max_results_arg,
                            int  hint_arg,
                            bool isinjective,
                            Obj  Stabilizer) { // TODO remove this!
>>>>>>> d71ff57c
  Obj            out, nbs, gens;
  unsigned int   i, j, k;
  Pr("GraphHomomorphisms_sm!\n", 0L, 0L);

  nr1 = DigraphNrVertices(graph1);
  nr2 = DigraphNrVertices(graph2);

  if (nr1 > SM || nr2 > SM) {
    ErrorQuit("too many vertices!", 0L, 0L);
  }
  
  if (isinjective) {// && nr2 < nr1) { TODO uncomment when we have sm method for injective
    return;
  }

  // initialise everything . . .
  if (!tablesinitialised) {
    inittabs();
    tablesinitialised = true;
  }
  
  num condition[nr1];
  for (i = 0; i < nr1; i++) {
    condition[i] = ones[nr2 - 1];
  }
  memset((void *) map, -1, nr1 * sizeof(int)); //everything is undefined
  vals_sm = 0;
  memset((void *) neighbours1_sm, 0, nr1 * sizeof(num));
  memset((void *) neighbours2_sm, 0, nr2 * sizeof(num));

  // install out-neighbours for graph1 
  out = OutNeighbours(graph1);
  for (i = 0; i < nr1; i++) {
    nbs = ELM_PLIST(out, i + 1);
    for (j = 0; j < LEN_LIST(nbs); j++) {
      k = INT_INTOBJ(ELM_LIST(nbs, j + 1)) - 1;
      neighbours1_sm[i] |= oneone[k];
    }
  }
  
  // install out-neighbours for graph2
  out = OutNeighbours(graph2);
  for (i = 0; i < nr2; i++) {
    nbs = ELM_PLIST(out, i + 1);
    for (j = 0; j < LEN_LIST(nbs); j++) {
      k = INT_INTOBJ(ELM_LIST(nbs, j + 1)) - 1;
      neighbours2_sm[i] |= oneone[k];
    }
  }

  // get generators of the automorphism group
  gens = ELM_PLIST(FuncDIGRAPH_AUTOMORPHISMS(0L, graph2), 2);
  
  // get orbit reps 
  num reps = OrbitReps_sm(gens);
  
  // misc parameters
  count = 0;
  maxresults = max_results_arg;
  user_param = user_param_arg; 
  hint = hint_arg;
 
  // go! 
  if (setjmp(outofhere) == 0) {
    if (isinjective) {
      //SEARCH_INJ_HOMOS_MD(0, -1, condition, gens, reps, hook, Stabilizer);
    } else {
<<<<<<< HEAD
      SEARCH_HOMOS_SM(0, -1, condition, gens, reps, 0, hook);
=======
      SEARCH_HOMOS_SM(0, -1, condition, gens, reps, 0, hook_arg, Stabilizer);
>>>>>>> d71ff57c
    }
  }
}

// c wrapper

void GraphHomomorphisms (Obj  graph1, 
                         Obj  graph2,
                         void hook_arg (),
                         void *user_param_arg, 
                         num  max_results_arg,
                         int  hint_arg, 
                         bool isinjective) { 

  nr1 = DigraphNrVertices(graph1);
  nr2 = DigraphNrVertices(graph2);

  if (nr1 < SM && nr2 < SM) {
<<<<<<< HEAD
    GraphHomomorphisms_sm(graph1, graph2, hook, user_param_arg, max_results_arg,
        hint_arg, isinjective);
=======
    GraphHomomorphisms_sm(graph1, graph2, hook_arg, user_param_arg, max_results_arg,
        hint_arg, isinjective, Stabilizer);
>>>>>>> d71ff57c
  } else if (nr1 < MD && nr2 < MD) {
    GraphHomomorphisms_md(graph1, graph2, hook_arg, user_param_arg, max_results_arg,
        hint_arg, isinjective);
  }
}

// GAP-level function

Obj FuncGRAPH_HOMOS (Obj self, Obj args) { 
  int   i, j, k, hint_arg;
  num   max_results_arg;
  bool  *condition;
  Obj   user_param_arg;  

  Obj graph1         = ELM_PLIST(args, 1); // find homomorphisms from graph1 
  Obj graph2         = ELM_PLIST(args, 2); // to graph2
  Obj hook_gap       = ELM_PLIST(args, 3); // apply this function to every homomorphism 
                                           // Fail for none
  Obj user_param_gap = ELM_PLIST(args, 4); // user_param which can be used in the hook
                                           // Fail for none
  Obj limit_gap      = ELM_PLIST(args, 5); // the maximum number of results
  Obj hint_gap       = ELM_PLIST(args, 6); // the maximum rank of a result
  Obj isinjective    = ELM_PLIST(args, 7); // only consider injective homomorphism
  Obj Stabilizer     = ELM_PLIST(args, 8); // TODO remove

  nr1 = DigraphNrVertices(graph1);
  nr2 = DigraphNrVertices(graph2);

  if (nr1 > MD || nr2 > MD) {
    ErrorQuit("too many vertices!", 0L, 0L);
  }

  if (limit_gap == Fail || !IS_INTOBJ(limit_gap)) {
    max_results_arg = SMALLINTLIMIT;
  } else {
    max_results_arg = (num) INT_INTOBJ(limit_gap);
  }

  if (user_param_gap == Fail || (hook_gap == Fail && !IS_PLIST(user_param_gap))) {
    user_param_arg = NEW_PLIST(T_PLIST, 0);
    SET_LEN_PLIST(user_param_arg, 0);
  } else {
    user_param_arg = user_param_gap;
  }

  if (IS_INTOBJ(hint_gap)) { 
    hint_arg = INT_INTOBJ(hint_gap);
  } else {
    hint_arg = MD + 1;
  }

  bool isinjective_c = (isinjective == True ? true : false);
  
  calls1 = 0;
  calls2 = 0;

  if (hook_gap == Fail) {
    GraphHomomorphisms(graph1, graph2, homo_hook_collect, user_param_arg,
        max_results_arg, hint_arg, isinjective_c); 
  } else {
    GAP_FUNC = hook_gap;
    GraphHomomorphisms(graph1, graph2, homo_hook_gap, user_param_arg,
        max_results_arg, hint_arg, isinjective_c);
  }
  Pr("calls to search = %d\n", (Int) calls1, 0L);
  Pr("stabs computed = %d\n", (Int) calls2, 0L);
  
  if (IS_PLIST(user_param) && LEN_PLIST(user_param) == 0 
      && ! TNUM_OBJ(user_param) == T_PLIST_EMPTY) {
    RetypeBag(user_param, T_PLIST_EMPTY);
  }
  return user_param;
}

/*F * * * * * * * * * * * * * initialize package * * * * * * * * * * * * * * */

/******************************************************************************
*V  GVarFuncs . . . . . . . . . . . . . . . . . . list of functions to export
*/

static StructGVarFunc GVarFuncs [] = {

  { "DIGRAPH_NREDGES", 1, "digraph",
    FuncDIGRAPH_NREDGES, 
    "src/digraphs.c:DIGRAPH_NREDGES" },
  
  { "GABOW_SCC", 1, "adj",
    FuncGABOW_SCC, 
    "src/digraphs.c:GABOW_SCC" },

  { "DIGRAPH_CONNECTED_COMPONENTS", 1, "digraph",
    FuncDIGRAPH_CONNECTED_COMPONENTS,
    "src/digraphs.c:DIGRAPH_CONNECTED_COMPONENTS" },

  { "IS_ACYCLIC_DIGRAPH", 1, "adj",
    FuncIS_ACYCLIC_DIGRAPH, 
    "src/digraphs.c:FuncIS_ACYCLIC_DIGRAPH" },
 
  { "IS_ANTISYMMETRIC_DIGRAPH", 1, "adj",
    FuncIS_ANTISYMMETRIC_DIGRAPH, 
    "src/digraphs.c:FuncIS_ANTISYMMETRIC_DIGRAPH" },
 
  { "IS_STRONGLY_CONNECTED_DIGRAPH", 1, "adj",
    FuncIS_STRONGLY_CONNECTED_DIGRAPH, 
    "src/digraphs.c:FuncIS_STRONGLY_CONNECTED_DIGRAPH" },

  { "DIGRAPH_TOPO_SORT", 1, "adj",
    FuncDIGRAPH_TOPO_SORT, 
    "src/digraphs.c:FuncDIGRAPH_TOPO_SORT" },

  { "DIGRAPH_SOURCE_RANGE", 1, "digraph",
    FuncDIGRAPH_SOURCE_RANGE, 
    "src/digraphs.c:FuncDIGRAPH_SOURCE_RANGE" },

  { "DIGRAPH_OUT_NBS", 3, "nrvertices, source, range",
    FuncDIGRAPH_OUT_NBS, 
    "src/digraphs.c:FuncDIGRAPH_OUT_NBS" },
  
  { "DIGRAPH_IN_OUT_NBS", 1, "adj",
    FuncDIGRAPH_IN_OUT_NBS, 
    "src/digraphs.c:FuncDIGRAPH_IN_OUT_NBS" },

  { "ADJACENCY_MATRIX", 1, "digraph",
    FuncADJACENCY_MATRIX, 
    "src/digraphs.c:FuncADJACENCY_MATRIX" },

  { "IS_MULTI_DIGRAPH", 1, "digraph",
    FuncIS_MULTI_DIGRAPH, 
    "src/digraphs.c:FuncIS_MULTI_DIGRAPH" },

  { "DIGRAPH_SHORTEST_DIST", 1, "digraph",
    FuncDIGRAPH_SHORTEST_DIST, 
    "src/digraphs.c:FuncDIGRAPH_SHORTEST_DIST" },

  { "IS_TRANSITIVE_DIGRAPH", 1, "digraph",
    FuncIS_TRANSITIVE_DIGRAPH,
    "src/digraphs.c:FuncIS_TRANSITIVE_DIGRAPH" },
  
  { "DIGRAPH_TRANS_CLOSURE", 1, "digraph",
    FuncDIGRAPH_TRANS_CLOSURE,
    "src/digraphs.c:FuncDIGRAPH_TRANS_CLOSURE" },

  { "DIGRAPH_REFLEX_TRANS_CLOSURE", 1, "digraph",
    FuncDIGRAPH_REFLEX_TRANS_CLOSURE,
    "src/digraphs.c:FuncDIGRAPH_REFLEX_TRANS_CLOSURE" },

  { "RANDOM_DIGRAPH", 2, "nn, limm",
    FuncRANDOM_DIGRAPH,
    "src/digraphs.c:FuncRANDOM_DIGRAPH" },
 
  { "RANDOM_MULTI_DIGRAPH", 2, "nn, mm",
    FuncRANDOM_MULTI_DIGRAPH,
    "src/digraphs.c:FuncRANDOM_MULTI_DIGRAPH" },

  { "DIGRAPH_EQUALS", 2, "digraph1, digraph2",
    FuncDIGRAPH_EQUALS,
    "src/digraphs.c:FuncDIGRAPH_EQUALS" },
  
  { "DIGRAPH_LT", 2, "digraph1, digraph2",
    FuncDIGRAPH_LT,
    "src/digraphs.c:FuncDIGRAPH_LT" },

  { "DIGRAPHS_IS_REACHABLE", 3, "digraph, u, v",
    FuncDIGRAPHS_IS_REACHABLE,
    "src/digraphs.c:FuncDIGRAPHS_IS_REACHABLE" },

  { "DIGRAPH_AUTOMORPHISMS", 1, "digraph",
    FuncDIGRAPH_AUTOMORPHISMS, 
    "src/digraphs.c:FuncDIGRAPH_AUTOMORPHISMS" },
 
  { "MULTIDIGRAPH_AUTOMORPHISMS", 1, "digraph",
    FuncMULTIDIGRAPH_AUTOMORPHISMS, 
    "src/digraphs.c:FuncMULTIDIGRAPH_AUTOMORPHISMS" },

  { "DIGRAPH_CANONICAL_LABELING", 1, "digraph",
    FuncDIGRAPH_CANONICAL_LABELING, 
    "src/digraphs.c:FuncDIGRAPH_CANONICAL_LABELING" },
  
  { "MULTIDIGRAPH_CANONICAL_LABELING", 1, "digraph",
    FuncMULTIDIGRAPH_CANONICAL_LABELING, 
    "src/digraphs.c:FuncMULTIDIGRAPH_CANONICAL_LABELING" },

  { "GRAPH_HOMOS", 8, "graph1, graph2, hook, user_param, limit, hint, isinjective, Stabilizer",
    FuncGRAPH_HOMOS,
    "src/digraphs.c:FuncGRAPH_HOMOS" },

  { "C_STAB_CHAIN", 1, "gens",
    FuncC_STAB_CHAIN,
    "src/digraphs.c:FuncC_STAB_CHAIN" },

  { 0 }

};

/******************************************************************************
*F  InitKernel( <module> )  . . . . . . . . initialise kernel data structures
*/
static Int InitKernel ( StructInitInfo *module )
{
    /* init filters and functions                                          */
    InitHdlrFuncsFromTable( GVarFuncs );

    /* return success                                                      */
    return 0;
}

/******************************************************************************
*F  InitLibrary( <module> ) . . . . . . .  initialise library data structures
*/
static Int InitLibrary ( StructInitInfo *module )
{
    Int             i, gvar;
    Obj             tmp;

    /* init filters and functions */
    for ( i = 0;  GVarFuncs[i].name != 0;  i++ ) {
      gvar = GVarName(GVarFuncs[i].name);
      AssGVar(gvar,NewFunctionC( GVarFuncs[i].name, GVarFuncs[i].nargs,
                                 GVarFuncs[i].args, GVarFuncs[i].handler ) );
      MakeReadOnlyGVar(gvar);
    }

    tmp = NEW_PREC(0);
    gvar = GVarName("DIGRAPHS_C"); 
    AssGVar( gvar, tmp ); 
    MakeReadOnlyGVar(gvar);

    /* return success                                                      */
    return 0;
}

/******************************************************************************
*F  InitInfopl()  . . . . . . . . . . . . . . . . . table of init functions
*/
static StructInitInfo module = {
#ifdef DIGRAPHSSTATIC
 /* type        = */ MODULE_STATIC,
#else
 /* type        = */ MODULE_DYNAMIC,
#endif
 /* name        = */ "digraphs",
 /* revision_c  = */ 0,
 /* revision_h  = */ 0,
 /* version     = */ 0,
 /* crc         = */ 0,
 /* initKernel  = */ InitKernel,
 /* initLibrary = */ InitLibrary,
 /* checkInit   = */ 0,
 /* preSave     = */ 0,
 /* postSave    = */ 0,
 /* postRestore = */ 0
};

#ifndef DIGRAPHSSTATIC
StructInitInfo * Init__Dynamic ( void )
{
  return &module;
}
#endif

StructInitInfo * Init__digraphs ( void )
{
  return &module;
}

/*
 *
 *  This program is free software; you can redistribute it and/or modify
 *  it under the terms of the GNU General Public License as published by
 *  the Free Software Foundation; version 2 of the License.
 *
 *  This program is distributed in the hope that it will be useful,
 *  but WITHOUT ANY WARRANTY; without even the implied warranty of
 *  MERCHANTABILITY or FITNESS FOR A PARTICULAR PURPOSE.  See the
 *  GNU General Public License for more details.
 *
 *  You should have received a copy of the GNU General Public License
 *  along with this program; if not, write to the Free Software
 *  Foundation, Inc., 59 Temple Place, Suite 330, Boston, MA  02111-1307  USA
 *
 */

<|MERGE_RESOLUTION|>--- conflicted
+++ resolved
@@ -2350,13 +2350,8 @@
                                           // of automorphism group of graph2
                       num   reps,         // orbit reps of points not in <map> under <gens>
                       int   rank,         // current number of distinct values in map
-<<<<<<< HEAD
-                      void  hook () ){      // hook function applied to every new homo
+                      void  hook_arg () ){      // hook function applied to every new homo
                       
-=======
-                      void  hook_arg (),  // hook function applied to every new homo
-                      Obj   Stabilizer) { // TODO remove this!
->>>>>>> d71ff57c
 
   unsigned int  i, j, k, l, min, next ;
   num  copy[nr1];
@@ -2604,20 +2599,11 @@
 
 void GraphHomomorphisms_sm (Obj  graph1, 
                             Obj  graph2,
-<<<<<<< HEAD
-                            void hook (),
-                            Obj  user_param_arg, 
+                            void hook_arg (),
+                            Obj  user_param_arg,
                             num  max_results_arg,
                             int  hint_arg, 
                             bool isinjective) {
-=======
-                            void hook_arg (),
-                            void *user_param_arg,
-                            num  max_results_arg,
-                            int  hint_arg,
-                            bool isinjective,
-                            Obj  Stabilizer) { // TODO remove this!
->>>>>>> d71ff57c
   Obj            out, nbs, gens;
   unsigned int   i, j, k;
   Pr("GraphHomomorphisms_sm!\n", 0L, 0L);
@@ -2685,11 +2671,7 @@
     if (isinjective) {
       //SEARCH_INJ_HOMOS_MD(0, -1, condition, gens, reps, hook, Stabilizer);
     } else {
-<<<<<<< HEAD
-      SEARCH_HOMOS_SM(0, -1, condition, gens, reps, 0, hook);
-=======
-      SEARCH_HOMOS_SM(0, -1, condition, gens, reps, 0, hook_arg, Stabilizer);
->>>>>>> d71ff57c
+      SEARCH_HOMOS_SM(0, -1, condition, gens, reps, 0, hook_arg);
     }
   }
 }
@@ -2708,13 +2690,8 @@
   nr2 = DigraphNrVertices(graph2);
 
   if (nr1 < SM && nr2 < SM) {
-<<<<<<< HEAD
-    GraphHomomorphisms_sm(graph1, graph2, hook, user_param_arg, max_results_arg,
+    GraphHomomorphisms_sm(graph1, graph2, hook_arg, user_param_arg, max_results_arg,
         hint_arg, isinjective);
-=======
-    GraphHomomorphisms_sm(graph1, graph2, hook_arg, user_param_arg, max_results_arg,
-        hint_arg, isinjective, Stabilizer);
->>>>>>> d71ff57c
   } else if (nr1 < MD && nr2 < MD) {
     GraphHomomorphisms_md(graph1, graph2, hook_arg, user_param_arg, max_results_arg,
         hint_arg, isinjective);
