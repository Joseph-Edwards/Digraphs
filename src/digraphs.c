/***************************************************************************
**
*A  digraphs.c               Digraphs package             J. D. Mitchell 
**
**  Copyright (C) 2014 - J. D. Mitchell 
**  This file is free software, see license information at the end.
**  
*/

#include "bliss-0.72/bliss_C.h"

#include <stdlib.h>
#include <stdbool.h>

#include "src/compiled.h"          /* GAP headers                */

#undef PACKAGE
#undef PACKAGE_BUGREPORT
#undef PACKAGE_NAME
#undef PACKAGE_STRING
#undef PACKAGE_TARNAME
#undef PACKAGE_URL
#undef PACKAGE_VERSION


//#include "pkgconfig.h"             /* our own configure results */

/****************************************************************************
**
*F  FuncGABOW_SCC
**
** `digraph' should be a list whose entries and the lists of out-neighbours
** of the vertices. So [[2,3],[1],[2]] represents the graph whose edges are
** 1->2, 1->3, 2->1 and 3->2.
**
** returns a newly constructed record with two components 'comps' and 'id' the
** elements of 'comps' are lists representing the strongly connected components
** of the directed graph, and in the component 'id' the following holds:
** id[i]=PositionProperty(comps, x-> i in x);
** i.e. 'id[i]' is the index in 'comps' of the component containing 'i'.  
** Neither the components, nor their elements are in any particular order.
**
** The algorithm is that of Gabow, based on the implementation in Sedgwick:
**   http://algs4.cs.princeton.edu/42directed/GabowSCC.java.html
** (made non-recursive to avoid problems with stack limits) and 
** the implementation of STRONGLY_CONNECTED_COMPONENTS_DIGRAPH in listfunc.c.
*/

static Obj FuncGABOW_SCC(Obj self, Obj digraph) {
  UInt end1, end2, count, level, w, v, n, nr, idw, *frames, *stack2;
  Obj  id, stack1, out, comp, comps, adj; 
 
  PLAIN_LIST(digraph);
  n = LEN_PLIST(digraph);
  if (n == 0){
    out = NEW_PREC(2);
    AssPRec(out, RNamName("id"), NEW_PLIST(T_PLIST_EMPTY+IMMUTABLE,0));
    AssPRec(out, RNamName("comps"), NEW_PLIST(T_PLIST_EMPTY+IMMUTABLE,0));
    CHANGED_BAG(out);
    return out;
  }

  end1 = 0; 
  stack1 = NEW_PLIST(T_PLIST_CYC, n); 
  //stack1 is a plist so we can use memcopy below
  SET_LEN_PLIST(stack1, n);
  
  id = NEW_PLIST(T_PLIST_CYC+IMMUTABLE, n);
  SET_LEN_PLIST(id, n);
  
  //init id
  for(v=1;v<=n;v++){
    SET_ELM_PLIST(id, v, INTOBJ_INT(0));
  }
  
  count = n;
  
  comps = NEW_PLIST(T_PLIST_TAB+IMMUTABLE, n);
  SET_LEN_PLIST(comps, 0);
  
  stack2 = malloc( (4 * n + 2) * sizeof(UInt) );
  frames = stack2 + n + 1;
  end2 = 0;
  
  for (v = 1; v <= n; v++) {
    if(INT_INTOBJ(ELM_PLIST(id, v)) == 0){
      adj =  ELM_PLIST(digraph, v);
      PLAIN_LIST(adj);
      level = 1;
      frames[0] = v; // vertex
      frames[1] = 1; // index
      frames[2] = (UInt)adj; 
      SET_ELM_PLIST(stack1, ++end1, INTOBJ_INT(v));
      stack2[++end2] = end1;
      SET_ELM_PLIST(id, v, INTOBJ_INT(end1)); 
      
      while (1) {
        if (frames[1] > (UInt) LEN_PLIST(frames[2])) {
          if (stack2[end2] == (UInt) INT_INTOBJ(ELM_PLIST(id, frames[0]))) {
            end2--;
            count++;
            nr = 0;
            do{
              nr++;
              w = INT_INTOBJ(ELM_PLIST(stack1, end1--));
              SET_ELM_PLIST(id, w, INTOBJ_INT(count));
            }while (w != frames[0]);
            
            comp = NEW_PLIST(T_PLIST_CYC+IMMUTABLE, nr);
            SET_LEN_PLIST(comp, nr);
           
            memcpy( (void *)((char *)(ADDR_OBJ(comp)) + sizeof(Obj)), 
                    (void *)((char *)(ADDR_OBJ(stack1)) + (end1 + 1) * sizeof(Obj)), 
                    (size_t)(nr * sizeof(Obj)));

            nr = LEN_PLIST(comps) + 1;
            SET_ELM_PLIST(comps, nr, comp);
            SET_LEN_PLIST(comps, nr);
            CHANGED_BAG(comps);
          }
          level--;
          if (level == 0) {
            break;
          }
          frames -= 3;
        } else {
          
          w = INT_INTOBJ(ELM_PLIST(frames[2], frames[1]++));
          idw = INT_INTOBJ(ELM_PLIST(id, w));
          
          if(idw==0){
            adj = ELM_PLIST(digraph, w);
            PLAIN_LIST(adj);
            level++;
            frames += 3; 
            frames[0] = w; // vertex
            frames[1] = 1; // index
            frames[2] = (UInt) adj;
            SET_ELM_PLIST(stack1, ++end1, INTOBJ_INT(w));
            stack2[++end2] = end1;
            SET_ELM_PLIST(id, w, INTOBJ_INT(end1)); 
          } else {
            while (stack2[end2] > idw) {
              end2--; // pop from stack2
            }
          }
        }
      }
    }
  }

  for (v = 1; v <= n; v++) {
    SET_ELM_PLIST(id, v, INTOBJ_INT(INT_INTOBJ(ELM_PLIST(id, v)) - n));
  }

  out = NEW_PREC(2);
  SHRINK_PLIST(comps, LEN_PLIST(comps));
  AssPRec(out, RNamName("id"), id);
  AssPRec(out, RNamName("comps"), comps);
  CHANGED_BAG(out);
  free(stack2);
  return out;
}

static UInt UF_FIND(UInt *id, UInt i) {
  while (i != id[i])
    i = id[i];
  return i;
}

static void UF_COMBINE_CLASSES(UInt *id, UInt i, UInt j) {
  i = UF_FIND(id, i);
  j = UF_FIND(id, j);
  if (i < j)
    id[j] = i;
  else if (j < i)
    id[i] = j;
}


static Obj FuncDIGRAPH_CONNECTED_COMPONENTS(Obj self, Obj digraph) {
  UInt n, *id, *nid, i, j, e, len, f, nrcomps;
  Obj  adj, adji, source, range, gid, gcomps, comp, out;

  n = INT_INTOBJ(ElmPRec(digraph, RNamName("nrvertices")));
  if (n == 0) {
    out = NEW_PREC(2);
    AssPRec(out, RNamName("id"), NEW_PLIST(T_PLIST_EMPTY+IMMUTABLE,0));
    AssPRec(out, RNamName("comps"), NEW_PLIST(T_PLIST_EMPTY+IMMUTABLE,0));
    CHANGED_BAG(out);
    return out;
  }

  id = malloc( n * sizeof(UInt) );
  for (i = 0; i < n; i++) {
    id[i] = i;
  }

  if (IsbPRec(digraph, RNamName("adj"))) {
    // Digraph by adjacencies
    adj = ElmPRec(digraph, RNamName("adj"));
    for (i = 0; i < n; i++) {
      adji = ELM_PLIST(adj, i+1);
      PLAIN_LIST(adji);
      len = LEN_PLIST(adji);
      for (e = 1; e <= len; e++) {
	UF_COMBINE_CLASSES(id, i, INT_INTOBJ(ELM_PLIST(adji, e))-1);
      }
    }
  } else {
    // Digraph by source and range
    source = ElmPRec(digraph, RNamName("source"));
    range = ElmPRec(digraph, RNamName("range"));
    PLAIN_LIST(source);
    PLAIN_LIST(range);
    len = LEN_PLIST(source);
    for (e = 1; e <= len; e++) {
      i = INT_INTOBJ(ELM_PLIST(source, e)) - 1;
      j = INT_INTOBJ(ELM_PLIST(range,  e)) - 1;
      UF_COMBINE_CLASSES(id, i, j);
    }
  }

  // "Normalise" id, giving it sensible labels
  nid = malloc(n * sizeof(UInt));
  nrcomps = 0;
  for (i = 0; i < n; i++) {
    f = UF_FIND(id, i);
    nid[i] = (f == i) ? ++nrcomps : nid[f];
  }
  free(id);

  // Make GAP object from nid
  gid = NEW_PLIST(T_PLIST_CYC+IMMUTABLE, n);
  gcomps = NEW_PLIST(T_PLIST_CYC+IMMUTABLE, nrcomps);
  SET_LEN_PLIST(gid, n);
  SET_LEN_PLIST(gcomps, nrcomps);
  for (i = 1; i <= nrcomps; i++) {
    CHANGED_BAG(gcomps);
    SET_ELM_PLIST(gcomps, i, NEW_PLIST(T_PLIST_CYC+IMMUTABLE,0));
    SET_LEN_PLIST(ELM_PLIST(gcomps, i), 0);
  }
  for (i = 1; i <= n; i++) {
    SET_ELM_PLIST(gid, i, INTOBJ_INT(nid[i-1]));
    comp = ELM_PLIST(gcomps, nid[i-1]);
    len = LEN_PLIST(comp);
    AssPlist(comp, len + 1, INTOBJ_INT(i));
  }
  free(nid);

  out = NEW_PREC(2);
  AssPRec(out, RNamName("id"), gid);
  AssPRec(out, RNamName("comps"), gcomps);
  CHANGED_BAG(out);
  return out;
}

static Obj FuncIS_ACYCLIC_DIGRAPH(Obj self, Obj adj) { 
  UInt  nr, i, j, k, level;
  Obj   nbs;
  UInt  *stack, *ptr;
  
  nr = LEN_PLIST(adj);

  //init the buf
  ptr = calloc( nr + 1, sizeof(UInt) );
  stack =  malloc( (2 * nr + 2) * sizeof(UInt) );
  
  for (i = 1; i <= nr; i++) {
    nbs = ELM_PLIST(adj, i);
    if (LEN_LIST(nbs) == 0) {
      ptr[i] = 1;
    } else if (ptr[i] == 0) {
      level = 1;
      stack[0] = i;
      stack[1] = 1;
      while (1) {
        j = stack[0];
        k = stack[1];
        if (ptr[j] == 2) {
          free(ptr);
          stack -= (2 * level) - 2; // put the stack back to the start
          free(stack);
          return False;  // We have just travelled around a cycle
        }
        // Check whether:
        // 1. We've previously finished with this vertex, OR 
        // 2. Whether we've now investigated all descendant branches
        nbs = ELM_PLIST(adj, j);
        if( ptr[j] == 1 || k > (UInt) LEN_LIST(nbs)) {
          ptr[j] = 1;
          level--;
          if (level == 0) { 
            break;
          }
          // Backtrack and choose next available branch
          stack -= 2;
          ptr[stack[0]] = 0; 
          stack[1]++;
        } else { //Otherwise move onto the next available branch
          ptr[j] = 2; 
          level++;
          nbs = ELM_PLIST(adj, j);
          stack += 2;
          stack[0] = INT_INTOBJ(ADDR_OBJ(nbs)[k]);
          stack[1] = 1;
        }
      }
    }
  }
  free(ptr);
  free(stack);
  return True;
}

static Obj FuncIS_ANTISYMMETRIC_DIGRAPH(Obj self, Obj adj) {
  Int  nr, i, j, k, l, level, last1, last2;
  Obj   nbs;
  UInt  *stack, *ptr;
  
  nr = LEN_PLIST(adj);
  if (nr <= 1) {
    return True;
  }

  //init the buf (is this correct length?)
  ptr = calloc( nr + 1, sizeof(UInt) );
  stack =  malloc( (4 * nr + 4) * sizeof(UInt) );
  
  for (i = 1; i <= nr; i++) {
    nbs = ELM_PLIST(adj, i);
    if (LEN_LIST(nbs) == 0) {
      ptr[i] = 1;
    } else if (ptr[i] == 0) {
      level = 1;
      stack[0] = i;
      stack[1] = 1;
      stack[2] = 0;
      stack[3] = 0;
      while (1) {
        j = stack[0];
        k = stack[1];
        last1 = stack[2];
        last2 = stack[3];
        if (j == last2 && j != last1) {
          free(ptr);
          stack -= (4 * level) - 4; // put the stack back to the start
          free(stack);
          return False;  // Found a non-loop cycle of length 2 
        }
        // Check whether:
        // 1. We've previously finished with this vertex, OR 
        // 2. Whether we've now investigated all descendant branches
        nbs = ELM_PLIST(adj, j);
        if( ptr[j] == 2 ) {
          PLAIN_LIST(nbs);
          for ( l = 1; l <= LEN_PLIST(nbs); l++ ) {
            if ( last1 != j && INT_INTOBJ(ADDR_OBJ(nbs)[l]) == last1 ) {
              return False;
            }
          }
        }
        if ( k > LEN_LIST(nbs) ) {
          ptr[j] = 1;
        }
        if( ptr[j] >= 1 ) {
          level--;
          if (level == 0) { 
            break;
          }
          // Backtrack and choose next available branch
          stack -= 4;
          ptr[stack[0]] = 0; 
          stack[1]++;
        } else { //Otherwise move onto the next available branch
          ptr[j] = 2;
          level++;
          nbs = ELM_PLIST(adj, j);
          stack += 4;
          stack[0] = INT_INTOBJ(ADDR_OBJ(nbs)[k]);
          stack[1] = 1;
          stack[2] = j; // I am wasting memory here, duplicating info
          stack[3] = last1;
        }
      }
    }
  }
  free(ptr);
  free(stack);
  return True;
}

static Obj FuncIS_STRONGLY_CONNECTED_DIGRAPH(Obj self, Obj digraph) { 
  UInt n, nextid, *bag, *ptr1, *ptr2, *fptr, *id, w;

  n = LEN_PLIST(digraph);
  if (n == 0){
    return True;
  }

  nextid = 1;
  bag = malloc(n * 4 * sizeof(UInt));
  ptr1 = bag;
  ptr2 = bag + n;
  fptr = bag + n * 2;
  id = calloc(n + 1, sizeof(UInt));

  // first vertex v=1
  PLAIN_LIST(ELM_PLIST(digraph, 1));
  fptr[0] = 1; // vertex
  fptr[1] = 1; // index
  *ptr1 = 1; 
  *ptr2 = nextid;
  id[1] = nextid;
  
  while (1) { // we always return before level = 0
    if (fptr[1] > (UInt) LEN_PLIST(ELM_PLIST(digraph, fptr[0]))) {
      if (*ptr2 == id[fptr[0]]) {
	do {
	  n--;
	} while (*(ptr1--) != fptr[0]);
	free(bag);
	free(id);
	return n==0 ? True : False;
      }
      fptr -= 2;
    } else {
      w = INT_INTOBJ(ELM_PLIST(ELM_PLIST(digraph, fptr[0]), fptr[1]++));
      if(id[w] == 0){
	PLAIN_LIST(ELM_PLIST(digraph, w));
	fptr += 2; 
	fptr[0] = w; // vertex
	fptr[1] = 1; // index
	nextid++;
	*(++ptr1) = w; 
	*(++ptr2) = nextid;
	id[w] = nextid;
      } else {
	while ((*ptr2) > id[w]) {
	  ptr2--;
	}
      }
    }
  }
  //this should never happen, just to keep the compiler happy
  return Fail;
}

static Obj FuncDIGRAPH_TOPO_SORT(Obj self, Obj adj) {
  UInt  nr, i, j, k, count;
  UInt  level;
  Obj   buf, nbs, out;
  UInt  *stack, *ptr;
  
  nr = LEN_PLIST(adj);
  
  if (nr == 0) {
    return adj;
  }
  out = NEW_PLIST(T_PLIST_CYC, nr);
  SET_LEN_PLIST(out, nr);
  if (nr == 1) {
    SET_ELM_PLIST(out, 1, INTOBJ_INT(1));
    return out;
  }

  //init the buf
  ptr = calloc( nr + 1, sizeof(UInt) );
  stack =  malloc( (2 * nr + 2) * sizeof(UInt) );
  count = 0;

  for (i = 1; i <= nr; i++) {
    nbs = ELM_PLIST(adj, i);
    if (LEN_LIST(nbs) == 0) {
      ptr[i] = 1;
    } else if (ptr[i] == 0) {
      level = 1;
      stack[0] = i;
      stack[1] = 1;
      while (1) {
        j = stack[0];
        k = stack[1];
        if (ptr[j] == 2) {
          //SetIsAcyclicDigraph(graph, false);
          stack -= 2;
          level--;
          if ( stack[0] != j ) { //Cycle is not just a loop
            free(ptr);
            stack -= (2 * level) - 2; 
            free(stack);
            return Fail;
          }
          stack[1]++;
          ptr[j] = 0;
          continue;
        }
        nbs = ELM_PLIST(adj, j);
        if( ptr[j] == 1 || k > (UInt) LEN_LIST(nbs)) {
          if ( ptr[j] == 0 ) {
            // ADD J TO THE END OF OUR LIST
            count++;
            SET_ELM_PLIST(out, count, INTOBJ_INT(j));
          }
          ptr[j] = 1;
          level--;
          if (level==0) {
            break;
          }
          // Backtrack and choose next available branch
          stack -= 2;
          ptr[stack[0]] = 0;
          stack[1]++;
        } else { //Otherwise move onto the next available branch
          ptr[j] = 2;
          level++;
          nbs = ELM_PLIST(adj, j);
          stack += 2;
          stack[0] = INT_INTOBJ(ADDR_OBJ(nbs)[k]);
          stack[1] = 1;
        }
      }
    } 
  }
  free(ptr);
  free(stack);
  return out;
}

UInt DigraphNrEdges(Obj digraph) {
  Obj   adj;
  UInt  nr, i, n;
  if (IsbPRec(digraph, RNamName("nredges"))) {
    return INT_INTOBJ(ElmPRec(digraph, RNamName("nredges")));
  }
  if (IsbPRec(digraph, RNamName("source"))) { 
    return LEN_LIST(ElmPRec(digraph, RNamName("source")));
  } else {
    n = INT_INTOBJ(ElmPRec(digraph, RNamName("nrvertices")));
    adj = ElmPRec(digraph, RNamName("adj"));
    nr = 0;
    for (i = 1; i <= n; i++) {
      nr+= LEN_PLIST(ELM_PLIST(adj, i));
    }
  }
  AssPRec(digraph, RNamName("nredges"), INTOBJ_INT(nr));
  return nr;
}

static Obj FuncDIGRAPH_OUT_NBS(Obj self, Obj digraph) { 
  Obj   range, source, adj, adjj;
  UInt  n, i, j, len;
  
  
  n = INT_INTOBJ(ElmPRec(digraph, RNamName("nrvertices")));

  if (n == 0) {
    return NEW_PLIST(T_PLIST_EMPTY+IMMUTABLE, 0);
  }
  
  range = ElmPRec(digraph, RNamName("range")); 
  PLAIN_LIST(range);
  source = ElmPRec(digraph, RNamName("source"));
  PLAIN_LIST(source);

  adj = NEW_PLIST(T_PLIST_TAB+IMMUTABLE, n);
  SET_LEN_PLIST(adj, n);
  
  // fill adj with empty plists 
  for (i = 1; i <= n; i++) {
    SET_ELM_PLIST(adj, i, NEW_PLIST(T_PLIST_EMPTY+IMMUTABLE, 0));
    SET_LEN_PLIST(ELM_PLIST(adj, i), 0);
    CHANGED_BAG(adj);
  }
  
  n = LEN_PLIST(source);
  for (i = 1; i <= n; i++) {
    j = INT_INTOBJ(ELM_PLIST(source, i));
    adjj = ELM_PLIST(adj, j);
    len = LEN_PLIST(adjj); 
    if(len == 0){
      RetypeBag(adjj, T_PLIST_CYC+IMMUTABLE);
      CHANGED_BAG(adj);
    }
    AssPlist(adjj, len + 1,  ELM_PLIST(range, i));
  }
  AssPRec(digraph, RNamName("adj"), adj);
  return adj;
}

static Obj FuncDIGRAPH_IN_NBS(Obj self, Obj digraph) { 
  Obj   range, source, inn, innk, innj, adj, adji;
  UInt  n, m, i, j, k, len, len2, nam;
  
  n = INT_INTOBJ(ElmPRec(digraph, RNamName("nrvertices")));

  if (n == 0) {
    return NEW_PLIST(T_PLIST_EMPTY+IMMUTABLE, 0);
  }

  inn = NEW_PLIST(T_PLIST_TAB+IMMUTABLE, n);
  SET_LEN_PLIST(inn, n);

  // fill adj with empty plists 
  for (i = 1; i <= n; i++) {
    SET_ELM_PLIST(inn, i, NEW_PLIST(T_PLIST_EMPTY+IMMUTABLE, 0));
    SET_LEN_PLIST(ELM_PLIST(inn, i), 0);
    CHANGED_BAG(inn);
  }

  nam = RNamName("source");
  if (IsbPRec(digraph, nam)) {
    source = ElmPRec(digraph, nam);
    PLAIN_LIST(source);
    range = ElmPRec(digraph, RNamName("range")); 
    PLAIN_LIST(range);

  
    m = LEN_PLIST(range);
    for (i = 1; i <= m; i++) {
      j = INT_INTOBJ(ELM_PLIST(range, i));
      innj = ELM_PLIST(inn, j);
      len = LEN_PLIST(innj); 
      if(len == 0){
        RetypeBag(innj, T_PLIST_CYC+IMMUTABLE);
        CHANGED_BAG(inn);
      }
      AssPlist(innj, len + 1,  ELM_PLIST(source, i));
    }
  } else {
    adj = ElmPRec(digraph, RNamName("adj"));
    for (i = 1; i <= n; i++){
      adji = ELM_PLIST(adj, i);
      len = LEN_PLIST(adji);
      for (j = 1; j <= len; j++){
        k = INT_INTOBJ(ELM_PLIST(adji, j));
        innk = ELM_PLIST(inn, k);
        len2 = LEN_PLIST(innk); 
        if(len2 == 0){
          RetypeBag(innk, T_PLIST_CYC+IMMUTABLE);
          CHANGED_BAG(inn);
        }
        AssPlist(innk, len2 + 1, INTOBJ_INT(i));
      }
    } 
  }
  AssPRec(digraph, RNamName("inn"), inn);
  return inn;
}

static Obj FuncIS_MULTI_DIGRAPH(Obj self, Obj digraph) {
  Obj   range, adj, source, adji;
  UInt  nam;
  int   n, i, k, *marked, current, j, jj;
 
  nam = RNamName("source");
  if (IsbPRec(digraph, nam)) {
    source = ElmPRec(digraph, nam);
    PLAIN_LIST(source);
  
    if (LEN_PLIST(source) == 0) {
      return False;
    }
    
    range = ElmPRec(digraph, RNamName("range"));
    PLAIN_LIST(range);
    n = INT_INTOBJ(ElmPRec(digraph, RNamName("nrvertices"))); 

    current = INT_INTOBJ(ELM_PLIST(source, 1));
    marked = calloc(n + 1, sizeof(UInt));
    marked[INT_INTOBJ(ELM_PLIST(range, 1))] = current;
    
    for (i = 2; i <= LEN_PLIST(source); i++) {
      j = INT_INTOBJ(ELM_PLIST(source, i));
      if (j != current) {
        current = j;
        marked[INT_INTOBJ(ELM_PLIST(range, i))] = j;
      } else {
        k = INT_INTOBJ(ELM_PLIST(range, i));
        if(marked[k] == current){
          free(marked);
          return True;
        } else {
          marked[k] = j;
        }
      }
    }
     
    free(marked);
    return False;
  } else {
    adj = ElmPRec(digraph, RNamName("adj"));
    n = INT_INTOBJ(ElmPRec(digraph, RNamName("nrvertices"))); 
    for (i = 1; i <= n; i++) {
      adji = ELM_PLIST(adj, i);
      PLAIN_LIST(adji);
      for (j = 2; j <= LEN_PLIST(adji); j++) {
        jj = INT_INTOBJ(ELM_PLIST(adji, j));
        for (k = 1; k < j; k++) {
          if (INT_INTOBJ(ELM_PLIST(adji, k)) == jj) {
            return True;
          }
        }
      }
    }
    return False;
  }
} 

static Obj FLOYD_WARSHALL(Obj digraph, 
                          void (*func)(Int** dist,
                                       Int   i,
                                       Int   j,
                                       Int   k, 
                                       Int   n),
                          Int val1, 
                          Int val2) {
  Int   n, i, j, k, *dist;
  Obj   next, source, range, out, outi, val;

  n = INT_INTOBJ(ElmPRec(digraph, RNamName("nrvertices")));

  if (n == 0) {
    return NEW_PLIST(T_PLIST_EMPTY+IMMUTABLE, 0);
  }
  dist = malloc( n * n * sizeof(Int) );

  for (i = 0; i < n * n; i++) {
    dist[i] = val1;
  }

  if (IsbPRec(digraph, RNamName("source"))) {
    source = ElmPRec(digraph, RNamName("source"));
    PLAIN_LIST(source);
    range = ElmPRec(digraph, RNamName("range"));
    PLAIN_LIST(range);
    for (i = 1; i <= LEN_PLIST(source); i++) {
      j = (INT_INTOBJ(ELM_PLIST(source, i)) - 1) * n + INT_INTOBJ(ELM_PLIST(range, i)) - 1;
      dist[j] = val2;
    }
  } else { 
    out = ElmPRec(digraph, RNamName("adj"));
    for (i = 1; i <= n; i++) {
      outi = ELM_PLIST(out, i);
      PLAIN_LIST(outi);
      for (j = 1; j <= LEN_PLIST(outi); j++) {
        k = (i - 1) * n + INT_INTOBJ(ELM_PLIST(outi, j)) - 1;
        dist[k] = val2;
      } 
    }
  }
  
  for (k = 0; k < n; k++) {
    for (i = 0; i < n; i++) {
      for (j = 0; j < n; j++) {
        func(&dist, i, j, k, n);
      }
    }
  }
  
  out = NEW_PLIST(T_PLIST_TAB, n);
  SET_LEN_PLIST(out, n);

  for (i = 1; i <= n; i++) {
    next = NEW_PLIST(T_PLIST_CYC, n);
    SET_LEN_PLIST(next, n);
    for (j = 1; j <= n; j++) {
      val = INTOBJ_INT(dist[ (i - 1) * n + (j - 1) ]);
      SET_ELM_PLIST(next, j, val);
    }
    SET_ELM_PLIST(out, i, next);
    CHANGED_BAG(out);
  }
  SET_FILT_LIST(out, FN_IS_RECT);

  free(dist);
  return out;
}

void FW_FUNC_SHORTEST_DIST(Int** dist, Int i, Int j, Int k, Int n) {
  if((*dist)[i * n + k] != -1 && (*dist)[k * n + j] != -1){
    if ((*dist)[i * n + j] == -1 || 
        (*dist)[i * n + j] > (*dist)[i * n + k] + (*dist)[k * n + j]) {
      (*dist)[i * n + j] = (*dist)[i * n + k] + (*dist)[k * n + j];
    }
  }
}
 
static Obj FuncDIGRAPH_SHORTEST_DIST(Obj self, Obj digraph){
  return FLOYD_WARSHALL(digraph, FW_FUNC_SHORTEST_DIST, -1, 1);
}

void FW_FUNC_TRANS_CLOSURE(Int** dist, Int i, Int j, Int k, Int n) {
  if ((*dist)[i * n + k] != 0 && (*dist)[k * n + j] != 0) {
    (*dist)[i * n + j] = 1;
  }
}

static Obj FuncDIGRAPH_TRANS_CLOSURE(Obj self, Obj digraph){
  return FLOYD_WARSHALL(digraph, FW_FUNC_TRANS_CLOSURE, 0, 1);
}

void FW_FUNC_REFLEX_TRANS_CLOSURE(Int** dist, Int i, Int j, Int k, Int n) {
  if ((i == j) || ((*dist)[i * n + k] != 0 && (*dist)[k * n + j] != 0)) {
    (*dist)[i * n + j] = 1;
  }
}

static Obj FuncDIGRAPH_REFLEX_TRANS_CLOSURE(Obj self, Obj digraph){
  return FLOYD_WARSHALL(digraph, FW_FUNC_REFLEX_TRANS_CLOSURE, 0, 1);
}

static Obj FuncRANDOM_DIGRAPH(Obj self, Obj nn, Obj limm) {
  UInt n, i, j, k, lim;
  Int  len;
  Obj  adj, adji;

  n   = INT_INTOBJ(nn);
  lim = INT_INTOBJ(limm);
  adj = NEW_PLIST(T_PLIST_TAB, n);
  SET_LEN_PLIST(adj, n);
  
  for (i = 1; i <= n; i++) {
    SET_ELM_PLIST(adj, i, NEW_PLIST(T_PLIST_EMPTY, 0));
    SET_LEN_PLIST(ELM_PLIST(adj, i), 0);
    CHANGED_BAG(adj);
  }
  
  for (i = 1; i <= n; i++) {
    for (j = 1; j <= n; j++) {
      k = rand() % 10000;
      if (k < lim) {
        adji  = ELM_PLIST(adj, i);
        len   = LEN_PLIST(adji);
        if (len == 0) {
          RetypeBag(adji, T_PLIST_CYC);
          CHANGED_BAG(adj);
        }
        AssPlist(adji, len + 1,  INTOBJ_INT(j));
      }
    }
  }
  return adj;
}

static Obj FuncRANDOM_MULTI_DIGRAPH(Obj self, Obj nn, Obj mm) {
  UInt n, m, i, j, k;
  Int  len;
  Obj  adj, adjj;

  n = INT_INTOBJ(nn);
  m = INT_INTOBJ(mm);
  adj = NEW_PLIST(T_PLIST_TAB, n);
  SET_LEN_PLIST(adj, n);
  
  for (i = 1; i <= n; i++) {
    SET_ELM_PLIST(adj, i, NEW_PLIST(T_PLIST_EMPTY, 0));
    SET_LEN_PLIST(ELM_PLIST(adj, i), 0);
    CHANGED_BAG(adj);
  }

  for (i = 1; i <= m; i++) {
    j = (rand() % n) + 1;
    k = (rand() % n) + 1;
    adjj  = ELM_PLIST(adj, j);
    len   = LEN_PLIST(adjj);
    if (len == 0) {
      RetypeBag(adjj, T_PLIST_CYC);
      CHANGED_BAG(adj);
    }
    AssPlist(adjj, len + 1,  INTOBJ_INT(k));
  }
  return adj;
}

static Obj FuncDIGRAPH_EQUALS_OUT_NBS(Obj self, Obj digraph1, Obj digraph2) {
  UInt i, n1, n2, m1, m2;
  Obj  out1, out2, a, b;
  
  // Check NrVertices is equal
  n1 = INT_INTOBJ(ElmPRec(digraph1, RNamName("nrvertices")));
  n2 = INT_INTOBJ(ElmPRec(digraph2, RNamName("nrvertices")));
  if (n1 != n2) {
    return False;
  }

  out1 = ElmPRec(digraph1, RNamName("adj"));
  out2 = ElmPRec(digraph2, RNamName("adj"));

  // Check NrEdges is equal
  if (IsbPRec(digraph1, RNamName("nredges"))) {
    m1 = INT_INTOBJ(ElmPRec(digraph1, RNamName("nredges")));
  } else {
    m1 = DigraphNrEdges(digraph1);
  }
  if (IsbPRec(digraph2, RNamName("nredges"))) {
    m2 = INT_INTOBJ(ElmPRec(digraph2, RNamName("nredges")));
  } else {
    m2 = DigraphNrEdges(digraph2);
  }
  if ( m1 != m2 ) {
    return False;
  }

  // Check if OutNeighbours are equal
  if ( out1 == out2 ) {
    return True;
  }

  // Compare OutNeighbours of each vertex in turn
  for ( i = 1; i <= n1; i++ ) {
    a = ELM_PLIST( out1, i );
    b = ELM_PLIST( out2, i );
    //PLAIN_LIST(a); // Necessary or not?
    //PLAIN_LIST(b); // Necessary or not?

    // Check that the OutDegrees match
    if ( LEN_LIST( a ) != LEN_LIST( b ) ) {
      return False;
    }

    // Check if a = b already; else sort and then compare again
    if ( !EqListList( a, b ) ) {
      SORT_LIST(a);
      SORT_LIST(b);
      if ( !EqListList( a, b ) ) {
        return False;
      }
    }
  }
  return True;
}

static Obj FuncDIGRAPH_EQUALS_SOURCE(Obj self, Obj digraph1, Obj digraph2) {

  UInt n1, n2, m, n, stop, start, i, j, p;
  Int  k;
  Obj  source1, source2, range1, range2, sources, a, b;

  // Check NrVertices is equal
  n1 = INT_INTOBJ(ElmPRec(digraph1, RNamName("nrvertices")));
  n2 = INT_INTOBJ(ElmPRec(digraph2, RNamName("nrvertices")));
  if (n1 != n2) {
    return False;
  }
  
  // Check if DigraphSource (and hence NrEdges) is equal
  source1 = ElmPRec(digraph1, RNamName("source"));
  source2 = ElmPRec(digraph2, RNamName("source"));
  if ( !EqListList(source1, source2) ) {
    return False;
  }

  range1 = ElmPRec(digraph1, RNamName("range"));
  range2 = ElmPRec(digraph2, RNamName("range"));
  PLAIN_LIST(range1);
  PLAIN_LIST(range2);

  // Check if DigraphRange is equal
  if ( EqListList(range1, range2) ) {
    return True;
  }

  // Calculate which vertices have positive out-degree
  PLAIN_LIST(source2);
  // RemoveDupsDensePlist(source2); // This should be re-instated ASAP
  sources = SetList(source2);       // This should be removed ASAP
  m = LEN_PLIST(range2);
  n = LEN_PLIST(sources);

  // Compare OutNeighbours of each vertex with positive out-degree in turn
  stop = 1;
  for ( i = 2; i <= n; i++ ) {
    start = stop;
    stop  = PositionSortedDensePlist( source1, ELM_PLIST( sources, i ) );

    /* The following code calculates a = range1{[ start .. stop - 1 ]}
                                 and b = range2{[ start .. stop - 1 ]} */
    p = stop - start;
    a = NEW_PLIST(T_PLIST, p);
    SET_LEN_PLIST(a, p);
    b = NEW_PLIST(T_PLIST, p);
    SET_LEN_PLIST(b, p);
    k = 0;
    for ( j = start; j < stop; j++ ) {
      k++;
      SET_ELM_PLIST(a, k, ELM_PLIST(range1, j) );
      SET_ELM_PLIST(b, k, ELM_PLIST(range2, j) );
    }
    
    // Check if a = b already; else sort and then compare again
    if ( !EqListList(a, b) ) {
      SORT_LIST(a);
      SORT_LIST(b);
      if ( !EqListList( a, b ) ) {
        return False;
      }
    }
  }

  // Almost exactly same code as above, but for the final vertex in sources
  // Repeating this code here is slightly more efficient than having an
  // IF statement inside the FOR loop up there, which is the other option
  p = (m + 1) - stop;
  a = NEW_PLIST(T_PLIST, p);
  SET_LEN_PLIST(a, p);
  b = NEW_PLIST(T_PLIST, p);
  SET_LEN_PLIST(b, p);
  k = 0;
  for ( j = stop; j <= m; j++ ) {
    k++;
    SET_ELM_PLIST(a, k, ELM_PLIST( range1, j ) );
    SET_ELM_PLIST(b, k, ELM_PLIST( range2, j ) );
  }
  if ( !EqListList(a, b) ) {
    SORT_LIST(a);
    SORT_LIST(b);
    if ( !EqListList( a, b ) ) {
      return False;
    }
  }
  return True;
}

static Obj FuncDIGRAPH_EQUALS_MIXED(Obj self, Obj digraph1, Obj digraph2) {

  Int n1, n2, m1, m2, i, j, k, p, len, start, stop;
  Obj out, source, range, a, b, outi, outii;
  // digraph1 has OutNeighbours
  // digraph2 has DigraphSource

  // Check NrVertices is equal
  n1 = INT_INTOBJ(ElmPRec(digraph1, RNamName("nrvertices")));
  n2 = INT_INTOBJ(ElmPRec(digraph2, RNamName("nrvertices")));
  if (n1 != n2) {
    return False;
  }
  
  // Check NrEdges is equal
  if (IsbPRec(digraph1, RNamName("nredges"))) {
    m1 = INT_INTOBJ(ElmPRec(digraph1, RNamName("nredges")));
  } else {
    m1 = DigraphNrEdges(digraph1);
  }
  if (IsbPRec(digraph2, RNamName("nredges"))) {
    m2 = INT_INTOBJ(ElmPRec(digraph2, RNamName("nredges")));
  } else {
    m2 = DigraphNrEdges(digraph2);
  }
  if ( m1 != m2 ) {
    return False;
  }

  // Check NrEdges = 0
  if ( m1 == 0 ) {
    return True;
  }

  // Compare OutNeighbours of each vertex with positive out-degree in turn
  out    = ElmPRec(digraph1, RNamName("adj"));
  source = ElmPRec(digraph2, RNamName("source"));
  range  = ElmPRec(digraph2, RNamName("range"));
  PLAIN_LIST(source);
  PLAIN_LIST(range);
  start  = 1;
  i      = 0;
  while (1) {
    i++;

    // Get OutNeighbours and OutDegree of digraph1, vertex i
    outi = ELM_PLIST( out, i );
    PLAIN_LIST(outi);
    len  = LEN_LIST( outi );
    stop = start + len - 1;

    // Check that out-degrees aren't completely inconsistent
    if ( len == 0 && INT_INTOBJ( ELM_PLIST( source, start ) ) == i ) {
      return False;
    } else if ( len != 0 && (
                 INT_INTOBJ( ELM_PLIST( source, start ) ) != i ||
                 INT_INTOBJ( ELM_PLIST( source, stop ) )!= i
                )) {
      return False;
    }

    // By this point, we have that either:
    // 1. Both digraphs have OutDegree 0 for vertex i;
    // 2. OutDegree(digraph2, i) >= OutDegree(digraph1, i) > 0

    // Create b = OutNeighboursOfVertex(digraph2, i)
    p = (stop - start) + 1;
    b = NEW_PLIST(T_PLIST, p);
    SET_LEN_PLIST(b, p);
    k = 0;
    for ( j = start; j <= stop; j++ ) {
      k++;
      SET_ELM_PLIST(b, k, ELM_PLIST( range, j ) );
    }

    // Check if outi = b already; else sort and then compare again
    if ( !EqListList( outi, b ) ) {
      SORT_LIST(outi);
      SORT_LIST(b);
      if ( !EqListList( outi, b ) ) {
        return False;
      }
    }
    start = stop + 1;
    // Check whether we have compared all vertices
    if ( m1 < start ) {
      return True;
    }
  }

  // Should never be reached
  return Fail;
}

// bliss 

BlissGraph* buildBlissMultiDigraph(Obj digraph) {
  UInt        n, i, j, k, l, nr, len;
  Obj         adji, adj, source, range;
  BlissGraph  *graph;

  n = INT_INTOBJ(ElmPRec(digraph, RNamName("nrvertices")));
  graph = bliss_new(n);

  if (IsbPRec(digraph, RNamName("adj"))) { 
    adj = ElmPRec(digraph, RNamName("adj"));
    for (i = 1; i <= n; i++) {
      adji = ELM_PLIST(adj, i);
      nr = LEN_PLIST(adji);
      for(j = 1; j <= nr; j++) {
        k = bliss_add_vertex(graph, 1);
        l = bliss_add_vertex(graph, 2);
        bliss_add_edge(graph, i-1, k);
        bliss_add_edge(graph, k, l);
        bliss_add_edge(graph, l, INT_INTOBJ(ELM_PLIST(adji, j))-1);
      }
    }
  } else {
    source = ElmPRec(digraph, RNamName("source"));
    PLAIN_LIST(source);
    range = ElmPRec(digraph, RNamName("range"));
    PLAIN_LIST(range);
    n = LEN_PLIST(source);
    for (i = 1; i <= n; i++) {
      k = bliss_add_vertex(graph, 1);
      l = bliss_add_vertex(graph, 2);
      bliss_add_edge(graph, INT_INTOBJ(ELM_PLIST(source, i)) - 1, k);
      bliss_add_edge(graph, k, l);
      bliss_add_edge(graph, l, INT_INTOBJ(ELM_PLIST(range,  i)) - 1);
    }
  }

  return graph;
}

void digraph_hook_function(void               *user_param,
	                   unsigned int       N,
	                   const unsigned int *aut        ) {
  UInt4* ptr;
  Obj p;
  UInt i, n;
  
  n   = INT_INTOBJ(ELM_PLIST(user_param, 1));  //the degree
  p   = NEW_PERM4(n);
  ptr = ADDR_PERM4(p);
  
  for(i = 0; i < n; ++i){
    ptr[i] = aut[i];
  }
  
  AssPlist(user_param, LEN_PLIST(user_param)+1, p);
  CHANGED_BAG(user_param);
}

static Obj FuncDIGRAPH_AUTOMORPHISMS(Obj self, Obj digraph) {
  Obj                 autos, p, out, n;
  BlissGraph          *graph;
  UInt4               *ptr;
  const unsigned int  *canon;
  Int                 i, nr;
  
  graph = buildBlissMultiDigraph(digraph);
  
  autos = NEW_PLIST(T_PLIST, 1);
  n = ElmPRec(digraph, RNamName("nrvertices"));

  SET_ELM_PLIST(autos, 1, n);
  SET_LEN_PLIST(autos, 1);
  canon = bliss_find_canonical_labeling(graph, digraph_hook_function, autos, 0);
  
  p   = NEW_PERM4(INT_INTOBJ(n));
  ptr = ADDR_PERM4(p);
 
  for(i = 0; i < INT_INTOBJ(n); ++i){
    ptr[i] = canon[i];
  }
  
  bliss_release(graph);
  
  nr = LEN_PLIST(autos) - 1;
  if (nr == 0) {
    SET_ELM_PLIST(autos, 1, IdentityPerm);
  } else {
    memmove((void *) (ADDR_OBJ(autos) + 1), //destination
            (void *) (ADDR_OBJ(autos) + 2), //source
            (size_t) nr * sizeof(Obj));
    SET_LEN_PLIST(autos, nr);
    CHANGED_BAG(autos);
    SortDensePlist(autos);
    RemoveDupsDensePlist(autos);
  }

  out = NEW_PLIST(T_PLIST, 2);
  SET_ELM_PLIST(out, 1, p);
  SET_ELM_PLIST(out, 2, autos);
  SET_LEN_PLIST(out, 2);
  CHANGED_BAG(out);
  
  return out;
}

void multidigraph_hook_function(void               *user_param,
	                        unsigned           int N,
	                        const unsigned int *aut        ) {
  UInt4   *ptr;
  Obj     p, gens;
  UInt    i, n, m;
  bool    stab;
 
  m   = INT_INTOBJ(ELM_PLIST(user_param, 1));  //the nr of vertices

  stab = true;
  for (i = 0; i < m; i++) {
    if (aut[i] != i) {
      stab = false;
    }
  }
  if (stab) { // permutation of the edges
    n   = INT_INTOBJ(ELM_PLIST(user_param, 2));  //the nr of edges
    p   = NEW_PERM4(n);
    ptr = ADDR_PERM4(p);
    for (i = 0 ; i < n; i ++ ) {
      ptr[i] = (aut[2 * i + m] - m) / 2;
    }
    gens = ELM_PLIST(user_param, 4);
  } else { // permutation of the vertices
    p   = NEW_PERM4(m);
    ptr = ADDR_PERM4(p);
    for (i = 0 ; i < m; i ++ ) {
      ptr[i] = aut[i];
    }
    gens = ELM_PLIST(user_param, 3);
  }

  AssPlist(gens, LEN_PLIST(gens)+1, p);
  CHANGED_BAG(user_param);
}

static Obj FuncMULTIDIGRAPH_AUTOMORPHISMS(Obj self, Obj digraph) {
  Obj                 autos, p, out;
  BlissGraph          *graph;
  UInt4               *ptr;
  const unsigned int  *canon;
  Int                 i, n;
  
  graph = buildBlissMultiDigraph(digraph);
  
  autos = NEW_PLIST(T_PLIST, 4);
  SET_ELM_PLIST(autos, 1, ElmPRec(digraph, RNamName("nrvertices")));
  CHANGED_BAG(autos);
  SET_ELM_PLIST(autos, 2, INTOBJ_INT(DigraphNrEdges(digraph)));
  SET_ELM_PLIST(autos, 3, NEW_PLIST(T_PLIST, 0)); // perms of the vertices
  CHANGED_BAG(autos);
  SET_ELM_PLIST(autos, 4, NEW_PLIST(T_PLIST, 0)); // perms of the edges
  CHANGED_BAG(autos);

  canon = bliss_find_canonical_labeling(graph, multidigraph_hook_function, autos, 0);
  
  n   = INT_INTOBJ(ElmPRec(digraph, RNamName("nrvertices")));
  p   = NEW_PERM4(n);
  ptr = ADDR_PERM4(p);
 
  for(i = 0; i < n; ++i){
    ptr[i] = canon[i];
  }
  
  bliss_release(graph);

  SET_ELM_PLIST(autos, 1, p); 
  
  // remove 2nd entry of autos . . .
  memmove((void *) (ADDR_OBJ(autos) + 2), //destination
          (void *) (ADDR_OBJ(autos) + 3), //source
          (size_t) 2 * sizeof(Obj));
  SET_LEN_PLIST(autos, 3);
  CHANGED_BAG(autos);

  if (LEN_PLIST(ELM_PLIST(autos, 2)) == 0) {
    SET_ELM_PLIST(ELM_PLIST(autos, 2), 1, IdentityPerm);
  } else {
    SortDensePlist(ELM_PLIST(autos, 2));
    RemoveDupsDensePlist(ELM_PLIST(autos, 2));
  }
  if (LEN_PLIST(ELM_PLIST(autos, 3)) == 0) {
    SET_ELM_PLIST(ELM_PLIST(autos, 3), 1, IdentityPerm);
  } else {
    SortDensePlist(ELM_PLIST(autos, 3));
    RemoveDupsDensePlist(ELM_PLIST(autos, 3));
  }
  CHANGED_BAG(autos);

  return autos;
}

static Obj FuncDIGRAPH_CANONICAL_LABELING(Obj self, Obj digraph) {
  Obj   p;
  UInt4 *ptr;
  BlissGraph *graph;
  Int   n, i; 
  const unsigned int *canon;
     
  graph = buildBlissMultiDigraph(digraph);
  
  canon = bliss_find_canonical_labeling(graph, 0, 0, 0); 
  
  n   = INT_INTOBJ(ElmPRec(digraph, RNamName("nrvertices")));
  p   = NEW_PERM4(n);
  ptr = ADDR_PERM4(p);
 
  for(i = 0; i < n; ++i){
      ptr[i] = canon[i];
  }
  bliss_release(graph);

  return p;
} 

// graph homomorphisms . . . by Max Neunhoeffer

#ifdef SYS_IS_64_BIT
#define MAXVERT 64
typedef UInt8 num;
#define SMALLINTLIMIT 1152921504606846976
#else
#define MAXVERT 32
typedef UInt4 num;
#define SMALLINTLIMIT 268435456
#endif

static num gra1[MAXVERT];
static num nrvert1;
static num gra2[MAXVERT];
static num nrvert2;
static num constraints[MAXVERT];
static num maxdepth;
static Obj results;

static num tablesinitialised = 0;
static num oneone[MAXVERT];
static num ones[MAXVERT];
static num count;
static num maxresults;
static num overflow;

static jmp_buf outofhere;

static void inittabs(void)
{
    num i;
    num v = 1;
    num w = 1;
    for (i = 0;i < MAXVERT;i++) {
        oneone[i] = w;
        ones[i] = v;
        w <<= 1;
        v |= w;
    }
}

static void dowork(num *try, num depth){
    num   i, todo;
    Obj   t;
    UInt2 *pt;
    //Pr("C: at depth %d\n", (Int) depth, 0L);
    if (depth == maxdepth) {
        if (results != Fail) {
            t  = NEW_TRANS2(depth);
            pt = ADDR_TRANS2(t);
            for (i = 0; i < depth; i++) {
              pt[i] = (UInt2) try[i];
            }
            Pr("found endomorphism of rank %d\n", (Int) RANK_TRANS2(t), 0L); 
            if (IS_PLIST(results)) {
                ASS_LIST(results,LEN_PLIST(results)+1, t);
            } /*else {
                CALL_1ARGS(results,tmp);
            }*/
        }
        count++;
        if (count >= maxresults) {
            if (count >= SMALLINTLIMIT) overflow = 1;
            longjmp(outofhere,1);
        }
        return;
    }
    todo = constraints[depth];
    for (i = 0;i < depth;i++) {
        if (gra1[i] & oneone[depth]) {   /* if depth adjacent to try[i] */
            todo &= gra2[try[i]];        /* Only these images are possible */
            if (todo == 0) return;
        }
    }
    for (i = 0;i < nrvert2 && todo;i++, todo >>= 1) {
        if (todo & 1) {
            try[depth] = i;
            dowork(try,depth+1);
        }
    }
}

static void doworkinj(num *try, num depth, num used)
{
    num i, todo;
    Obj tmp;
    if (depth == maxdepth) {
        if (results != Fail) {
            tmp = NEW_PLIST(T_PLIST_CYC,depth);
            SET_LEN_PLIST(tmp,depth);
            for (i = 0; i < depth; i++) {
                SET_ELM_PLIST(tmp,i+1,INTOBJ_INT((Int) (try[i]+1)));
            }
            ASS_LIST(results,LEN_PLIST(results)+1,tmp);
        }
        count++;
        if (count >= maxresults) {
            if (count >= SMALLINTLIMIT) overflow = 1;
            longjmp(outofhere,1);
        }
        return;
    }
    todo = constraints[depth] & ~(used);
    for (i = 0;i < depth;i++) {
        if (gra1[i] & oneone[depth]) {   /* if depth adjacent to try[i] */
            todo &= gra2[try[i]];    /* Only these images are possible */
            if (todo == 0) return;
        }
    }
    for (i = 0;i < nrvert2 && todo;i++, todo >>= 1) {
        if (todo & 1) {
            try[depth] = i;
            doworkinj(try,depth+1,used | oneone[i]);
        }
    }
}

Obj FuncGRAPH_HOMOMORPHISMS( Obj self, Obj args )
{
    Obj gra1obj = ELM_PLIST(args,1); 
    Obj gra2obj = ELM_PLIST(args,2);
    Obj tryinit = ELM_PLIST(args,3);
    Obj mymaxdepth = ELM_PLIST(args,4);
    Obj constraintsobj = ELM_PLIST(args,5);
    Obj maxanswers = ELM_PLIST(args,6);
    Obj myresult = ELM_PLIST(args,7);
    Obj onlyinj = ELM_PLIST(args,8);
    num try[MAXVERT];
    num used;
    num depth;
    num i,j,k,up;
    Obj tmp;

    if (!tablesinitialised) inittabs();
    count = 0;
    overflow = 0;
    if (maxanswers == Fail || !IS_INTOBJ(maxanswers))
        maxresults = SMALLINTLIMIT;
    else
        maxresults = (num) INT_INTOBJ(maxanswers);
    /* now fill our data structures: */
    memset(gra1,0,sizeof(num)*MAXVERT);
    memset(gra2,0,sizeof(num)*MAXVERT);
    nrvert1 = LEN_PLIST(gra1obj);
    nrvert2 = LEN_PLIST(gra2obj);
    for (i = 0; i < MAXVERT; i++) constraints[i] = ones[nrvert2-1];
    up = (num) LEN_PLIST(gra1obj);
    for (i = 0; i < up; i++) {
        tmp = ELM_PLIST(gra1obj,(Int) i+1);
        for (j = 0; j < (num) LEN_PLIST(tmp); j++) {
            k = (num) INT_INTOBJ(ELM_PLIST(tmp,(Int) j + 1)) - 1;
            gra1[i] |= oneone[k];
            //gra1[k] |= oneone[i];
        }
    }
    up = (num) LEN_PLIST(gra2obj);
    for (i = 0; i < up; i++) {
        tmp = ELM_PLIST(gra2obj,(Int) i+1);
        for (j = 0; j < (num) LEN_PLIST(tmp); j++) {
            k = (num) INT_INTOBJ(ELM_PLIST(tmp,(Int) j + 1)) - 1;
            gra2[i] |= oneone[k];
            //gra2[k] |= oneone[i];
        }
    }
    if (constraintsobj != Fail) {
        up = (num) LEN_PLIST(constraintsobj);
        for (i = 0; i < up; i++) {
            tmp = ELM_PLIST(constraintsobj,(Int) i + 1);
            if (tmp && tmp != Fail) {
                constraints[i] = 0;
                for (j = 0; j < (num) LEN_PLIST(tmp); j++) {
                    k = (num) INT_INTOBJ(ELM_PLIST(tmp,(Int) j + 1)) - 1;
                    constraints[i] |= oneone[k];
                }
            }
        }
    }
    depth = (num) LEN_PLIST(tryinit);
    used = 0;
    for (i = 0; i < depth; i++) {
        try[i] = (num) INT_INTOBJ(ELM_PLIST(tryinit,(Int) i + 1)) - 1;
        used |= oneone[try[i]];
    }
    maxdepth = (num) INT_INTOBJ(mymaxdepth);
    results = myresult;
    if (setjmp(outofhere) == 0) {
        if (onlyinj == True) {
            doworkinj(try,depth,used);
        } else {
            dowork(try,depth);
        }
    }
    if (overflow) return Fail;
    else return INTOBJ_INT(count);
}

<<<<<<< HEAD
=======
static Obj FuncRANDOM_DIGRAPH(Obj self, Obj m) {
  UInt n, i, j, k, len, lim;
  Obj  adj, adji;

  n   = INT_INTOBJ(ELM_PLIST(m, 1));
  lim = INT_INTOBJ(ELM_PLIST(m, 2));
  adj = NEW_PLIST(T_PLIST_TAB+IMMUTABLE, n);
  SET_LEN_PLIST(adj, n);
  
  for (i = 1; i <= n; i++) {
    SET_ELM_PLIST(adj, i, NEW_PLIST(T_PLIST_EMPTY+IMMUTABLE, 0));
    SET_LEN_PLIST(ELM_PLIST(adj, i), 0);
    CHANGED_BAG(adj);
  }
  
  for (i = 1; i <= n; i++) {
    for (j = 1; j <= n; j++) {
      k = rand() % 10000;
      if (k < lim) {
        adji  = ELM_PLIST(adj, i);
        len   = LEN_PLIST(adji);
        if (len == 0) {
          RetypeBag(adji, T_PLIST_CYC+IMMUTABLE);
          CHANGED_BAG(adj);
        }
        AssPlist(adji, len + 1,  INTOBJ_INT(j));
      }
    }
  }
  return adj;
}

static Obj FuncRANDOM_MULTI_DIGRAPH(Obj self, Obj mm, Obj nn) {
  UInt n, m, i, j, k, len;
  Obj  adj, adjj;

  n = INT_INTOBJ(nn);
  m = INT_INTOBJ(mm);
  adj = NEW_PLIST(T_PLIST_TAB+IMMUTABLE, n);
  SET_LEN_PLIST(adj, n);
  
  for (i = 1; i <= n; i++) {
    SET_ELM_PLIST(adj, i, NEW_PLIST(T_PLIST_EMPTY+IMMUTABLE, 0));
    SET_LEN_PLIST(ELM_PLIST(adj, i), 0);
    CHANGED_BAG(adj);
  }

  for (i = 1; i <= m; i++) {
    j = (rand() % n) + 1;
    k = (rand() % n) + 1;
    adjj  = ELM_PLIST(adj, j);
    len   = LEN_PLIST(adjj);
    if (len == 0) {
      RetypeBag(adjj, T_PLIST_CYC+IMMUTABLE);
      CHANGED_BAG(adj);
    }
    AssPlist(adjj, len + 1,  INTOBJ_INT(k));
  }
  return adj;
}

>>>>>>> 1ce718c6
/*F * * * * * * * * * * * * * initialize package * * * * * * * * * * * * * * */

/******************************************************************************
*V  GVarFuncs . . . . . . . . . . . . . . . . . . list of functions to export
*/

static StructGVarFunc GVarFuncs [] = {

  { "GABOW_SCC", 1, "adj",
    FuncGABOW_SCC, 
    "src/digraphs.c:GABOW_SCC" },

  { "DIGRAPH_CONNECTED_COMPONENTS", 1, "digraph",
    FuncDIGRAPH_CONNECTED_COMPONENTS,
    "src/digraphs.c:DIGRAPH_CONNECTED_COMPONENTS" },

  { "IS_ACYCLIC_DIGRAPH", 1, "adj",
    FuncIS_ACYCLIC_DIGRAPH, 
    "src/digraphs.c:FuncIS_ACYCLIC_DIGRAPH" },
 
  { "IS_ANTISYMMETRIC_DIGRAPH", 1, "adj",
    FuncIS_ANTISYMMETRIC_DIGRAPH, 
    "src/digraphs.c:FuncIS_ANTISYMMETRIC_DIGRAPH" },
 
  { "IS_STRONGLY_CONNECTED_DIGRAPH", 1, "adj",
    FuncIS_STRONGLY_CONNECTED_DIGRAPH, 
    "src/digraphs.c:FuncIS_STRONGLY_CONNECTED_DIGRAPH" },

  { "DIGRAPH_TOPO_SORT", 1, "adj",
    FuncDIGRAPH_TOPO_SORT, 
    "src/digraphs.c:FuncDIGRAPH_TOPO_SORT" },

  { "DIGRAPH_OUT_NBS", 1, "digraph",
    FuncDIGRAPH_OUT_NBS, 
    "src/digraphs.c:FuncDIGRAPH_OUT_NBS" },

  { "DIGRAPH_IN_NBS", 1, "digraph",
    FuncDIGRAPH_IN_NBS, 
    "src/digraphs.c:FuncDIGRAPH_IN_NBS" },

  { "IS_MULTI_DIGRAPH", 1, "digraph",
    FuncIS_MULTI_DIGRAPH, 
    "src/digraphs.c:FuncIS_MULTI_DIGRAPH" },

  { "DIGRAPH_SHORTEST_DIST", 1, "digraph",
    FuncDIGRAPH_SHORTEST_DIST, 
    "src/digraphs.c:FuncDIGRAPH_SHORTEST_DIST" },

  { "DIGRAPH_TRANS_CLOSURE", 1, "digraph",
    FuncDIGRAPH_TRANS_CLOSURE,
    "src/digraphs.c:FuncDIGRAPH_TRANS_CLOSURE" },

  { "DIGRAPH_REFLEX_TRANS_CLOSURE", 1, "digraph",
    FuncDIGRAPH_REFLEX_TRANS_CLOSURE,
    "src/digraphs.c:FuncDIGRAPH_REFLEX_TRANS_CLOSURE" },

  { "RANDOM_DIGRAPH", 2, "nn, limm",
    FuncRANDOM_DIGRAPH,
    "src/digraphs.c:FuncRANDOM_DIGRAPH" },
 
  { "RANDOM_MULTI_DIGRAPH", 2, "nn, mm",
    FuncRANDOM_MULTI_DIGRAPH,
    "src/digraphs.c:FuncRANDOM_MULTI_DIGRAPH" },

  { "DIGRAPH_EQUALS_OUT_NBS", 2, "digraph1, digraph2",
    FuncDIGRAPH_EQUALS_OUT_NBS,
    "src/digraphs.c:FuncDIGRAPH_EQUALS_OUT_NBS" },
 
  { "DIGRAPH_EQUALS_SOURCE", 2, "digraph1, digraph2",
    FuncDIGRAPH_EQUALS_SOURCE,
    "src/digraphs.c:FuncDIGRAPH_EQUALS_SOURCE" },

  { "DIGRAPH_EQUALS_MIXED", 2, "digraph1, digraph2",
    FuncDIGRAPH_EQUALS_MIXED,
    "src/digraphs.c:FuncDIGRAPH_EQUALS_MIXED" },

  { "DIGRAPH_AUTOMORPHISMS", 1, "digraph",
    FuncDIGRAPH_AUTOMORPHISMS, 
    "src/digraphs.c:FuncDIGRAPH_AUTOMORPHISMS" },
 
  { "MULTIDIGRAPH_AUTOMORPHISMS", 1, "digraph",
    FuncMULTIDIGRAPH_AUTOMORPHISMS, 
    "src/digraphs.c:FuncMULTIDIGRAPH_AUTOMORPHISMS" },

  { "DIGRAPH_CANONICAL_LABELING", 1, "digraph",
    FuncDIGRAPH_CANONICAL_LABELING, 
    "src/digraphs.c:FuncDIGRAPH_CANONICAL_LABELING" },

  { "GRAPH_HOMOMORPHISMS", 8, 
    "gra1obj, gra2obj, tryinit, maxdepth, constraintsobj, maxanswers, result, onlyinjective",
    FuncGRAPH_HOMOMORPHISMS,
    "grahom.c:FuncGRAPH_HOMOMORPHISMS" },

  { 0 }

};

/******************************************************************************
*F  InitKernel( <module> )  . . . . . . . . initialise kernel data structures
*/
static Int InitKernel ( StructInitInfo *module )
{
    /* init filters and functions                                          */
    InitHdlrFuncsFromTable( GVarFuncs );

    /* return success                                                      */
    return 0;
}

/******************************************************************************
*F  InitLibrary( <module> ) . . . . . . .  initialise library data structures
*/
static Int InitLibrary ( StructInitInfo *module )
{
    Int             i, gvar;
    Obj             tmp;

    /* init filters and functions */
    for ( i = 0;  GVarFuncs[i].name != 0;  i++ ) {
      gvar = GVarName(GVarFuncs[i].name);
      AssGVar(gvar,NewFunctionC( GVarFuncs[i].name, GVarFuncs[i].nargs,
                                 GVarFuncs[i].args, GVarFuncs[i].handler ) );
      MakeReadOnlyGVar(gvar);
    }

    tmp = NEW_PREC(0);
    gvar = GVarName("DIGRAPHS_C"); 
    AssGVar( gvar, tmp ); 
    MakeReadOnlyGVar(gvar);

    /* return success                                                      */
    return 0;
}

/******************************************************************************
*F  InitInfopl()  . . . . . . . . . . . . . . . . . table of init functions
*/
static StructInitInfo module = {
#ifdef DIGRAPHSSTATIC
 /* type        = */ MODULE_STATIC,
#else
 /* type        = */ MODULE_DYNAMIC,
#endif
 /* name        = */ "digraphs",
 /* revision_c  = */ 0,
 /* revision_h  = */ 0,
 /* version     = */ 0,
 /* crc         = */ 0,
 /* initKernel  = */ InitKernel,
 /* initLibrary = */ InitLibrary,
 /* checkInit   = */ 0,
 /* preSave     = */ 0,
 /* postSave    = */ 0,
 /* postRestore = */ 0
};

#ifndef DIGRAPHSSTATIC
StructInitInfo * Init__Dynamic ( void )
{
  return &module;
}
#endif

StructInitInfo * Init__digraphs ( void )
{
  return &module;
}

/*
 *
 *  This program is free software; you can redistribute it and/or modify
 *  it under the terms of the GNU General Public License as published by
 *  the Free Software Foundation; version 2 of the License.
 *
 *  This program is distributed in the hope that it will be useful,
 *  but WITHOUT ANY WARRANTY; without even the implied warranty of
 *  MERCHANTABILITY or FITNESS FOR A PARTICULAR PURPOSE.  See the
 *  GNU General Public License for more details.
 *
 *  You should have received a copy of the GNU General Public License
 *  along with this program; if not, write to the Free Software
 *  Foundation, Inc., 59 Temple Place, Suite 330, Boston, MA  02111-1307  USA
 *
 */

<|MERGE_RESOLUTION|>--- conflicted
+++ resolved
@@ -873,8 +873,10 @@
 }
 
 static Obj FuncDIGRAPH_EQUALS_OUT_NBS(Obj self, Obj digraph1, Obj digraph2) {
-  UInt i, n1, n2, m1, m2;
-  Obj  out1, out2, a, b;
+  UInt  i, n1, n2, m1, m2;
+  Obj   out1, out2, a, b;
+  bool  eq;
+  Int   nr, j, jj, *buf, max;
   
   // Check NrVertices is equal
   n1 = INT_INTOBJ(ElmPRec(digraph1, RNamName("nrvertices")));
@@ -887,46 +889,57 @@
   out2 = ElmPRec(digraph2, RNamName("adj"));
 
   // Check NrEdges is equal
-  if (IsbPRec(digraph1, RNamName("nredges"))) {
-    m1 = INT_INTOBJ(ElmPRec(digraph1, RNamName("nredges")));
-  } else {
-    m1 = DigraphNrEdges(digraph1);
-  }
-  if (IsbPRec(digraph2, RNamName("nredges"))) {
-    m2 = INT_INTOBJ(ElmPRec(digraph2, RNamName("nredges")));
-  } else {
-    m2 = DigraphNrEdges(digraph2);
-  }
+  m1 = DigraphNrEdges(digraph1);
+  m2 = DigraphNrEdges(digraph2);
+  
   if ( m1 != m2 ) {
     return False;
   }
 
-  // Check if OutNeighbours are equal
-  if ( out1 == out2 ) {
-    return True;
-  }
+  buf = calloc(n1, sizeof(Int));
 
   // Compare OutNeighbours of each vertex in turn
   for ( i = 1; i <= n1; i++ ) {
     a = ELM_PLIST( out1, i );
     b = ELM_PLIST( out2, i );
-    //PLAIN_LIST(a); // Necessary or not?
-    //PLAIN_LIST(b); // Necessary or not?
-
+    PLAIN_LIST(a); 
+    PLAIN_LIST(b);
+
+    nr = LEN_PLIST(a);
     // Check that the OutDegrees match
-    if ( LEN_LIST( a ) != LEN_LIST( b ) ) {
+    if ( nr != LEN_PLIST( b ) ) {
+      free(buf);
       return False;
     }
 
-    // Check if a = b already; else sort and then compare again
-    if ( !EqListList( a, b ) ) {
-      SORT_LIST(a);
-      SORT_LIST(b);
-      if ( !EqListList( a, b ) ) {
-        return False;
-      }
-    }
-  }
+    eq = true;
+    for (j = 1; j <= nr; j++) {
+      jj = INT_INTOBJ(ELM_PLIST(a, j));
+      if (jj != INT_INTOBJ(ELM_PLIST(b, j))) {
+        eq = false;
+        break;
+      }
+    }
+    
+    if (!eq) {
+
+      for (j = 1; j <= nr; j++) {
+        jj = INT_INTOBJ(ELM_PLIST(a, j)) - 1 ;
+        buf[jj]++;
+        jj = INT_INTOBJ(ELM_PLIST(b, j)) - 1;
+        buf[jj]--;
+      }
+
+      for (j = 1; j <= nr; j++) {
+        jj = INT_INTOBJ(ELM_PLIST(a, j)) - 1 ;
+        if (buf[jj] != 0) {
+          free(buf);
+          return False;
+        }
+      }
+    }
+  }
+  free(buf);
   return True;
 }
 
@@ -1036,16 +1049,8 @@
   }
   
   // Check NrEdges is equal
-  if (IsbPRec(digraph1, RNamName("nredges"))) {
-    m1 = INT_INTOBJ(ElmPRec(digraph1, RNamName("nredges")));
-  } else {
-    m1 = DigraphNrEdges(digraph1);
-  }
-  if (IsbPRec(digraph2, RNamName("nredges"))) {
-    m2 = INT_INTOBJ(ElmPRec(digraph2, RNamName("nredges")));
-  } else {
-    m2 = DigraphNrEdges(digraph2);
-  }
+  m1 = DigraphNrEdges(digraph1);
+  m2 = DigraphNrEdges(digraph2);
   if ( m1 != m2 ) {
     return False;
   }
@@ -1535,70 +1540,6 @@
     else return INTOBJ_INT(count);
 }
 
-<<<<<<< HEAD
-=======
-static Obj FuncRANDOM_DIGRAPH(Obj self, Obj m) {
-  UInt n, i, j, k, len, lim;
-  Obj  adj, adji;
-
-  n   = INT_INTOBJ(ELM_PLIST(m, 1));
-  lim = INT_INTOBJ(ELM_PLIST(m, 2));
-  adj = NEW_PLIST(T_PLIST_TAB+IMMUTABLE, n);
-  SET_LEN_PLIST(adj, n);
-  
-  for (i = 1; i <= n; i++) {
-    SET_ELM_PLIST(adj, i, NEW_PLIST(T_PLIST_EMPTY+IMMUTABLE, 0));
-    SET_LEN_PLIST(ELM_PLIST(adj, i), 0);
-    CHANGED_BAG(adj);
-  }
-  
-  for (i = 1; i <= n; i++) {
-    for (j = 1; j <= n; j++) {
-      k = rand() % 10000;
-      if (k < lim) {
-        adji  = ELM_PLIST(adj, i);
-        len   = LEN_PLIST(adji);
-        if (len == 0) {
-          RetypeBag(adji, T_PLIST_CYC+IMMUTABLE);
-          CHANGED_BAG(adj);
-        }
-        AssPlist(adji, len + 1,  INTOBJ_INT(j));
-      }
-    }
-  }
-  return adj;
-}
-
-static Obj FuncRANDOM_MULTI_DIGRAPH(Obj self, Obj mm, Obj nn) {
-  UInt n, m, i, j, k, len;
-  Obj  adj, adjj;
-
-  n = INT_INTOBJ(nn);
-  m = INT_INTOBJ(mm);
-  adj = NEW_PLIST(T_PLIST_TAB+IMMUTABLE, n);
-  SET_LEN_PLIST(adj, n);
-  
-  for (i = 1; i <= n; i++) {
-    SET_ELM_PLIST(adj, i, NEW_PLIST(T_PLIST_EMPTY+IMMUTABLE, 0));
-    SET_LEN_PLIST(ELM_PLIST(adj, i), 0);
-    CHANGED_BAG(adj);
-  }
-
-  for (i = 1; i <= m; i++) {
-    j = (rand() % n) + 1;
-    k = (rand() % n) + 1;
-    adjj  = ELM_PLIST(adj, j);
-    len   = LEN_PLIST(adjj);
-    if (len == 0) {
-      RetypeBag(adjj, T_PLIST_CYC+IMMUTABLE);
-      CHANGED_BAG(adj);
-    }
-    AssPlist(adjj, len + 1,  INTOBJ_INT(k));
-  }
-  return adj;
-}
-
->>>>>>> 1ce718c6
 /*F * * * * * * * * * * * * * initialize package * * * * * * * * * * * * * * */
 
 /******************************************************************************
