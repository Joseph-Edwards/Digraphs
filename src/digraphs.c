--- conflicted
+++ resolved
@@ -56,7 +56,6 @@
 Obj IsPermGroup;
 Obj IsDigraphAutomorphism;
 Obj LargestMovedPointPerms;
-<<<<<<< HEAD
 Obj SmallestMovedPointPerm;
 Obj IsClique;
 Obj IsTrivial;
@@ -66,8 +65,6 @@
 Obj OnTuples;
 Obj Group;
 Obj ClosureGroup;
-=======
->>>>>>> 7c1499da
 
 static inline bool IsAttributeStoringRep(Obj o) {
   return (CALL_1ARGS(IsAttributeStoringRepObj, o) == True ? true : false);
