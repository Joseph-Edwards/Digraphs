--- conflicted
+++ resolved
@@ -2018,15 +2018,6 @@
   } 
  
   // go!
-<<<<<<< HEAD
-  if (hook_gap == Fail) {
-    DigraphHomomorphisms(digraph1, digraph2, homo_hook_collect, user_param_arg,
-        max_results_arg, hint_arg, image, partial_map); 
-  } else {
-    GAP_FUNC = hook_gap;
-    DigraphHomomorphisms(digraph1, digraph2, homo_hook_gap, user_param_arg,
-        max_results_arg, hint_arg, image, partial_map);
-=======
   if (!isinjective) { 
     if (hook_gap == Fail) {
       DigraphHomomorphisms(digraph1, digraph2, homo_hook_collect, user_param_arg,
@@ -2045,7 +2036,6 @@
       DigraphMonomorphisms(digraph1, digraph2, homo_hook_gap, user_param_arg,
           max_results_arg, image, partial_map);
     }
->>>>>>> d0ae985d
   }
   
   if (IS_PLIST(user_param_arg) && LEN_PLIST(user_param_arg) == 0 
