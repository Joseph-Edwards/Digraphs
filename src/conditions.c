--- conflicted
+++ resolved
@@ -24,18 +24,12 @@
   DIGRAPHS_ASSERT(nr2 != 0);
   Conditions* conditions = safe_malloc(sizeof(Conditions));
 
-<<<<<<< HEAD
-  conditions->bit_array = malloc(sizeof(BitArray*) * nr1 * nr1);
-  conditions->changed   = malloc(nr1 * (nr1 + 1) * sizeof(uint16_t));
-  conditions->height    = malloc(nr1 * sizeof(uint16_t));
-  conditions->sizes     = malloc(nr1 * nr1 * sizeof(uint16_t));
-  conditions->size      = (uint64_t) nr1 * nr1;
-=======
   conditions->bit_array = safe_malloc(sizeof(BitArray*) * nr1 * nr1);
   conditions->changed   = safe_malloc(nr1 * (nr1 + 1) * sizeof(uint16_t));
   conditions->height    = safe_malloc(nr1 * sizeof(uint16_t));
   conditions->sizes     = safe_malloc(nr1 * nr1 * sizeof(uint16_t));
->>>>>>> bc224d17
+  conditions->size      = (uint64_t) nr1 * nr1;
+
   conditions->nr1       = nr1;
   conditions->nr2       = nr2;
 
