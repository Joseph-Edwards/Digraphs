/***************************************************************************
**
*A  homos.c                  graph homomorphisms              Julius Jonusas
**                                                            J. D. Mitchell 
**                                                            
**  Copyright (C) 2014 - Julius Jonusas and J. D. Mitchell 
**  This file is free software, see license information at the end.
**  
*/

#include "src/homos.h"

#define UNDEFINED MAXVERTS + 1

// globals for the recursive find_homos
static UIntS  nr1;                         // nr of vertices in graph1
static UIntS  nr2;                         // nr of vertices in graph2
static UIntS  nr2_d;                       // nr2 / SYS_BITS 
static UIntS  nr2_m;                       // nr2 % SYS_BITS 
static UIntL  count;                       // nr of homos found so far
static UIntS  hint;                        // wanted nr of distinct values in map
static UIntL  maxresults;                  // upper bound for the nr of returned homos
static UIntS  map[MAXVERTS];               // partial image list
static UIntS  sizes[MAXVERTS * MAXVERTS];  // sizes[depth * nr1 + i] = |condition[i]| at <depth>
static UIntL  vals[8];                     // blist for values in map
static UIntL  neighbours1[8 * MAXVERTS];   // the neighbours of the graph1
static UIntL  neighbours2[8 * MAXVERTS];   // the neighbours of the graph2

static void*  user_param;                  // a user_param for the hook
void          (*hook)(void* user_param,    // hook function applied to every homo found
	              const UIntS nr,
	              const UIntS *map);

// globals for the orbit reps calculation  // TODO remove this whole section
static UIntS     orb[MAXVERTS];            // to hold the orbits in orbit_reps
static UIntL     domain[8];                // for finding orbit reps               
static UIntL     orb_lookup[8];            // for finding orbit reps
static UIntL     reps[8 * MAXVERTS];       // orbit reps
static PermColl* stab_gens[MAXVERTS];      // stabiliser generators

// globals for statics
static UIntL calls1;                       // calls1 is the nr of calls to find_homos
static UIntL calls2;                       // calls2 is the nr of stabs calculated
static UIntL last_report = 0;              // the last value of calls1 when we reported
static UIntL report_interval = 999999;     // the interval when we report

// globals for bitwise operations
static bool    are_bit_tabs_init = false;  // did we call init_bit_tabs already?
static UIntL   oneone[SYS_BITS];           // bit lists for intersection etc.
static UIntL   ones[SYS_BITS];             // bit lists for intersection etc.
static jmp_buf outofhere;                  // so we can jump out of the deepest level of recursion

// for handling the conditions
static UIntL conditions[nr1 * len_nr2];       // keep track of what's available for assigning
static bool  alloc_conditions[nr1 * len_nr2]; // alloc_conditions[depth * i + j] = true if we allocated 
                                              // condition[depth * i + j] at <depth> 


// creating graphs . . . 

HomosGraph* new_homos_graph (UIntS const nr_verts) {
  HomosGraph* graph = malloc(sizeof(HomosGraph));
  graph->neighbours = calloc(((nr_verts - 1) / SYS_BITS + 1) * nr_verts, sizeof(UIntL));
  graph->nr_verts = nr_verts;
  init_bit_tabs();
  return graph;
}

void free_homos_graph (HomosGraph* graph) {
  if (graph->neighbours != NULL) {
    free(graph->neighbours);
  }
}

void add_edges_homos_graph (HomosGraph* graph, UIntS from_vert, UIntS to_vert) {
  graph->neighbours[((graph->nr_verts - 1) / SYS_BITS + 1) * from_vert + (to_vert / SYS_BITS)] |= oneone[to_vert % SYS_BITS];
}

// automorphism group . . . 

static BlissGraph* as_bliss_graph (HomosGraph* graph) {
  UIntS  i, j, k;
  UIntS  n = graph->nr_verts;
  UIntS  d = ((n - 1) / SYS_BITS) + 1;
  
  BlissGraph* bliss_graph = bliss_new(n);

  for (i = 0; i < n; i++) {   // loop over vertices
    for (j = 0; j < d - 1; j++) { // loop over neighbours of vertex <i>
      for (k = 0; k < SYS_BITS; k++) {
        if (graph->neighbours[d * i + j] & oneone[k]) {
          bliss_add_edge(bliss_graph, i, SYS_BITS * j + k);
        }
      }
    }
    for (k = 0; k <=  ((n - 1) % SYS_BITS); k++) {
      if (graph->neighbours[d * i + j] & oneone[k]) {
        bliss_add_edge(bliss_graph, i, SYS_BITS * j + k);
      }
    }
  }
  return bliss_graph;
}

void auto_hook (void               *user_param_arg,  // perm_coll!
	        unsigned int       N,
	        const unsigned int *aut            ) {
  
  UIntS i;
  Perm  p = new_perm();
   
  for (i = 0; i < (UIntS) N; i++) {
    p[i] = aut[i];
  }
  for (; i < deg; i++) {
    p[i] = i;
  }
  add_perm_coll((PermColl*) user_param_arg, p);
}

static PermColl* homos_find_automorphisms (HomosGraph* homos_graph) {
  
  BlissGraph* graph = as_bliss_graph(homos_graph);
  PermColl*   gens  = new_perm_coll(homos_graph->nr_verts - 1);
  bliss_find_automorphisms(graph, auto_hook, gens, 0);
  bliss_release(graph);
  return gens;
}

<<<<<<< HEAD
=======
static UIntS  nr1;             // nr of vertices in graph1
static UIntS  nr1_d;           // nr1 - 1 / SYS_BITS 
static UIntS  nr1_m;           // nr1 - 1 % SYS_BITS 
static UIntS  nr2;             // nr of vertices in graph2
static UIntS  nr2_d;           // nr2 - 1 / SYS_BITS 
static UIntS  nr2_m;           // nr2 - 1 % SYS_BITS 
static UIntS  len_nr1;         // number of UIntS to store all neighbours1
static UIntS  len_nr2;         // number of UIntS to store all neighbours2
static UIntL  count;                   // the UIntLber of endos found so far
static UIntS  hint;           // an upper bound for the UIntLber of distinct values in map
static UIntL  maxresults;              // upper bound for the UIntLber of returned homos
static UIntS  map[MAXVERTS];                 // partial image list
static UIntS  sizes[MAXVERTS * MAXVERTS];  // sizes[depth * nr1 + i] = |condition[i]| at depth <depth>
static UIntS  orb[MAXVERTS];                 // to hold the orbits in OrbitReps

static UIntL   vals[MAXVERTS / SYS_BITS];                 // blist for values in map
static UIntL   neighbours1[(MAXVERTS / SYS_BITS) * MAXVERTS];      // the neighbours of the graph1
static UIntL   neighbours2[(MAXVERTS / SYS_BITS) * MAXVERTS];      // the neighbours of the graph2
static UIntL   domain[MAXVERTS / SYS_BITS];                     // for finding orbit reps               
static UIntL   orb_lookup[MAXVERTS / SYS_BITS];                 // for finding orbit reps
static UIntL   reps[(MAXVERTS / SYS_BITS) * MAXVERTS];

static void*  user_param;              // a user_param for the hook
void         (*hook)(void*        user_param,
	                                      const UIntS  nr,
	                                      const UIntS  *map       );
                  // hook function applied to every homom. found

static UIntL   calls1;                  // UIntLber of function call statistics 
static UIntL   calls2;                  // calls1 is the UIntLber of calls to the search function
                                     // calls2 is the UIntLber of stabilizers
                                     // calculated
                                    
static UIntL last_report = 0;          // the last value of calls1 when we reported
static UIntL report_interval = 999999; // the interval when we report

static PermColl * stab_gens[MAXVERTS]; // GRAPH_HOMOS stabiliser gens

// algorithm for graphs with between SM and MD vertices . . .

>>>>>>> be745892
// homomorphism hook funcs

void homo_hook_print () {
  UIntS i;

  printf("endomorphism image list: { ");
  printf("%d", map[0] + 1);
  for (i = 1; i < nr1; i++) {
    printf(", %d", map[i] + 1);
  }
  printf(" }\n");
}

// TODO this should become redundant

static void orbit_reps (UIntS rep_depth) {
  UIntS     nrgens, i, j, fst, m, img, n, max, d;
  Perm      gen;
 
  for (i = len_nr2 * rep_depth; i < len_nr2 * (rep_depth + 1); i++) {
    reps[i] = 0;
  }

  // TODO special case in case there are no gens, or just the identity.

  for (i = 0; i < len_nr2; i++){
    domain[i] = 0;
    orb_lookup[i] = 0;
  }
  
  for (i = 0; i < deg; i++) {
    d = i / SYS_BITS;
    m = i % SYS_BITS;
    if ((vals[d] & oneone[m]) == 0) {
      domain[d] |= oneone[m];
    }
  }

  fst = 0; 
  while ( ((domain[fst / SYS_BITS] & oneone[fst % SYS_BITS]) == 0) && fst < deg) fst++;

  while (fst < deg) {
    d = fst / SYS_BITS;
    m = fst % SYS_BITS;
    reps[(len_nr2 * rep_depth) + d] |= oneone[m];
    orb[0] = fst;
    n = 1;   //length of orb
    orb_lookup[d] |= oneone[m];
    domain[d] ^= oneone[m];

    for (i = 0; i < n; i++) {
      for (j = 0; j < stab_gens[rep_depth]->nr_gens; j++) {
        gen = stab_gens[rep_depth]->gens[j];
        img = gen[orb[i]];
	d = img / SYS_BITS;
	m = img % SYS_BITS;
        if ((orb_lookup[d] & oneone[m]) == 0) {
          orb[n++] = img;
          orb_lookup[d] |= oneone[m];
          domain[d] ^= oneone[m];
        }
      }
    }
    while ( ((domain[fst / SYS_BITS] & oneone[fst % SYS_BITS]) == 0) && fst < deg) fst++;
  }
  return;
}

// condition handling

static inline bool* get_condition(unsigned int const depth, 
                                  unsigned int const i     ) {  // vertex in graph1
  return conditions[depth * nr1 + i];
}

static inline void set_condition(unsigned int const depth, 
                                 unsigned int const i,         // vertex in graph1
                                 bool*              data  ) {
  conditions[depth * nr1 + i] = data;
  alloc_conditions[depth * nr1 + i] = false;
}

static void init_conditions() {
  unsigned int i, j; 

  for (i = 0; i < nr1; i++) {
    conditions[i] = malloc(nr2 * sizeof(bool));
    nr_allocs++;
    alloc_conditions[i] = true;
    for (j = 0; j < nr2; j++) {
      conditions[i][j] = true;
    }
  }

  for (i = nr1; i < nr1 * nr1; i++) {
    alloc_conditions[i] = false;
  }
}

static inline void free_conditions(unsigned int const depth) {
  unsigned int i;
  for (i = 0; i < nr1; i++) {
    if (alloc_conditions[depth * nr1 + i]) {
      nr_frees++;
      free(conditions[depth * nr1 + i]);
      alloc_conditions[depth * nr1 + i] = false;
    }
    conditions[depth * nr1 + i] = NULL;
  }
}

static inline void free_conditions_jmp() {
  unsigned int i, depth;
  for (depth = 0; depth < nr1; depth++) {
    free_conditions(depth);
  }
}

// initial the bit tabs

static void init_bit_tabs (void) { 
  if (! are_bit_tabs_init) {
    UIntL i;
    UIntL v = 1;
    UIntL w = 1;
    for (i = 0; i < SYS_BITS; i++) {
        oneone[i] = w;
        ones[i] = v;
        w <<= 1;
        v |= w;
    }
    are_bit_tabs_init = true;
  }
}

// number of 1s in the binary expansion of an array consisting of <m> UIntLs

static inline UIntS sizeUIntL (UIntL n, int m) {
  int out = 0;
  int i;
  for (i = 0; i < m; i++) {
    if (n & oneone[i]) {
      out++;
    }
  }
  return out;
}

// the main recursive algorithm

void find_homos (UIntS   depth,       // the number of filled positions in map
                 UIntS   pos,         // the last position filled
                 UIntL*  condition,   // blist of possible values for map[i]
                 UIntS   rep_depth,   // TODO remove this  
                 UIntS   rank      ){ // current number of distinct values in map

  UIntS  i, j, k, l, min, next, m, sum, w;
  UIntL  copy[len_nr2 * nr1];
  
  calls1++;
  if (calls1 > last_report + report_interval) {
    printf("calls to search = %d\n", (int) calls1);
    printf("stabs computed = %d\n", (int) calls2);
    //printf("nr allocs = %d\n", (int) nr_allocs);
    //printf("nr frees = %d\n", (int) nr_frees);
    last_report = calls1;
  }

  if (depth == nr1) {
    if (hint != UNDEFINED && rank != hint) {
      return;
    }
    hook(user_param, nr1, map);
    count++;
    if (count >= maxresults) {
      longjmp(outofhere, 1);
    }
    return;
  }

  memcpy((void *) copy, (void *) condition, (size_t) nr1 * len_nr2 * sizeof(UIntL));
  next = 0;      // the next position to fill
  min = nr2 + 1; // the minimum number of candidates for map[next]

  if (pos != UNDEFINED) {
    for (j = 0; j < nr1; j++){
      i = j / SYS_BITS;
      m = j % SYS_BITS;
      if (map[j] == UNDEFINED) {
        if (neighbours1[pos * len_nr1 + i] & oneone[m]) { // vertex j is adjacent to vertex pos in graph1
          sizes[depth * nr1 + j] = 0;
	  for (k = 0; k < nr2_d; k++){
            copy[len_nr2 * j + k] &= neighbours2[len_nr2 * map[pos] + k];
            sizes[depth * nr1 + j] += sizeUIntL(copy[len_nr2 * j + k], SYS_BITS);
	  }
          copy[len_nr2 * j + nr2_d] &= neighbours2[len_nr2 * map[pos] + nr2_d];
          sizes[depth * nr1 + j] += sizeUIntL(copy[len_nr2 * j + nr2_d], nr2_m + 1);
          if (sizes[depth * nr1 + j] == 0) {
            return;
          }
        }
        if (sizes[depth * nr1 + j] < min) {
          next = j;
          min = sizes[depth * nr1 + j];
        }
      }
      sizes[(depth + 1) * nr1 + j] = sizes[(depth * nr1) + j]; 
    }
  } else {
    memcpy(&sizes[(depth + 1) * nr1], &sizes[depth * nr1], (size_t) nr1 * sizeof(UIntS));
  }

  if (rank < hint) {
    for (i = 0; i < nr2; i++) {
      j = i / SYS_BITS;
      m = i % SYS_BITS;
      if ((copy[len_nr2 * next + j] & reps[(len_nr2 * rep_depth) + j] & oneone[m]) 
          && (vals[j] & oneone[m]) == 0) { 
        calls2++;

        // stabiliser of the point i in the stabiliser at the current rep_depth
        point_stabilizer(stab_gens[rep_depth], i, &stab_gens[rep_depth + 1]);
        map[next] = i;
        vals[j] |= oneone[m];
        orbit_reps(rep_depth + 1);
        // blist of orbit reps of things not in vals
        find_homos(depth + 1, next, copy, rep_depth + 1, rank + 1);
        map[next] = UNDEFINED;
        vals[j] ^= oneone[m];
      }
    }
  } 
  for (i = 0; i < nr2; i++) {
    j = i / SYS_BITS;
    m = i % SYS_BITS;
    if (copy[len_nr2 * next + j] & vals[j] & oneone[m]) {
      map[next] = i;
      find_homos(depth + 1, next, copy, rep_depth, rank);
      map[next] = UNDEFINED;
    }
  }
}

// prepare the graphs for SEARCH_HOMOS
void GraphHomomorphisms (HomosGraph*  graph1, 
                         HomosGraph*  graph2,
                         void         (*hook_arg)(void*        user_param,
	                                          const UIntS  nr,
	                                          const UIntS  *map       ),
                         void*        user_param_arg,
                         UIntL        max_results_arg,
                         int          hint_arg, 
                         bool         isinjective     ) {
  PermColl* gens;
  UIntS     i, j, k, len;
  
  nr1 = graph1->nr_verts;
  nr1_d = (nr1 - 1) / SYS_BITS;
  nr1_m = (nr1 - 1) % SYS_BITS;
  nr2 = graph2->nr_verts;
  nr2_d = (nr2 - 1) / SYS_BITS;
  nr2_m = (nr2 - 1) % SYS_BITS;
  len_nr1 = nr1_d + 1;
  len_nr2 = nr2_d + 1;

  assert(nr1 <= MAXVERTS && nr2 <= MAXVERTS);
  
  if (isinjective) {// && nr2 < nr1) { TODO uncomment when we have sm method for injective
    return;
  }

<<<<<<< HEAD
  UIntL condition[8 * nr1];
  d = nr1 / SYS_BITS;
  m = nr1 % SYS_BITS;
=======
  // initialise everything . . .
  inittabs();
  
  UIntL condition[len_nr2 * nr1];
>>>>>>> be745892
  for (i = 0; i < nr1; i++) {
    map[i] = UNDEFINED;
    sizes[i] = nr2;
    for (j = 0; j < nr2_d; j++){
      condition[len_nr2 * i + j] = ones[63];
    }
    condition[len_nr2 * i + nr2_d] = ones[nr2_m];
  }
  
  for (i = 0; i < len_nr2; i++){
    vals[i] = 0;
  }

  memcpy((void *) neighbours1, graph1->neighbours, nr1 * len_nr1 * sizeof(UIntL));
  memcpy((void *) neighbours2, graph2->neighbours, nr2 * len_nr2 * sizeof(UIntL));

  // get generators of the automorphism group
  set_perms_degree(nr2);
  stab_gens[0] = homos_find_automorphisms(graph2);

  // get orbit reps
  orbit_reps(0);

  // misc parameters
  maxresults = max_results_arg;
  user_param = user_param_arg;
  hint = hint_arg;
  hook = hook_arg;
 
  // statistics . . .
  count = 0;
  last_report = 0;
  calls1 = 0;
  calls2 = 0;
  
  // go! 
  if (setjmp(outofhere) == 0) {
    if (isinjective) {
      //SEARCH_INJ_HOMOS_MD(0, -1, condition, gens, reps, hook,
      //Stabilizer);//TODO uncomment
    } else {
      find_homos(0, UNDEFINED, condition, 0, 0);
    }
  }
  printf("calls to search = %d\n", (int) calls1);
  printf("stabs computed = %d\n", (int) calls2);
}<|MERGE_RESOLUTION|>--- conflicted
+++ resolved
@@ -14,17 +14,20 @@
 
 // globals for the recursive find_homos
 static UIntS  nr1;                         // nr of vertices in graph1
+static UIntS  nr1_d;                       // nr1 - 1 / SYS_BITS 
+static UIntS  nr1_m;                       // nr1 - 1 % SYS_BITS 
 static UIntS  nr2;                         // nr of vertices in graph2
-static UIntS  nr2_d;                       // nr2 / SYS_BITS 
-static UIntS  nr2_m;                       // nr2 % SYS_BITS 
-static UIntL  count;                       // nr of homos found so far
+static UIntS  nr2_d;                       // nr2 - 1 / SYS_BITS 
+static UIntS  nr2_m;                       // nr2 - 1 % SYS_BITS 
+static UIntS  len_nr1;                     // number of UIntL to store all neighbours1
+static UIntS  len_nr2;                     // number of UIntL to store all neighbours2
 static UIntS  hint;                        // wanted nr of distinct values in map
 static UIntL  maxresults;                  // upper bound for the nr of returned homos
 static UIntS  map[MAXVERTS];               // partial image list
 static UIntS  sizes[MAXVERTS * MAXVERTS];  // sizes[depth * nr1 + i] = |condition[i]| at <depth>
-static UIntL  vals[8];                     // blist for values in map
-static UIntL  neighbours1[8 * MAXVERTS];   // the neighbours of the graph1
-static UIntL  neighbours2[8 * MAXVERTS];   // the neighbours of the graph2
+static UIntL  vals[MAXVERTS / SYS_BITS];                     // blist for values in map
+static UIntL  neighbours1[MAXVERTS / SYS_BITS * MAXVERTS];   // the neighbours of the graph1
+static UIntL  neighbours2[MAXVERTS / SYS_BITS * MAXVERTS];   // the neighbours of the graph2
 
 static void*  user_param;                  // a user_param for the hook
 void          (*hook)(void* user_param,    // hook function applied to every homo found
@@ -33,16 +36,19 @@
 
 // globals for the orbit reps calculation  // TODO remove this whole section
 static UIntS     orb[MAXVERTS];            // to hold the orbits in orbit_reps
-static UIntL     domain[8];                // for finding orbit reps               
-static UIntL     orb_lookup[8];            // for finding orbit reps
-static UIntL     reps[8 * MAXVERTS];       // orbit reps
+static UIntL     domain[MAXVERTS / SYS_BITS];                // for finding orbit reps               
+static UIntL     orb_lookup[MAXVERTS / SYS_BITS];            // for finding orbit reps
+static UIntL     reps[MAXVERTS / SYS_BITS * MAXVERTS];       // orbit reps
 static PermColl* stab_gens[MAXVERTS];      // stabiliser generators
 
 // globals for statics
-static UIntL calls1;                       // calls1 is the nr of calls to find_homos
-static UIntL calls2;                       // calls2 is the nr of stabs calculated
+static UIntL count;                        // nr of homos found so far
+static unsigned long long calls1;          // calls1 is the nr of calls to find_homos
+static unsigned long long calls2;          // calls2 is the nr of stabs calculated
 static UIntL last_report = 0;              // the last value of calls1 when we reported
 static UIntL report_interval = 999999;     // the interval when we report
+static unsigned long long nr_allocs;
+static unsigned long long nr_frees;
 
 // globals for bitwise operations
 static bool    are_bit_tabs_init = false;  // did we call init_bit_tabs already?
@@ -50,11 +56,35 @@
 static UIntL   ones[SYS_BITS];             // bit lists for intersection etc.
 static jmp_buf outofhere;                  // so we can jump out of the deepest level of recursion
 
-// for handling the conditions
-static UIntL conditions[nr1 * len_nr2];       // keep track of what's available for assigning
-static bool  alloc_conditions[nr1 * len_nr2]; // alloc_conditions[depth * i + j] = true if we allocated 
-                                              // condition[depth * i + j] at <depth> 
-
+// initial the bit tabs
+
+static void init_bit_tabs (void) { 
+  if (! are_bit_tabs_init) {
+    UIntL i;
+    UIntL v = 1;
+    UIntL w = 1;
+    for (i = 0; i < SYS_BITS; i++) {
+        oneone[i] = w;
+        ones[i] = v;
+        w <<= 1;
+        v |= w;
+    }
+    are_bit_tabs_init = true;
+  }
+}
+
+// number of 1s in the binary expansion of an array consisting of <m> UIntLs
+
+static inline UIntS sizeUIntL (UIntL n, int m) {
+  int out = 0;
+  int i;
+  for (i = 0; i < m; i++) {
+    if (n & oneone[i]) {
+      out++;
+    }
+  }
+  return out;
+}
 
 // creating graphs . . . 
 
@@ -127,49 +157,6 @@
   return gens;
 }
 
-<<<<<<< HEAD
-=======
-static UIntS  nr1;             // nr of vertices in graph1
-static UIntS  nr1_d;           // nr1 - 1 / SYS_BITS 
-static UIntS  nr1_m;           // nr1 - 1 % SYS_BITS 
-static UIntS  nr2;             // nr of vertices in graph2
-static UIntS  nr2_d;           // nr2 - 1 / SYS_BITS 
-static UIntS  nr2_m;           // nr2 - 1 % SYS_BITS 
-static UIntS  len_nr1;         // number of UIntS to store all neighbours1
-static UIntS  len_nr2;         // number of UIntS to store all neighbours2
-static UIntL  count;                   // the UIntLber of endos found so far
-static UIntS  hint;           // an upper bound for the UIntLber of distinct values in map
-static UIntL  maxresults;              // upper bound for the UIntLber of returned homos
-static UIntS  map[MAXVERTS];                 // partial image list
-static UIntS  sizes[MAXVERTS * MAXVERTS];  // sizes[depth * nr1 + i] = |condition[i]| at depth <depth>
-static UIntS  orb[MAXVERTS];                 // to hold the orbits in OrbitReps
-
-static UIntL   vals[MAXVERTS / SYS_BITS];                 // blist for values in map
-static UIntL   neighbours1[(MAXVERTS / SYS_BITS) * MAXVERTS];      // the neighbours of the graph1
-static UIntL   neighbours2[(MAXVERTS / SYS_BITS) * MAXVERTS];      // the neighbours of the graph2
-static UIntL   domain[MAXVERTS / SYS_BITS];                     // for finding orbit reps               
-static UIntL   orb_lookup[MAXVERTS / SYS_BITS];                 // for finding orbit reps
-static UIntL   reps[(MAXVERTS / SYS_BITS) * MAXVERTS];
-
-static void*  user_param;              // a user_param for the hook
-void         (*hook)(void*        user_param,
-	                                      const UIntS  nr,
-	                                      const UIntS  *map       );
-                  // hook function applied to every homom. found
-
-static UIntL   calls1;                  // UIntLber of function call statistics 
-static UIntL   calls2;                  // calls1 is the UIntLber of calls to the search function
-                                     // calls2 is the UIntLber of stabilizers
-                                     // calculated
-                                    
-static UIntL last_report = 0;          // the last value of calls1 when we reported
-static UIntL report_interval = 999999; // the interval when we report
-
-static PermColl * stab_gens[MAXVERTS]; // GRAPH_HOMOS stabiliser gens
-
-// algorithm for graphs with between SM and MD vertices . . .
-
->>>>>>> be745892
 // homomorphism hook funcs
 
 void homo_hook_print () {
@@ -238,103 +225,78 @@
   return;
 }
 
-// condition handling
-
-static inline bool* get_condition(unsigned int const depth, 
-                                  unsigned int const i     ) {  // vertex in graph1
-  return conditions[depth * nr1 + i];
-}
-
-static inline void set_condition(unsigned int const depth, 
-                                 unsigned int const i,         // vertex in graph1
-                                 bool*              data  ) {
-  conditions[depth * nr1 + i] = data;
-  alloc_conditions[depth * nr1 + i] = false;
+// for handling the conditions
+static UIntL* condition[MAXVERTS * MAXVERTS]; // keep track of what's available for assigning
+static bool   alloc_condition[MAXVERTS * MAXVERTS]; 
+                                              // alloc_conditions[depth * i + j] = true if we allocated 
+                                              // condition[depth * i + j] at <depth> 
+static UIntS  len_condition[MAXVERTS * MAXVERTS / SYS_BITS];
+
+static inline UIntL* get_condition(UIntS const i) {   // vertex in graph1
+  return condition[len_condition[i]];
+}
+
+static inline UIntL* push_condition(UIntS const depth, 
+                                    UIntS const i,         // vertex in graph1
+                                    UIntL*      data  ) {  // len_nr2 * UIntL
+  alloc_condition[nr1 * depth + i] = true;
+  condition[len_condition[i]] = malloc(len_nr2 * sizeof(UIntL));
+  nr_allocs++;
+  memcpy((void *)condition[len_condition[i]], (void *) data, (size_t) len_nr2 * sizeof(UIntL));
+  len_condition[i]++;
+  return condition[len_condition[i] - 1];
+}
+
+static inline void pop_condition(UIntS const depth) {
+  UIntS i;
+  for (i = 0; i < nr1; i++) {
+    if (alloc_condition[nr1 * depth + i]) {
+      free(condition[len_condition[i]]);
+      nr_frees++;
+      len_condition[i]--;
+    }
+  }
 }
 
 static void init_conditions() {
   unsigned int i, j; 
 
   for (i = 0; i < nr1; i++) {
-    conditions[i] = malloc(nr2 * sizeof(bool));
+    condition[i] = malloc(len_nr2 * sizeof(UIntL));
     nr_allocs++;
-    alloc_conditions[i] = true;
-    for (j = 0; j < nr2; j++) {
-      conditions[i][j] = true;
-    }
-  }
-
-  for (i = nr1; i < nr1 * nr1; i++) {
-    alloc_conditions[i] = false;
-  }
-}
-
-static inline void free_conditions(unsigned int const depth) {
-  unsigned int i;
-  for (i = 0; i < nr1; i++) {
-    if (alloc_conditions[depth * nr1 + i]) {
-      nr_frees++;
-      free(conditions[depth * nr1 + i]);
-      alloc_conditions[depth * nr1 + i] = false;
-    }
-    conditions[depth * nr1 + i] = NULL;
+    alloc_condition[i] = true;
+    len_condition[i] = 0;
+
+    for (j = 0; j < nr2_d - 1; j++) {
+      condition[i][j] = ones[SYS_BITS - 1];
+    }
+    condition[i][nr2_d - 1] = ones[nr2_m];
   }
 }
 
 static inline void free_conditions_jmp() {
   unsigned int i, depth;
-  for (depth = 0; depth < nr1; depth++) {
-    free_conditions(depth);
-  }
-}
-
-// initial the bit tabs
-
-static void init_bit_tabs (void) { 
-  if (! are_bit_tabs_init) {
-    UIntL i;
-    UIntL v = 1;
-    UIntL w = 1;
-    for (i = 0; i < SYS_BITS; i++) {
-        oneone[i] = w;
-        ones[i] = v;
-        w <<= 1;
-        v |= w;
-    }
-    are_bit_tabs_init = true;
-  }
-}
-
-// number of 1s in the binary expansion of an array consisting of <m> UIntLs
-
-static inline UIntS sizeUIntL (UIntL n, int m) {
-  int out = 0;
-  int i;
-  for (i = 0; i < m; i++) {
-    if (n & oneone[i]) {
-      out++;
-    }
-  }
-  return out;
+  for (depth = nr1; depth > 0; depth--) {
+    pop_condition(depth - 1);
+  }
 }
 
 // the main recursive algorithm
 
 void find_homos (UIntS   depth,       // the number of filled positions in map
                  UIntS   pos,         // the last position filled
-                 UIntL*  condition,   // blist of possible values for map[i]
                  UIntS   rep_depth,   // TODO remove this  
                  UIntS   rank      ){ // current number of distinct values in map
 
-  UIntS  i, j, k, l, min, next, m, sum, w;
-  UIntL  copy[len_nr2 * nr1];
+  UIntS   i, j, k, l, min, next, m, sum, w;
+  UIntL*  copy;
   
   calls1++;
   if (calls1 > last_report + report_interval) {
-    printf("calls to search = %d\n", (int) calls1);
-    printf("stabs computed = %d\n", (int) calls2);
-    //printf("nr allocs = %d\n", (int) nr_allocs);
-    //printf("nr frees = %d\n", (int) nr_frees);
+    printf("calls to search = %llu\n", calls1);
+    printf("stabs computed = %llu\n", calls2);
+    printf("nr allocs = %llu\n", nr_allocs);
+    printf("nr frees = %llu\n", nr_frees);
     last_report = calls1;
   }
 
@@ -345,12 +307,13 @@
     hook(user_param, nr1, map);
     count++;
     if (count >= maxresults) {
+      free_conditions_jmp();
       longjmp(outofhere, 1);
     }
     return;
   }
 
-  memcpy((void *) copy, (void *) condition, (size_t) nr1 * len_nr2 * sizeof(UIntL));
+  //memcpy((void *) copy, (void *) condition, (size_t) nr1 * len_nr2 * sizeof(UIntL));
   next = 0;      // the next position to fill
   min = nr2 + 1; // the minimum number of candidates for map[next]
 
@@ -360,6 +323,7 @@
       m = j % SYS_BITS;
       if (map[j] == UNDEFINED) {
         if (neighbours1[pos * len_nr1 + i] & oneone[m]) { // vertex j is adjacent to vertex pos in graph1
+          copy = push_condition(depth, j, get_condition(j));
           sizes[depth * nr1 + j] = 0;
 	  for (k = 0; k < nr2_d; k++){
             copy[len_nr2 * j + k] &= neighbours2[len_nr2 * map[pos] + k];
@@ -368,6 +332,7 @@
           copy[len_nr2 * j + nr2_d] &= neighbours2[len_nr2 * map[pos] + nr2_d];
           sizes[depth * nr1 + j] += sizeUIntL(copy[len_nr2 * j + nr2_d], nr2_m + 1);
           if (sizes[depth * nr1 + j] == 0) {
+            pop_condition(depth);
             return;
           }
         }
@@ -382,6 +347,8 @@
     memcpy(&sizes[(depth + 1) * nr1], &sizes[depth * nr1], (size_t) nr1 * sizeof(UIntS));
   }
 
+  copy = get_condition(next);
+
   if (rank < hint) {
     for (i = 0; i < nr2; i++) {
       j = i / SYS_BITS;
@@ -396,7 +363,7 @@
         vals[j] |= oneone[m];
         orbit_reps(rep_depth + 1);
         // blist of orbit reps of things not in vals
-        find_homos(depth + 1, next, copy, rep_depth + 1, rank + 1);
+        find_homos(depth + 1, next, rep_depth + 1, rank + 1);
         map[next] = UNDEFINED;
         vals[j] ^= oneone[m];
       }
@@ -407,10 +374,11 @@
     m = i % SYS_BITS;
     if (copy[len_nr2 * next + j] & vals[j] & oneone[m]) {
       map[next] = i;
-      find_homos(depth + 1, next, copy, rep_depth, rank);
+      find_homos(depth + 1, next, rep_depth, rank);
       map[next] = UNDEFINED;
     }
   }
+  pop_condition(depth);
 }
 
 // prepare the graphs for SEARCH_HOMOS
@@ -441,23 +409,11 @@
     return;
   }
 
-<<<<<<< HEAD
-  UIntL condition[8 * nr1];
-  d = nr1 / SYS_BITS;
-  m = nr1 % SYS_BITS;
-=======
-  // initialise everything . . .
-  inittabs();
-  
-  UIntL condition[len_nr2 * nr1];
->>>>>>> be745892
+  init_conditions();
+
   for (i = 0; i < nr1; i++) {
     map[i] = UNDEFINED;
     sizes[i] = nr2;
-    for (j = 0; j < nr2_d; j++){
-      condition[len_nr2 * i + j] = ones[63];
-    }
-    condition[len_nr2 * i + nr2_d] = ones[nr2_m];
   }
   
   for (i = 0; i < len_nr2; i++){
@@ -485,6 +441,8 @@
   last_report = 0;
   calls1 = 0;
   calls2 = 0;
+  nr_allocs = 0;
+  nr_frees = 0;
   
   // go! 
   if (setjmp(outofhere) == 0) {
@@ -492,9 +450,9 @@
       //SEARCH_INJ_HOMOS_MD(0, -1, condition, gens, reps, hook,
       //Stabilizer);//TODO uncomment
     } else {
-      find_homos(0, UNDEFINED, condition, 0, 0);
-    }
-  }
-  printf("calls to search = %d\n", (int) calls1);
-  printf("stabs computed = %d\n", (int) calls2);
+      find_homos(0, UNDEFINED, 0, 0);
+    }
+  }
+  printf("calls to search = %llu\n", calls1);
+  printf("stabs computed = %llu\n",  calls2);
 }