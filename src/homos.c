--- conflicted
+++ resolved
@@ -1795,21 +1795,7 @@
   // Get generators of the automorphism group of the second (di)graph, and the
   // orbit reps
   PERM_DEGREE = nr2;
-<<<<<<< HEAD
   if (aut_grp_obj == Fail) {
-    if (colors == NULL) {
-      get_automorphism_group_from_gap(digraph2_obj, STAB_GENS[0]);
-    } else if (is_undirected) {
-      automorphisms_graph(GRAPH2, colors, STAB_GENS[0]);
-    } else {
-      automorphisms_digraph(DIGRAPH2, colors, STAB_GENS[0]);
-    }
-  } else {
-    set_automorphisms(aut_grp_obj, STAB_GENS[0]);
-  }
-
-  compute_stabs_and_orbit_reps(nr1, nr2, 0, 0, UNDEFINED);
-=======
   if (colors == NULL) {
     get_automorphism_group_from_gap(digraph2_obj, STAB_GENS[0]);
   } else if (is_undirected) {
@@ -1827,7 +1813,6 @@
 #endif
   }
   compute_stabs_and_orbit_reps(nr1, nr2, 0, 0, UNDEFINED, true);
->>>>>>> f50417f0
   return true;
 }
 
