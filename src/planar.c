--- conflicted
+++ resolved
@@ -205,14 +205,10 @@
         }
         j = theGraph->E[j].link[1];
       }
-<<<<<<< HEAD
       if (nr == 0) {
         SET_LEN_PLIST(list, 0);
-        RetypeBag(list, T_PLIST_EMPTY);
       }
       MakeImmutable(list);
-=======
->>>>>>> 5d719e8f
       SET_ELM_PLIST(subgraph, i, list);
       CHANGED_BAG(subgraph);
     }
