--- conflicted
+++ resolved
@@ -20,13 +20,8 @@
 #include "safemalloc.h"      // for safe_malloc
 
 Perm new_perm(uint16_t const degree) {
-<<<<<<< HEAD
   DIGRAPHS_ASSERT(degree <= MACHINE_MAXVERTS);
-  return malloc(degree * sizeof(uint16_t));
-=======
-  DIGRAPHS_ASSERT(degree <= MAXVERTS);
   return safe_malloc(degree * sizeof(uint16_t));
->>>>>>> bc224d17
 }
 
 Perm new_perm_from_gap(Obj gap_perm_obj, uint16_t const degree) {
