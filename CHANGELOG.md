--- conflicted
+++ resolved
@@ -12,11 +12,7 @@
 
 * the clique finder was reimplemented in C by [Julius Jonusas][]
 * a critical bug in `CayleyDigraph` was reported and fixed by [Jan De Beule][]
-<<<<<<< HEAD
-* a minor bug in `ReadDigraphs` was fixed reported by [Wilf A. Wilson][] and
-=======
 * a minor bug in `ReadDigraphs` was reported by [Wilf A. Wilson][] and
->>>>>>> 09c7c7ab
   fixed by [James D. Mitchell][]
 * the performance of `BlissCanonicalLabelling` and `BlissAutomorphismGroup` was
   improved for multidigraphs by Marina Anagnostopoulou-Merkouri and Sam
