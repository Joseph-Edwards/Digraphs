#############################################################################
##
#W  extreme/grahom.tst
#Y  Copyright (C) 2014-15                                James D. Mitchell
##
##  Licensing information can be found in the README file of this package.
##
#############################################################################
##
gap> START_TEST("Digraphs package: extreme/grahom.tst");
gap> LoadPackage("digraphs", false);;

#
gap> DIGRAPHS_StartTest();

#T# GeneratorsOfEndomorphismMonoid 1
# PJC example, 45 vertices
gap> gr := DigraphFromDigraph6String(Concatenation(
> "+l??O?C?A_@???CE????GAAG?C??M?????@_?OO??G??@?IC???_C?G?o??C?AO???c_??A?A",
> "?S???OAA???OG???G_A??C?@?cC????_@G???S??C_?C???[??A?A?OA?O?@?A?@A???GGO??",
> "`?_O??G?@?A??G?@AH????AA?O@??_??b???Cg??C???_??W?G????d?G?C@A?C???GC?W???",
> "??K???__O[??????O?W???O@??_G?@?CG??G?@G?C??@G???_Q?O?O?c???OAO?C??C?G?O??",
> "A@??D??G?C_?A??O?_GA??@@?_?G???E?IW??????_@G?C??"));
<digraph with 45 vertices, 180 edges>
gap> gens := GeneratorsOfEndomorphismMonoid(gr);;
gap> Length(gens);
330
gap> Size(Semigroup(gens));
105120
gap> HomomorphismGraphsFinder(gr, gr, fail, [], infinity, fail, false,
> [1, 14, 28, 39, 42], []);;
gap> str := HomomorphismGraphsFinder(gr, gr, fail, [], infinity, fail, false,
> [1, 14, 28, 39, 42], []);;
gap> Length(str);
192

#T# GeneratorsOfEndomorphismMonoid 2
# PJC example, 153 vertices
gap> G := PrimitiveGroup(153, 1);;
gap> H := Stabilizer(G, 1);;
gap> S := Filtered(Orbits(H, [1 .. 45]), x -> (Size(x) = 4))[1];;
gap> graph := EdgeOrbitsGraph(G, List(S, x -> [1, x]));;
gap> gr := Digraph(graph);
<digraph with 153 vertices, 612 edges>
<<<<<<< HEAD
gap> t := HomomorphismGraphsFinder(gr, gr, fail, [], 1, 7, false, [1..153], [])[1];
=======
gap> t := HomomorphismGraphsFinder(gr, gr, fail, [], 1, 7, false,
> DigraphVertices(gr), [])[1];
>>>>>>> 6c5060e2
<transformation on 153 pts with rank 7>
gap> 1 ^ t;
1
gap> 2 ^ t;
73
gap> 3 ^ t;
97
gap> 4 ^ t;
97
gap> 5 ^ t;
97
gap> ForAll(DigraphEdges(gr), e -> IsDigraphEdge(gr, [e[1] ^ t, e[2] ^ t]));
true

#T# GeneratorsOfEndomorphismMonoid 3
# Small example
gap> gr := Digraph([[2], [1, 3], [2]]);
<digraph with 3 vertices, 4 edges>
gap> GeneratorsOfEndomorphismMonoid(gr);
[ Transformation( [ 3, 2, 1 ] ), IdentityTransformation, 
  Transformation( [ 1, 2, 1 ] ), Transformation( [ 2, 1, 2 ] ) ]
gap> gr := DigraphCopy(gr);
<digraph with 3 vertices, 4 edges>
gap> GeneratorsOfEndomorphismMonoid(gr);
[ Transformation( [ 3, 2, 1 ] ), IdentityTransformation, 
  Transformation( [ 1, 2, 1 ] ), Transformation( [ 2, 1, 2 ] ) ]
gap> gr := DigraphCopy(gr);;
gap> GeneratorsOfEndomorphismMonoid(gr, infinity);
[ Transformation( [ 3, 2, 1 ] ), IdentityTransformation, 
  Transformation( [ 1, 2, 1 ] ), Transformation( [ 2, 1, 2 ] ) ]
gap> gr := DigraphCopy(gr);;
gap> GeneratorsOfEndomorphismMonoid(gr, 1);
[ Transformation( [ 3, 2, 1 ] ) ]
gap> gr := DigraphCopy(gr);;
gap> GeneratorsOfEndomorphismMonoid(gr, 2);
[ Transformation( [ 3, 2, 1 ] ), IdentityTransformation ]
gap> HasGeneratorsOfEndomorphismMonoidAttr(gr);
false
gap> GeneratorsOfEndomorphismMonoid(gr, 3);
[ Transformation( [ 3, 2, 1 ] ), IdentityTransformation, 
  Transformation( [ 1, 2, 1 ] ) ]
gap> HasGeneratorsOfEndomorphismMonoidAttr(gr);
false
gap> GeneratorsOfEndomorphismMonoid(gr, 4);
[ Transformation( [ 3, 2, 1 ] ), IdentityTransformation, 
  Transformation( [ 1, 2, 1 ] ), Transformation( [ 2, 1, 2 ] ) ]
gap> HasGeneratorsOfEndomorphismMonoidAttr(gr);
false

#T# GeneratorsOfEndomorphismMonoid 4
# Complete digraph

# CompleteDigraph (with no loops) has no singular endomorphisms
gap> gr := CompleteDigraph(25);
<digraph with 25 vertices, 600 edges>
gap> gens := GeneratorsOfEndomorphismMonoid(gr);
[ Transformation( [ 1, 2, 3, 4, 5, 6, 7, 8, 9, 10, 11, 12, 13, 14, 15, 16, 17,
     18, 19, 20, 21, 22, 23, 25, 24 ] ), 
  Transformation( [ 1, 2, 3, 4, 5, 6, 7, 8, 9, 10, 11, 12, 13, 14, 15, 16, 17,
     18, 19, 20, 21, 22, 24, 23 ] ), 
  Transformation( [ 1, 2, 3, 4, 5, 6, 7, 8, 9, 10, 11, 12, 13, 14, 15, 16, 17,
     18, 19, 20, 21, 23, 22 ] ), 
  Transformation( [ 1, 2, 3, 4, 5, 6, 7, 8, 9, 10, 11, 12, 13, 14, 15, 16, 17,
     18, 19, 20, 22, 21 ] ), Transformation( [ 1, 2, 3, 4, 5, 6, 7, 8, 9, 10,
      11, 12, 13, 14, 15, 16, 17, 18, 19, 21, 20 ] ), 
  Transformation( [ 1, 2, 3, 4, 5, 6, 7, 8, 9, 10, 11, 12, 13, 14, 15, 16, 17,
     18, 20, 19 ] ), Transformation( [ 1, 2, 3, 4, 5, 6, 7, 8, 9, 10, 11, 12,
      13, 14, 15, 16, 17, 19, 18 ] ), 
  Transformation( [ 1, 2, 3, 4, 5, 6, 7, 8, 9, 10, 11, 12, 13, 14, 15, 16, 18,
     17 ] ), Transformation( [ 1, 2, 3, 4, 5, 6, 7, 8, 9, 10, 11, 12, 13, 14,
      15, 17, 16 ] ), Transformation( [ 1, 2, 3, 4, 5, 6, 7, 8, 9, 10, 11, 12,
     13, 14, 16, 15 ] ), Transformation( [ 1, 2, 3, 4, 5, 6, 7, 8, 9, 10, 11,
      12, 13, 15, 14 ] ), Transformation( [ 1, 2, 3, 4, 5, 6, 7, 8, 9, 10, 11,
     12, 14, 13 ] ), Transformation( [ 1, 2, 3, 4, 5, 6, 7, 8, 9, 10, 11, 13,
      12 ] ), Transformation( [ 1, 2, 3, 4, 5, 6, 7, 8, 9, 10, 12, 11 ] ), 
  Transformation( [ 1, 2, 3, 4, 5, 6, 7, 8, 9, 11, 10 ] ), 
  Transformation( [ 1, 2, 3, 4, 5, 6, 7, 8, 10, 9 ] ), 
  Transformation( [ 1, 2, 3, 4, 5, 6, 7, 9, 8 ] ), 
  Transformation( [ 1, 2, 3, 4, 5, 6, 8, 7 ] ), 
  Transformation( [ 1, 2, 3, 4, 5, 7, 6 ] ), 
  Transformation( [ 1, 2, 3, 4, 6, 5 ] ), Transformation( [ 1, 2, 3, 5, 4 ] ),
  Transformation( [ 1, 2, 4, 3 ] ), Transformation( [ 1, 3, 2 ] ), 
  Transformation( [ 2, 1 ] ), IdentityTransformation ]
gap> ForAll(gens, x -> AsPermutation(x) in AutomorphismGroup(gr));
true
gap> GeneratorsOfEndomorphismMonoid(gr) = gens;
true

# CompleteDigraph(n) (with loops added) has T_n automorphism group
gap> gr := Digraph(List([1 .. 5], x -> [1 .. 5]));
<digraph with 5 vertices, 25 edges>
gap> gens := GeneratorsOfEndomorphismMonoid(gr);
Error, Digraphs: GeneratorsOfEndomorphismMonoid: error,
not yet implemented for digraphs with loops,

#T# GeneratorsOfEndomorphismMonoid 5
# Empty digraph

# EmptyDigraph(n) has endomorphism monoid T_n
gap> gr := EmptyDigraph(5);
<digraph with 5 vertices, 0 edges>
gap> gens := GeneratorsOfEndomorphismMonoid(gr);;
gap> Size(Semigroup(gens)) = 5 ^ 5;
true

#T# GeneratorsOfEndomorphismMonoid 6
# Chain digraph: endomorphisms of the chain preserve order

# ChainDigraph (with no loops) has all strict order preserving transformations
gap> gr := ChainDigraph(20);
<digraph with 20 vertices, 19 edges>
gap> gens := GeneratorsOfEndomorphismMonoid(gr);
Error, Digraphs: GeneratorsOfEndomorphismMonoid: error,
not yet implemented for non-symmetric digraphs,

# ChainDigraph (with loops) has all order preserving transformations
gap> gr := Digraph(Concatenation(List([1 .. 19], x -> [x, x + 1]), [[20]]));
<digraph with 20 vertices, 39 edges>
gap> gens := GeneratorsOfEndomorphismMonoid(gr);
Error, Digraphs: GeneratorsOfEndomorphismMonoid: error,
not yet implemented for non-symmetric digraphs,

#T# GeneratorsOfEndomorphismMonoid 7
# Cycle digraph: EndomorphismMonoid = AutomorphismGroup = C_n

# CycleDigraph (with no loops) has no singular endomorphisms
gap> gr := CycleDigraph(20);
<digraph with 20 vertices, 20 edges>
gap> gens := [];;
gap> gens := Concatenation(gens, GeneratorsOfEndomorphismMonoid(gr));
Error, Digraphs: GeneratorsOfEndomorphismMonoid: error,
not yet implemented for non-symmetric digraphs,
gap> ForAll(gens, x -> AsPermutation(x) in AutomorphismGroup(gr));
true

# CycleDigraph (with loops)
gap> gr := Digraph(List([1 .. 20], x -> [x, x mod 20 + 1]));
<digraph with 20 vertices, 40 edges>

#T# HomomorphismGraphsFinder 1
# Small example: CompleteDigraph(2) to CompleteDigraph(3)
gap> gr1 := CompleteDigraph(2);
<digraph with 2 vertices, 2 edges>
gap> gr2 := CompleteDigraph(3);
<digraph with 3 vertices, 6 edges>
gap> func := function(user_param, t)
>      user_param := user_param ^ t;
> end;;
gap> homos := HomomorphismGraphsFinder(gr1, gr2, func, Group(()), infinity,
>  fail, false, DigraphVertices(gr2), []);
Error, no method found! For debugging hints type ?Recovery from NoMethodFound
Error, no 1st choice method found for `^' on 2 arguments
gap> func := function(user_param, t)
>      Add(user_param, t);
> end;;
gap> homos := HomomorphismGraphsFinder(gr1, gr2, fail, [], infinity, fail,
> false, DigraphVertices(gr2), []);
[ IdentityTransformation ]

#T# HomomorphismGraphsFinder 2
# Small example: CompleteDigraph(15) to [CompleteDigraph(3) with loops]
gap> homos := HomomorphismGraphsFinder(gr1, gr2, func, [], infinity,
>  fail, false, DigraphVertices(gr2), []);
[ IdentityTransformation ]
gap> homos := HomomorphismGraphsFinder(CompleteDigraph(15),
> Digraph(List([1 .. 3], x -> [1 .. 3])), fail, [], infinity, fail, false,
> [1 .. 3], []);;
gap> Length(homos);
2391485
gap> last * 6 = 3 ^ 15 + 3;
true

#T# HomomorphismGraphsFinder 3
# Small example: randomly chosen
gap> gr1 := Digraph([
>  [15, 3, 6, 7, 8, 16, 19], [5, 17, 18, 13, 19], [1, 7, 19, 4, 15, 17],
>  [3, 7, 15, 10, 14, 16], [8, 2, 7, 10], [1],
>  [1, 4, 5, 9, 12, 3, 8, 16], [1, 7, 13, 5, 11, 17], [14, 7, 13],
>  [4, 5, 19], [8, 18], [7, 15, 20], [2, 9, 16, 18, 8, 19],
>  [4, 18, 9], [3, 12, 1, 4, 16, 18], [1, 4, 7, 15, 13, 17],
>  [3, 8, 16, 2], [13, 15, 2, 11, 14, 20], [1, 2, 10, 13, 20, 3],
>  [12, 18, 19]]);
<digraph with 20 vertices, 94 edges>
gap> gr2 := Digraph([
>  [2, 6, 8, 11, 9, 12], [3, 7, 1, 8], [12, 2], [7, 11, 12, 5, 9],
>  [4, 7, 9], [12, 1], [5, 9, 10, 2, 4, 8], [2, 7, 10, 1],
>  [1, 4, 5, 7], [7, 8], [1, 4], [1, 6, 3, 4]]);
<digraph with 12 vertices, 44 edges>
gap> HomomorphismGraphsFinder(gr1, gr2, fail, [], 1, fail, false, [1 .. 12],
> []);
[ Transformation( [ 4, 5, 5, 9, 4, 11, 7, 5, 5, 5, 4, 5, 4, 4, 7, 5, 4, 9, 7,
      4 ] ) ]
gap> HomomorphismGraphsFinder(gr1, gr2, fail, [], 10, fail, false, [1 .. 12],
> []);
[ Transformation( [ 4, 5, 5, 9, 4, 11, 7, 5, 5, 5, 4, 5, 4, 4, 7, 5, 4, 9, 7,
      4 ] ), Transformation( [ 4, 5, 5, 9, 4, 12, 7, 5, 5, 5, 4, 5, 4, 4, 7,
      5, 4, 9, 7, 4 ] ), Transformation( [ 4, 5, 5, 9, 4, 5, 7, 5, 5, 5, 4, 5,
     4, 4, 7, 5, 4, 9, 7, 4 ] ), 
  Transformation( [ 4, 5, 5, 9, 4, 7, 7, 5, 5, 5, 4, 5, 4, 4, 7, 5, 4, 9, 7,
      4 ] ), Transformation( [ 4, 5, 5, 9, 4, 9, 7, 5, 5, 5, 4, 5, 4, 4, 7, 5,
     4, 9, 7, 4 ] ), Transformation( [ 4, 5, 5, 9, 4, 11, 7, 5, 5, 5, 4, 5, 4,
     4, 7, 5, 7, 9, 7, 4 ] ), Transformation( [ 4, 5, 5, 9, 4, 12, 7, 5, 5, 5,
     4, 5, 4, 4, 7, 5, 7, 9, 7, 4 ] ), 
  Transformation( [ 4, 5, 5, 9, 4, 5, 7, 5, 5, 5, 4, 5, 4, 4, 7, 5, 7, 9, 7,
      4 ] ), Transformation( [ 4, 5, 5, 9, 4, 7, 7, 5, 5, 5, 4, 5, 4, 4, 7, 5,
     7, 9, 7, 4 ] ), Transformation( [ 4, 5, 5, 9, 4, 9, 7, 5, 5, 5, 4, 5, 4,
      4, 7, 5, 7, 9, 7, 4 ] ) ]
gap> HomomorphismGraphsFinder(gr1, gr2, fail, [], 200, fail, false, [1 .. 12],
> []);;
gap> ForAll(last, t -> ForAll(DigraphEdges(gr1),
>                        e -> IsDigraphEdge(gr2, [e[1] ^ t, e[2] ^ t])));
true
gap> HomomorphismGraphsFinder(gr1, gr2, fail, [], 1, 12, false, [1 .. 12],
> []);
[  ]
gap> HomomorphismGraphsFinder(gr2, gr1, fail, [], 1, fail, false, [1 .. 20],
> []);
[  ]

#T# HomomorphismGraphsFinder 4
# Large example: randomly chosen
gap> gr1 := DigraphFromGraph6String(
> "]b?_?a@I??T_Y?ADcGAACUP@_AOG?C_BoH?Pg?C??gk?AA@?A?CJD?EO?sO`@H?j@S?C?_PG??")
> ;
<digraph with 30 vertices, 174 edges>
gap> gr2 := DigraphFromGraph6String(Concatenation(
> "ghYlce}\\ANfA}}WbK^qUDQqfGwl]UecLg{xSyQ]fHK}]uHFUyn\\]weXQVCRZDlYUvqYpnNNv",
> "z@v]KDJvDxH}BB\\wwtMdxNFpKu?QX]RA@|MlHRpLK]EFg}WaFWuKcFK}hFs"));
<digraph with 40 vertices, 812 edges>
gap> HomomorphismGraphsFinder(gr1, gr2, fail, [], 1, fail, false, [1 .. 40],
> []);
[ Transformation( [ 1, 2, 22, 5, 31, 5, 12, 3, 6, 36, 10, 19, 25, 5, 38, 15,
      13, 16, 26, 9, 7, 8, 7, 29, 4, 30, 27, 11, 32, 17 ] ) ]
gap> HomomorphismGraphsFinder(gr1, gr2, fail, [], 1, 10, false, [1 .. 40],
> []);
[ Transformation( [ 1, 2, 2, 5, 1, 1, 1, 3, 6, 20, 2, 20, 13, 7, 13, 15, 13,
      3, 13, 9, 7, 20, 2, 13, 1, 13, 2, 1, 2, 1 ] ) ]
gap> HomomorphismGraphsFinder(gr1, gr2, fail, [], 1, 15, false, [1 .. 40],
> []);
[ Transformation( [ 1, 2, 22, 5, 8, 1, 1, 3, 6, 1, 2, 19, 11, 7, 38, 15, 13,
      30, 13, 9, 7, 8, 7, 13, 1, 30, 8, 11, 7, 8 ] ) ]
gap> HomomorphismGraphsFinder(gr1, gr2, fail, [], 1, 20, false, [1 .. 40],
> []);
[ Transformation( [ 1, 2, 22, 5, 31, 1, 1, 3, 6, 19, 2, 19, 25, 5, 38, 15, 13,
     16, 9, 9, 7, 8, 7, 29, 1, 30, 27, 11, 7, 3 ] ) ]
gap> HomomorphismGraphsFinder(gr1, gr2, fail, [], 1, 25, false, [1 .. 40],
> []);
[ Transformation( [ 1, 2, 22, 5, 31, 5, 1, 3, 6, 36, 3, 19, 25, 5, 38, 15, 13,
     16, 26, 9, 7, 8, 7, 29, 4, 30, 27, 11, 32, 17 ] ) ]
gap> t := HomomorphismGraphsFinder(gr1, gr2, fail, [], 1, 23, false,
> [4 .. 37], [])[1];
Transformation( [ 4, 7, 13, 9, 28, 28, 6, 11, 8, 20, 5, 10, 20, 13, 31, 15,
  13, 30, 23, 25, 18, 20, 18, 37, 26, 34, 12, 4, 29, 16 ] )
gap> ForAll(DigraphEdges(gr1), e -> IsDigraphEdge(gr2, [e[1] ^ t, e[2] ^ t]));
true
gap> t := HomomorphismGraphsFinder(gr1, gr2, fail, [], 1, 23, false,
> [6 .. 37], [])[1];
Transformation( [ 6, 9, 30, 32, 31, 34, 8, 21, 10, 11, 15, 11, 7, 14, 16, 24,
  18, 25, 27, 21, 9, 23, 29, 34, 12, 19, 19, 13, 6, 21 ] )
gap> ForAll(DigraphEdges(gr1), e -> IsDigraphEdge(gr2, [e[1] ^ t, e[2] ^ t]));
true
gap> HomomorphismGraphsFinder(gr2, gr1, fail, [], 1, fail, false, [1 .. 30],
> []);
[  ]

#T# DIGRAPHS_UnbindVariables
gap> Unbind(gr);
gap> Unbind(G);
gap> Unbind(H);
gap> Unbind(gens);
gap> Unbind(S);
gap> Unbind(t);
gap> Unbind(str);
gap> Unbind(graph);
gap> Unbind(homos);
gap> Unbind(gr1);
gap> Unbind(gr2);

#E#
gap> STOP_TEST("Digraphs package: extreme/grahom.tst");<|MERGE_RESOLUTION|>--- conflicted
+++ resolved
@@ -42,12 +42,8 @@
 gap> graph := EdgeOrbitsGraph(G, List(S, x -> [1, x]));;
 gap> gr := Digraph(graph);
 <digraph with 153 vertices, 612 edges>
-<<<<<<< HEAD
-gap> t := HomomorphismGraphsFinder(gr, gr, fail, [], 1, 7, false, [1..153], [])[1];
-=======
 gap> t := HomomorphismGraphsFinder(gr, gr, fail, [], 1, 7, false,
 > DigraphVertices(gr), [])[1];
->>>>>>> 6c5060e2
 <transformation on 153 pts with rank 7>
 gap> 1 ^ t;
 1
