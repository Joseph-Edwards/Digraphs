#############################################################################
##
#W  standard/grahom.tst
#Y  Copyright (C) 2015                                   Wilfred A. Wilson
##
##  Licensing information can be found in the README file of this package.
##
#############################################################################
##
gap> START_TEST("Digraphs package: standard/grahom.tst");
gap> LoadPackage("digraphs", false);;

#
gap> DIGRAPHS_StartTest();

<<<<<<< HEAD
#T# HomomorphismGraphsFinder: checking errors and robustness
gap> HomomorphismGraphsFinder(0, 0, 0, 0, 0, 0, 0, 0);
Error, Function Calls: number of arguments must be 9 (not 8)
gap> HomomorphismGraphsFinder(0, 0, 0, 0, 0, 0, 0, 0, 0);
Error, Digraphs: HomomorphismGraphsFinder: usage,
the 1st and 2nd arguments <gr1> and <gr2> must be digraphs,
gap> gr1 := ChainDigraph(2);;
gap> gr2 := CompleteDigraph(3);;
gap> HomomorphismGraphsFinder(0, gr2, 0, 0, 0, 0, 0, 0, 0);
Error, Digraphs: HomomorphismGraphsFinder: usage,
the 1st and 2nd arguments <gr1> and <gr2> must be digraphs,
gap> HomomorphismGraphsFinder(gr1, 0, 0, 0, 0, 0, 0, 0, 0);
Error, Digraphs: HomomorphismGraphsFinder: usage,
the 1st and 2nd arguments <gr1> and <gr2> must be digraphs,
gap> HomomorphismGraphsFinder(gr1, gr2, 0, 0, 0, 0, 0, 0, 0);
Error, Digraphs: HomomorphismGraphsFinder: usage,
the 3rd argument <hook> has to be a function with 2 arguments,
gap> HomomorphismGraphsFinder(gr2, gr1, 0, 0, 0, 0, 0, 0, 0);
Error, Digraphs: HomomorphismGraphsFinder: usage,
the 3rd argument <hook> has to be a function with 2 arguments,
gap> gr1 := CompleteDigraph(2);;
gap> HomomorphismGraphsFinder(gr1, gr2, 0, 0, 0, 0, 0, 0, 0);
Error, Digraphs: HomomorphismGraphsFinder: usage,
the 3rd argument <hook> has to be a function with 2 arguments,
gap> HomomorphismGraphsFinder(gr1, gr2, IsTournament, 0, 0, 0, 0, 0, 0);
Error, Digraphs: HomomorphismGraphsFinder: usage,
the 3rd argument <hook> has to be a function with 2 arguments,
gap> HomomorphismGraphsFinder(gr1, gr2, fail, 0, 0, 0, 0, 0, 0);
Error, Digraphs: HomomorphismGraphsFinder: usage,
the 4th argument <user_param> must be a list,
gap> HomomorphismGraphsFinder(gr1, gr2, fail, "a", 0, 0, 0, 0, 0);
Error, Digraphs: HomomorphismGraphsFinder: usage,
the 5th argument <limit> has to be a positive integer or infinity,
gap> HomomorphismGraphsFinder(gr1, gr2, fail, "a", "a", 0, 0, 0, 0);
Error, Digraphs: HomomorphismGraphsFinder: usage,
the 5th argument <limit> has to be a positive integer or infinity,
gap> HomomorphismGraphsFinder(gr1, gr2, fail, "a", 1, 0, 0, 0, 0);
Error, Digraphs: HomomorphismGraphsFinder: usage,
the 6th argument <hint> has to be a positive integer or fail,
gap> HomomorphismGraphsFinder(gr1, gr2, fail, "a", 1, 1, 0, 0, 0);
Error, Digraphs: HomomorphismGraphsFinder: usage,
the 7th argument <isinjective> has to be a true or false,
gap> HomomorphismGraphsFinder(gr1, gr2, fail, "a", infinity, fail, 0, 0, 0);
Error, Digraphs: HomomorphismGraphsFinder: usage,
the 7th argument <isinjective> has to be a true or false,
gap> HomomorphismGraphsFinder(gr1, gr2, fail, "a", infinity, 2, true, 0, 0);
Error, Digraphs: HomomorphismGraphsFinder: usage,
the 8th argument <image> has to be a duplicate-free list of vertices of the
2nd argument <gr2>,
gap> HomomorphismGraphsFinder(gr1, gr2, fail, [], 1, 1, true, [1, []], 0);
Error, Digraphs: HomomorphismGraphsFinder: usage,
the 8th argument <image> has to be a duplicate-free list of vertices of the
2nd argument <gr2>,
gap> HomomorphismGraphsFinder(gr1, gr2, fail, [], 1, 1, true, [[], []], 0);
Error, Digraphs: HomomorphismGraphsFinder: usage,
the 8th argument <image> has to be a duplicate-free list of vertices of the
2nd argument <gr2>,
gap> HomomorphismGraphsFinder(gr1, gr2, fail, [], 1, 1, true, [0, 1], 0);
Error, Digraphs: HomomorphismGraphsFinder: usage,
the 8th argument <image> has to be a duplicate-free list of vertices of the
2nd argument <gr2>,
gap> HomomorphismGraphsFinder(gr1, gr2, fail, [], 1, 1, true, [4, 4], 0);
Error, Digraphs: HomomorphismGraphsFinder: usage,
the 8th argument <image> has to be a duplicate-free list of vertices of the
2nd argument <gr2>,
gap> HomomorphismGraphsFinder(gr2, gr1, fail, [], 1, 1, true, [3], 0);
Error, Digraphs: HomomorphismGraphsFinder: usage,
the 8th argument <image> has to be a duplicate-free list of vertices of the
2nd argument <gr2>,
gap> HomomorphismGraphsFinder(gr1, gr2, fail, [], 1, 1, true, [3], 0);
Error, Digraphs: HomomorphismGraphsFinder: usage,
the 9th argument <map> must be a list of vertices of the 8th argument <image>
which is no longer than the number of vertices of the 1st argument <gr1>,
gap> HomomorphismGraphsFinder(gr1, gr2, fail, [], 1, 1, true, [3], [1..4]);
Error, Digraphs: HomomorphismGraphsFinder: usage,
the 9th argument <map> must be a list of vertices of the 8th argument <image>
which is no longer than the number of vertices of the 1st argument <gr1>,
gap> HomomorphismGraphsFinder(gr1, gr2, fail, [], 1, 1, true, [], [1, 2, 3, 2]);
Error, Digraphs: HomomorphismGraphsFinder: usage,
the 9th argument <map> must be a list of vertices of the 8th argument <image>
which is no longer than the number of vertices of the 1st argument <gr1>,
gap> HomomorphismGraphsFinder(gr1, gr2, fail, [], 1, 1, true, [1], [1]);
[  ]
gap> HomomorphismGraphsFinder(gr1, gr2, fail, [], 1, 2, true, [1, 2], [1]);
[ IdentityTransformation ]
gap> HomomorphismGraphsFinder(gr1, gr2, fail, [], 1, 3, false, [1, 2], [1]);
[  ]
gap> HomomorphismGraphsFinder(gr2, gr1, fail, [], 1, 3, false, [1, 2], [1]);
[  ]
gap> HomomorphismGraphsFinder(gr1, gr2, fail, [], 1, 1, false, [], []);
[  ]
gap> HomomorphismGraphsFinder(gr1, gr2, fail, [], 1, 1, false, [1, 2], []);
[  ]
gap> HomomorphismGraphsFinder(gr1, gr2, fail, [], 1, 1, false, [1, 2], []);
[  ]
gap> HomomorphismGraphsFinder(gr1, gr2, fail, [], 1, 2, false, [1], []);
[  ]
gap> HomomorphismGraphsFinder(gr1, gr1, fail, [], 1, 2, false, [1, 2], []);
[ IdentityTransformation ]
gap> gr := CompleteDigraph(513);;
gap> HomomorphismGraphsFinder(gr, gr, fail, [], 1, fail, false, [1 .. 513], []);
Error, Digraphs: HomomorphismGraphsFinder: error,
not yet implemented for digraphs with more than 512 vertices,

#T# GeneratorsOfEndomorphismMonoid: checking errors and robustness
gap> gr := ChainDigraph(2);
<digraph with 2 vertices, 1 edge>
gap> GeneratorsOfEndomorphismMonoid();
Error, Digraphs: GeneratorsOfEndomorphismMonoid: usage,
this function takes at least one argument,
gap> GeneratorsOfEndomorphismMonoid(Group(()));
Error, Digraphs: GeneratorsOfEndomorphismMonoid: usage,
the 1st argument <digraph> must be a digraph,
gap> GeneratorsOfEndomorphismMonoid(gr);
[ IdentityTransformation ]
gap> gr := DigraphTransitiveClosure(CompleteDigraph(2));
<digraph with 2 vertices, 4 edges>
gap> DigraphHasLoops(gr);
true
gap> GeneratorsOfEndomorphismMonoid(gr);
[ Transformation( [ 2, 1 ] ), IdentityTransformation, 
  Transformation( [ 1, 1 ] ) ]
gap> gr := EmptyDigraph(2);
<digraph with 2 vertices, 0 edges>
gap> GeneratorsOfEndomorphismMonoid(gr, Group(()), Group((1, 2)));
[ Transformation( [ 2, 1 ] ), IdentityTransformation, 
  Transformation( [ 1, 1 ] ) ]
gap> gr := EmptyDigraph(2);;
gap> GeneratorsOfEndomorphismMonoid(gr, Group(()));
[ Transformation( [ 2, 1 ] ), IdentityTransformation, 
  Transformation( [ 1, 1 ] ) ]
gap> gr := EmptyDigraph(2);;
gap> GeneratorsOfEndomorphismMonoid(gr, 1);
[ Transformation( [ 2, 1 ] ) ]
gap> gr := EmptyDigraph(2);;
gap> GeneratorsOfEndomorphismMonoid(gr, 2);
[ Transformation( [ 2, 1 ] ), IdentityTransformation ]
gap> gr := EmptyDigraph(2);;
gap> GeneratorsOfEndomorphismMonoidAttr(gr);;
gap> GeneratorsOfEndomorphismMonoid(gr, 4) = last;
true
gap> gens := GeneratorsOfEndomorphismMonoid(gr, 3);
[ Transformation( [ 2, 1 ] ), IdentityTransformation, 
  Transformation( [ 1, 1 ] ) ]
gap> IsFullTransformationSemigroup(Semigroup(gens));
true
gap> Size(Semigroup(gens));
4

#T# DigraphColoring and DigraphColouring: checking errors and robustness
gap> gr := Digraph([[2, 2], []]);
<multidigraph with 2 vertices, 2 edges>
gap> DigraphColouring(gr, 1);
Error, Digraphs: DigraphColoring: usage,
the 1st argument <digraph> must not be a  multidigraph,
gap> gr := EmptyDigraph(3);
<digraph with 3 vertices, 0 edges>
gap> DigraphColoring(gr, 4);
fail

# the following don't work because injective homos are not yet done
#gap> DigraphColoring(gr, 3);
#IdentityTransformation
#gap> DigraphColoring(gr, 2);
#Transformation( [ 1, 2, 1 ] )
#gap> DigraphColoring(gr, 1);
#Transformation( [ 1, 1, 1 ] )
#gap> gr := CompleteDigraph(3);
#<digraph with 3 vertices, 6 edges>
#gap> DigraphColoring(gr, 1);
#fail
#gap> DigraphColoring(gr, 2);
#fail
#gap> DigraphColoring(gr, 3);

#T# MonomorphismGraphs
gap> gr1 := EmptyDigraph(1);;
gap> MonomorphismGraphs(gr1, gr1);
()
gap> gr2 := EmptyDigraph(2);;
gap> MonomorphismGraphs(gr2, gr1);
fail

# the following currently returns fail, even though it should not
# this is because the injective homos code is not yet done
#gap> MonomorphismGraphs(gr1, gr2);

# the following currently returns fail, even though it should not
# this is because the injective homos code is not yet done
#gap> MonomorphismGraphs(CompleteDigraph(2), Digraph([[2],[1,3],[2]]));

# 
gap> gr := Digraph([[2,3], [], [], [5], [], []]);;
gap> gr := DigraphSymmetricClosure(gr);;
gap> x := [];;
gap> GRAPH_HOMOS(gr, gr, fail, x, fail, fail, false, [1..6], fail, fail);
[ IdentityTransformation, Transformation( [ 1, 2, 3, 4, 5, 1 ] ), 
  Transformation( [ 1, 2, 3, 4, 5, 2 ] ), 
  Transformation( [ 1, 2, 3, 4, 5, 3 ] ), 
  Transformation( [ 1, 2, 3, 4, 5, 4 ] ), 
  Transformation( [ 1, 2, 3, 4, 5, 5 ] ), 
  Transformation( [ 1, 2, 3, 1, 2, 4 ] ), Transformation( [ 1, 2, 3, 1, 2 ] ),
  Transformation( [ 1, 2, 3, 1, 2, 1 ] ), 
  Transformation( [ 1, 2, 3, 1, 2, 2 ] ), 
  Transformation( [ 1, 2, 3, 1, 2, 3 ] ), 
  Transformation( [ 1, 2, 3, 1, 3, 4 ] ), Transformation( [ 1, 2, 3, 1, 3 ] ),
  Transformation( [ 1, 2, 3, 1, 3, 1 ] ), 
  Transformation( [ 1, 2, 3, 1, 3, 2 ] ), 
  Transformation( [ 1, 2, 3, 1, 3, 3 ] ), 
  Transformation( [ 1, 2, 3, 2, 1, 4 ] ), Transformation( [ 1, 2, 3, 2, 1 ] ),
  Transformation( [ 1, 2, 3, 2, 1, 1 ] ), 
  Transformation( [ 1, 2, 3, 2, 1, 2 ] ), 
  Transformation( [ 1, 2, 3, 2, 1, 3 ] ), 
  Transformation( [ 1, 2, 3, 3, 1, 4 ] ), Transformation( [ 1, 2, 3, 3, 1 ] ),
  Transformation( [ 1, 2, 3, 3, 1, 1 ] ), 
  Transformation( [ 1, 2, 3, 3, 1, 2 ] ), 
  Transformation( [ 1, 2, 3, 3, 1, 3 ] ), 
  Transformation( [ 1, 2, 2, 3, 1, 4 ] ), Transformation( [ 1, 2, 2, 3, 1 ] ),
  Transformation( [ 1, 2, 2, 3, 1, 1 ] ), 
  Transformation( [ 1, 2, 2, 3, 1, 2 ] ), 
  Transformation( [ 1, 2, 2, 3, 1, 3 ] ), 
  Transformation( [ 1, 2, 2, 4, 5, 3 ] ), Transformation( [ 1, 2, 2 ] ), 
  Transformation( [ 1, 2, 2, 4, 5, 1 ] ), 
  Transformation( [ 1, 2, 2, 4, 5, 2 ] ), 
  Transformation( [ 1, 2, 2, 4, 5, 4 ] ), 
  Transformation( [ 1, 2, 2, 4, 5, 5 ] ), 
  Transformation( [ 1, 2, 2, 1, 3, 4 ] ), Transformation( [ 1, 2, 2, 1, 3 ] ),
  Transformation( [ 1, 2, 2, 1, 3, 1 ] ), 
  Transformation( [ 1, 2, 2, 1, 3, 2 ] ), 
  Transformation( [ 1, 2, 2, 1, 3, 3 ] ), 
  Transformation( [ 1, 2, 2, 1, 2, 3 ] ), 
  Transformation( [ 1, 2, 2, 1, 2, 4 ] ), Transformation( [ 1, 2, 2, 1, 2 ] ),
  Transformation( [ 1, 2, 2, 1, 2, 1 ] ), 
  Transformation( [ 1, 2, 2, 1, 2, 2 ] ), 
  Transformation( [ 1, 2, 2, 2, 1, 3 ] ), 
  Transformation( [ 1, 2, 2, 2, 1, 4 ] ), Transformation( [ 1, 2, 2, 2, 1 ] ),
  Transformation( [ 1, 2, 2, 2, 1, 1 ] ), 
  Transformation( [ 1, 2, 2, 2, 1, 2 ] ), 
  Transformation( [ 2, 1, 1, 3, 1, 4 ] ), Transformation( [ 2, 1, 1, 3, 1 ] ),
  Transformation( [ 2, 1, 1, 3, 1, 1 ] ), 
  Transformation( [ 2, 1, 1, 3, 1, 2 ] ), 
  Transformation( [ 2, 1, 1, 3, 1, 3 ] ), 
  Transformation( [ 2, 1, 1, 4, 5, 3 ] ), Transformation( [ 2, 1, 1 ] ), 
  Transformation( [ 2, 1, 1, 4, 5, 1 ] ), 
  Transformation( [ 2, 1, 1, 4, 5, 2 ] ), 
  Transformation( [ 2, 1, 1, 4, 5, 4 ] ), 
  Transformation( [ 2, 1, 1, 4, 5, 5 ] ), 
  Transformation( [ 2, 1, 1, 1, 3, 4 ] ), Transformation( [ 2, 1, 1, 1, 3 ] ),
  Transformation( [ 2, 1, 1, 1, 3, 1 ] ), 
  Transformation( [ 2, 1, 1, 1, 3, 2 ] ), 
  Transformation( [ 2, 1, 1, 1, 3, 3 ] ), 
  Transformation( [ 2, 1, 1, 1, 2, 3 ] ), 
  Transformation( [ 2, 1, 1, 1, 2, 4 ] ), Transformation( [ 2, 1, 1, 1, 2 ] ),
  Transformation( [ 2, 1, 1, 1, 2, 1 ] ), 
  Transformation( [ 2, 1, 1, 1, 2, 2 ] ), 
  Transformation( [ 2, 1, 1, 2, 1, 3 ] ), 
  Transformation( [ 2, 1, 1, 2, 1, 4 ] ), Transformation( [ 2, 1, 1, 2, 1 ] ),
  Transformation( [ 2, 1, 1, 2, 1, 1 ] ), 
  Transformation( [ 2, 1, 1, 2, 1, 2 ] ), 
  Transformation( [ 4, 5, 5, 1, 2, 3 ] ), Transformation( [ 4, 5, 5, 1, 2 ] ),
  Transformation( [ 4, 5, 5, 1, 2, 1 ] ), 
  Transformation( [ 4, 5, 5, 1, 2, 2 ] ), 
  Transformation( [ 4, 5, 5, 1, 2, 4 ] ), 
  Transformation( [ 4, 5, 5, 1, 2, 5 ] ), 
  Transformation( [ 4, 5, 5, 2, 1, 3 ] ), Transformation( [ 4, 5, 5, 2, 1 ] ),
  Transformation( [ 4, 5, 5, 2, 1, 1 ] ), 
  Transformation( [ 4, 5, 5, 2, 1, 2 ] ), 
  Transformation( [ 4, 5, 5, 2, 1, 4 ] ), 
  Transformation( [ 4, 5, 5, 2, 1, 5 ] ), 
  Transformation( [ 4, 5, 5, 4, 5, 1 ] ), 
  Transformation( [ 4, 5, 5, 4, 5, 2 ] ), Transformation( [ 4, 5, 5, 4, 5 ] ),
  Transformation( [ 4, 5, 5, 4, 5, 4 ] ), 
  Transformation( [ 4, 5, 5, 4, 5, 5 ] ), 
  Transformation( [ 4, 5, 5, 5, 4, 1 ] ), 
  Transformation( [ 4, 5, 5, 5, 4, 2 ] ), Transformation( [ 4, 5, 5, 5, 4 ] ),
  Transformation( [ 4, 5, 5, 5, 4, 4 ] ), 
  Transformation( [ 4, 5, 5, 5, 4, 5 ] ) ]
gap> Length(x);
100
gap> DIGRAPH_HOMOS(gr, gr, fail, x, fail, fail, false, [1..6], fail, fail);
[ IdentityTransformation, Transformation( [ 1, 2, 3, 4, 5, 1 ] ), 
  Transformation( [ 1, 2, 3, 4, 5, 2 ] ), 
  Transformation( [ 1, 2, 3, 4, 5, 3 ] ), 
  Transformation( [ 1, 2, 3, 4, 5, 4 ] ), 
  Transformation( [ 1, 2, 3, 4, 5, 5 ] ), 
  Transformation( [ 1, 2, 3, 1, 2, 4 ] ), Transformation( [ 1, 2, 3, 1, 2 ] ),
  Transformation( [ 1, 2, 3, 1, 2, 1 ] ), 
  Transformation( [ 1, 2, 3, 1, 2, 2 ] ), 
  Transformation( [ 1, 2, 3, 1, 2, 3 ] ), 
  Transformation( [ 1, 2, 3, 1, 3, 4 ] ), Transformation( [ 1, 2, 3, 1, 3 ] ),
  Transformation( [ 1, 2, 3, 1, 3, 1 ] ), 
  Transformation( [ 1, 2, 3, 1, 3, 2 ] ), 
  Transformation( [ 1, 2, 3, 1, 3, 3 ] ), 
  Transformation( [ 1, 2, 3, 2, 1, 4 ] ), Transformation( [ 1, 2, 3, 2, 1 ] ),
  Transformation( [ 1, 2, 3, 2, 1, 1 ] ), 
  Transformation( [ 1, 2, 3, 2, 1, 2 ] ), 
  Transformation( [ 1, 2, 3, 2, 1, 3 ] ), 
  Transformation( [ 1, 2, 3, 3, 1, 4 ] ), Transformation( [ 1, 2, 3, 3, 1 ] ),
  Transformation( [ 1, 2, 3, 3, 1, 1 ] ), 
  Transformation( [ 1, 2, 3, 3, 1, 2 ] ), 
  Transformation( [ 1, 2, 3, 3, 1, 3 ] ), 
  Transformation( [ 1, 2, 2, 3, 1, 4 ] ), Transformation( [ 1, 2, 2, 3, 1 ] ),
  Transformation( [ 1, 2, 2, 3, 1, 1 ] ), 
  Transformation( [ 1, 2, 2, 3, 1, 2 ] ), 
  Transformation( [ 1, 2, 2, 3, 1, 3 ] ), 
  Transformation( [ 1, 2, 2, 4, 5, 3 ] ), Transformation( [ 1, 2, 2 ] ), 
  Transformation( [ 1, 2, 2, 4, 5, 1 ] ), 
  Transformation( [ 1, 2, 2, 4, 5, 2 ] ), 
  Transformation( [ 1, 2, 2, 4, 5, 4 ] ), 
  Transformation( [ 1, 2, 2, 4, 5, 5 ] ), 
  Transformation( [ 1, 2, 2, 1, 3, 4 ] ), Transformation( [ 1, 2, 2, 1, 3 ] ),
  Transformation( [ 1, 2, 2, 1, 3, 1 ] ), 
  Transformation( [ 1, 2, 2, 1, 3, 2 ] ), 
  Transformation( [ 1, 2, 2, 1, 3, 3 ] ), 
  Transformation( [ 1, 2, 2, 1, 2, 3 ] ), 
  Transformation( [ 1, 2, 2, 1, 2, 4 ] ), Transformation( [ 1, 2, 2, 1, 2 ] ),
  Transformation( [ 1, 2, 2, 1, 2, 1 ] ), 
  Transformation( [ 1, 2, 2, 1, 2, 2 ] ), 
  Transformation( [ 1, 2, 2, 2, 1, 3 ] ), 
  Transformation( [ 1, 2, 2, 2, 1, 4 ] ), Transformation( [ 1, 2, 2, 2, 1 ] ),
  Transformation( [ 1, 2, 2, 2, 1, 1 ] ), 
  Transformation( [ 1, 2, 2, 2, 1, 2 ] ), 
  Transformation( [ 2, 1, 1, 3, 1, 4 ] ), Transformation( [ 2, 1, 1, 3, 1 ] ),
  Transformation( [ 2, 1, 1, 3, 1, 1 ] ), 
  Transformation( [ 2, 1, 1, 3, 1, 2 ] ), 
  Transformation( [ 2, 1, 1, 3, 1, 3 ] ), 
  Transformation( [ 2, 1, 1, 4, 5, 3 ] ), Transformation( [ 2, 1, 1 ] ), 
  Transformation( [ 2, 1, 1, 4, 5, 1 ] ), 
  Transformation( [ 2, 1, 1, 4, 5, 2 ] ), 
  Transformation( [ 2, 1, 1, 4, 5, 4 ] ), 
  Transformation( [ 2, 1, 1, 4, 5, 5 ] ), 
  Transformation( [ 2, 1, 1, 1, 3, 4 ] ), Transformation( [ 2, 1, 1, 1, 3 ] ),
  Transformation( [ 2, 1, 1, 1, 3, 1 ] ), 
  Transformation( [ 2, 1, 1, 1, 3, 2 ] ), 
  Transformation( [ 2, 1, 1, 1, 3, 3 ] ), 
  Transformation( [ 2, 1, 1, 1, 2, 3 ] ), 
  Transformation( [ 2, 1, 1, 1, 2, 4 ] ), Transformation( [ 2, 1, 1, 1, 2 ] ),
  Transformation( [ 2, 1, 1, 1, 2, 1 ] ), 
  Transformation( [ 2, 1, 1, 1, 2, 2 ] ), 
  Transformation( [ 2, 1, 1, 2, 1, 3 ] ), 
  Transformation( [ 2, 1, 1, 2, 1, 4 ] ), Transformation( [ 2, 1, 1, 2, 1 ] ),
  Transformation( [ 2, 1, 1, 2, 1, 1 ] ), 
  Transformation( [ 2, 1, 1, 2, 1, 2 ] ), 
  Transformation( [ 4, 5, 5, 1, 2, 3 ] ), Transformation( [ 4, 5, 5, 1, 2 ] ),
  Transformation( [ 4, 5, 5, 1, 2, 1 ] ), 
  Transformation( [ 4, 5, 5, 1, 2, 2 ] ), 
  Transformation( [ 4, 5, 5, 1, 2, 4 ] ), 
  Transformation( [ 4, 5, 5, 1, 2, 5 ] ), 
  Transformation( [ 4, 5, 5, 2, 1, 3 ] ), Transformation( [ 4, 5, 5, 2, 1 ] ),
  Transformation( [ 4, 5, 5, 2, 1, 1 ] ), 
  Transformation( [ 4, 5, 5, 2, 1, 2 ] ), 
  Transformation( [ 4, 5, 5, 2, 1, 4 ] ), 
  Transformation( [ 4, 5, 5, 2, 1, 5 ] ), 
  Transformation( [ 4, 5, 5, 4, 5, 1 ] ), 
  Transformation( [ 4, 5, 5, 4, 5, 2 ] ), Transformation( [ 4, 5, 5, 4, 5 ] ),
  Transformation( [ 4, 5, 5, 4, 5, 4 ] ), 
  Transformation( [ 4, 5, 5, 4, 5, 5 ] ), 
  Transformation( [ 4, 5, 5, 5, 4, 1 ] ), 
  Transformation( [ 4, 5, 5, 5, 4, 2 ] ), Transformation( [ 4, 5, 5, 5, 4 ] ),
  Transformation( [ 4, 5, 5, 5, 4, 4 ] ), 
  Transformation( [ 4, 5, 5, 5, 4, 5 ] ), IdentityTransformation, 
  Transformation( [ 1, 2, 3, 4, 5, 1 ] ), 
  Transformation( [ 1, 2, 3, 4, 5, 2 ] ), 
  Transformation( [ 1, 2, 3, 4, 5, 3 ] ), 
  Transformation( [ 1, 2, 3, 4, 5, 4 ] ), 
  Transformation( [ 1, 2, 3, 4, 5, 5 ] ), 
  Transformation( [ 1, 2, 3, 1, 2, 4 ] ), Transformation( [ 1, 2, 3, 1, 2 ] ),
  Transformation( [ 1, 2, 3, 1, 2, 1 ] ), 
  Transformation( [ 1, 2, 3, 1, 2, 2 ] ), 
  Transformation( [ 1, 2, 3, 1, 2, 3 ] ), 
  Transformation( [ 1, 2, 3, 1, 3, 4 ] ), Transformation( [ 1, 2, 3, 1, 3 ] ),
  Transformation( [ 1, 2, 3, 1, 3, 1 ] ), 
  Transformation( [ 1, 2, 3, 1, 3, 2 ] ), 
  Transformation( [ 1, 2, 3, 1, 3, 3 ] ), 
  Transformation( [ 1, 2, 3, 2, 1, 4 ] ), Transformation( [ 1, 2, 3, 2, 1 ] ),
  Transformation( [ 1, 2, 3, 2, 1, 1 ] ), 
  Transformation( [ 1, 2, 3, 2, 1, 2 ] ), 
  Transformation( [ 1, 2, 3, 2, 1, 3 ] ), 
  Transformation( [ 1, 2, 3, 3, 1, 4 ] ), Transformation( [ 1, 2, 3, 3, 1 ] ),
  Transformation( [ 1, 2, 3, 3, 1, 1 ] ), 
  Transformation( [ 1, 2, 3, 3, 1, 2 ] ), 
  Transformation( [ 1, 2, 3, 3, 1, 3 ] ), 
  Transformation( [ 1, 2, 2, 3, 1, 4 ] ), Transformation( [ 1, 2, 2, 3, 1 ] ),
  Transformation( [ 1, 2, 2, 3, 1, 1 ] ), 
  Transformation( [ 1, 2, 2, 3, 1, 2 ] ), 
  Transformation( [ 1, 2, 2, 3, 1, 3 ] ), 
  Transformation( [ 1, 2, 2, 4, 5, 3 ] ), Transformation( [ 1, 2, 2 ] ), 
  Transformation( [ 1, 2, 2, 4, 5, 1 ] ), 
  Transformation( [ 1, 2, 2, 4, 5, 2 ] ), 
  Transformation( [ 1, 2, 2, 4, 5, 4 ] ), 
  Transformation( [ 1, 2, 2, 4, 5, 5 ] ), 
  Transformation( [ 1, 2, 2, 1, 3, 4 ] ), Transformation( [ 1, 2, 2, 1, 3 ] ),
  Transformation( [ 1, 2, 2, 1, 3, 1 ] ), 
  Transformation( [ 1, 2, 2, 1, 3, 2 ] ), 
  Transformation( [ 1, 2, 2, 1, 3, 3 ] ), 
  Transformation( [ 1, 2, 2, 1, 2, 3 ] ), 
  Transformation( [ 1, 2, 2, 1, 2, 4 ] ), Transformation( [ 1, 2, 2, 1, 2 ] ),
  Transformation( [ 1, 2, 2, 1, 2, 1 ] ), 
  Transformation( [ 1, 2, 2, 1, 2, 2 ] ), 
  Transformation( [ 1, 2, 2, 2, 1, 3 ] ), 
  Transformation( [ 1, 2, 2, 2, 1, 4 ] ), Transformation( [ 1, 2, 2, 2, 1 ] ),
  Transformation( [ 1, 2, 2, 2, 1, 1 ] ), 
  Transformation( [ 1, 2, 2, 2, 1, 2 ] ), 
  Transformation( [ 2, 1, 1, 3, 1, 4 ] ), Transformation( [ 2, 1, 1, 3, 1 ] ),
  Transformation( [ 2, 1, 1, 3, 1, 1 ] ), 
  Transformation( [ 2, 1, 1, 3, 1, 2 ] ), 
  Transformation( [ 2, 1, 1, 3, 1, 3 ] ), 
  Transformation( [ 2, 1, 1, 4, 5, 3 ] ), Transformation( [ 2, 1, 1 ] ), 
  Transformation( [ 2, 1, 1, 4, 5, 1 ] ), 
  Transformation( [ 2, 1, 1, 4, 5, 2 ] ), 
  Transformation( [ 2, 1, 1, 4, 5, 4 ] ), 
  Transformation( [ 2, 1, 1, 4, 5, 5 ] ), 
  Transformation( [ 2, 1, 1, 1, 3, 4 ] ), Transformation( [ 2, 1, 1, 1, 3 ] ),
  Transformation( [ 2, 1, 1, 1, 3, 1 ] ), 
  Transformation( [ 2, 1, 1, 1, 3, 2 ] ), 
  Transformation( [ 2, 1, 1, 1, 3, 3 ] ), 
  Transformation( [ 2, 1, 1, 1, 2, 3 ] ), 
  Transformation( [ 2, 1, 1, 1, 2, 4 ] ), Transformation( [ 2, 1, 1, 1, 2 ] ),
  Transformation( [ 2, 1, 1, 1, 2, 1 ] ), 
  Transformation( [ 2, 1, 1, 1, 2, 2 ] ), 
  Transformation( [ 2, 1, 1, 2, 1, 3 ] ), 
  Transformation( [ 2, 1, 1, 2, 1, 4 ] ), Transformation( [ 2, 1, 1, 2, 1 ] ),
  Transformation( [ 2, 1, 1, 2, 1, 1 ] ), 
  Transformation( [ 2, 1, 1, 2, 1, 2 ] ), 
  Transformation( [ 4, 5, 5, 1, 2, 3 ] ), Transformation( [ 4, 5, 5, 1, 2 ] ),
  Transformation( [ 4, 5, 5, 1, 2, 1 ] ), 
  Transformation( [ 4, 5, 5, 1, 2, 2 ] ), 
  Transformation( [ 4, 5, 5, 1, 2, 4 ] ), 
  Transformation( [ 4, 5, 5, 1, 2, 5 ] ), 
  Transformation( [ 4, 5, 5, 2, 1, 3 ] ), Transformation( [ 4, 5, 5, 2, 1 ] ),
  Transformation( [ 4, 5, 5, 2, 1, 1 ] ), 
  Transformation( [ 4, 5, 5, 2, 1, 2 ] ), 
  Transformation( [ 4, 5, 5, 2, 1, 4 ] ), 
  Transformation( [ 4, 5, 5, 2, 1, 5 ] ), 
  Transformation( [ 4, 5, 5, 4, 5, 1 ] ), 
  Transformation( [ 4, 5, 5, 4, 5, 2 ] ), Transformation( [ 4, 5, 5, 4, 5 ] ),
  Transformation( [ 4, 5, 5, 4, 5, 4 ] ), 
  Transformation( [ 4, 5, 5, 4, 5, 5 ] ), 
  Transformation( [ 4, 5, 5, 5, 4, 1 ] ), 
  Transformation( [ 4, 5, 5, 5, 4, 2 ] ), Transformation( [ 4, 5, 5, 5, 4 ] ),
  Transformation( [ 4, 5, 5, 5, 4, 4 ] ), 
  Transformation( [ 4, 5, 5, 5, 4, 5 ] ) ]
gap> Length(x);
200
gap> x{[1..100]} = x{[101..200]};
true

#
gap> gr := Digraph([[2,3], [], [], [5], [], []]);
<digraph with 6 vertices, 3 edges>
gap> DIGRAPH_HOMOS(gr, gr, fail, [], fail, fail, false, [1..5], fail, fail);
[ Transformation( [ 1, 2, 3, 4, 5, 1 ] ), 
  Transformation( [ 1, 2, 3, 4, 5, 2 ] ), 
  Transformation( [ 1, 2, 3, 4, 5, 3 ] ), 
  Transformation( [ 1, 2, 3, 4, 5, 4 ] ), 
  Transformation( [ 1, 2, 3, 4, 5, 5 ] ), 
  Transformation( [ 1, 2, 3, 1, 2, 4 ] ), 
  Transformation( [ 1, 2, 3, 1, 2, 5 ] ), 
  Transformation( [ 1, 2, 3, 1, 2, 1 ] ), 
  Transformation( [ 1, 2, 3, 1, 2, 2 ] ), 
  Transformation( [ 1, 2, 3, 1, 2, 3 ] ), 
  Transformation( [ 1, 2, 3, 1, 3, 4 ] ), 
  Transformation( [ 1, 2, 3, 1, 3, 5 ] ), 
  Transformation( [ 1, 2, 3, 1, 3, 1 ] ), 
  Transformation( [ 1, 2, 3, 1, 3, 2 ] ), 
  Transformation( [ 1, 2, 3, 1, 3, 3 ] ), 
  Transformation( [ 1, 2, 2, 4, 5, 3 ] ), 
  Transformation( [ 1, 2, 2, 4, 5, 1 ] ), 
  Transformation( [ 1, 2, 2, 4, 5, 2 ] ), 
  Transformation( [ 1, 2, 2, 4, 5, 4 ] ), 
  Transformation( [ 1, 2, 2, 4, 5, 5 ] ), 
  Transformation( [ 1, 2, 2, 1, 3, 4 ] ), 
  Transformation( [ 1, 2, 2, 1, 3, 5 ] ), 
  Transformation( [ 1, 2, 2, 1, 3, 1 ] ), 
  Transformation( [ 1, 2, 2, 1, 3, 2 ] ), 
  Transformation( [ 1, 2, 2, 1, 3, 3 ] ), 
  Transformation( [ 1, 2, 2, 1, 2, 3 ] ), 
  Transformation( [ 1, 2, 2, 1, 2, 4 ] ), 
  Transformation( [ 1, 2, 2, 1, 2, 5 ] ), 
  Transformation( [ 1, 2, 2, 1, 2, 1 ] ), 
  Transformation( [ 1, 2, 2, 1, 2, 2 ] ), 
  Transformation( [ 4, 5, 5, 1, 2, 3 ] ), 
  Transformation( [ 4, 5, 5, 1, 2, 1 ] ), 
  Transformation( [ 4, 5, 5, 1, 2, 2 ] ), 
  Transformation( [ 4, 5, 5, 1, 2, 4 ] ), 
  Transformation( [ 4, 5, 5, 1, 2, 5 ] ), 
  Transformation( [ 4, 5, 5, 4, 5, 1 ] ), 
  Transformation( [ 4, 5, 5, 4, 5, 2 ] ), 
  Transformation( [ 4, 5, 5, 4, 5, 4 ] ), 
  Transformation( [ 4, 5, 5, 4, 5, 5 ] ) ]
gap> Length(last);
39

#
gap> gr := Digraph([[2,3], [], [], [5], [], []]);
<digraph with 6 vertices, 3 edges>
gap> DIGRAPH_HOMOS(gr, gr, fail, [], fail, fail, false, [1..6], fail, fail);
[ IdentityTransformation, Transformation( [ 1, 2, 3, 4, 5, 1 ] ), 
  Transformation( [ 1, 2, 3, 4, 5, 2 ] ), 
  Transformation( [ 1, 2, 3, 4, 5, 3 ] ), 
  Transformation( [ 1, 2, 3, 4, 5, 4 ] ), 
  Transformation( [ 1, 2, 3, 4, 5, 5 ] ), 
  Transformation( [ 1, 2, 3, 1, 2, 4 ] ), 
  Transformation( [ 1, 2, 3, 1, 2, 5 ] ), Transformation( [ 1, 2, 3, 1, 2 ] ),
  Transformation( [ 1, 2, 3, 1, 2, 1 ] ), 
  Transformation( [ 1, 2, 3, 1, 2, 2 ] ), 
  Transformation( [ 1, 2, 3, 1, 2, 3 ] ), 
  Transformation( [ 1, 2, 3, 1, 3, 4 ] ), 
  Transformation( [ 1, 2, 3, 1, 3, 5 ] ), Transformation( [ 1, 2, 3, 1, 3 ] ),
  Transformation( [ 1, 2, 3, 1, 3, 1 ] ), 
  Transformation( [ 1, 2, 3, 1, 3, 2 ] ), 
  Transformation( [ 1, 2, 3, 1, 3, 3 ] ), 
  Transformation( [ 1, 2, 2, 4, 5, 3 ] ), Transformation( [ 1, 2, 2 ] ), 
  Transformation( [ 1, 2, 2, 4, 5, 1 ] ), 
  Transformation( [ 1, 2, 2, 4, 5, 2 ] ), 
  Transformation( [ 1, 2, 2, 4, 5, 4 ] ), 
  Transformation( [ 1, 2, 2, 4, 5, 5 ] ), 
  Transformation( [ 1, 2, 2, 1, 3, 4 ] ), 
  Transformation( [ 1, 2, 2, 1, 3, 5 ] ), Transformation( [ 1, 2, 2, 1, 3 ] ),
  Transformation( [ 1, 2, 2, 1, 3, 1 ] ), 
  Transformation( [ 1, 2, 2, 1, 3, 2 ] ), 
  Transformation( [ 1, 2, 2, 1, 3, 3 ] ), 
  Transformation( [ 1, 2, 2, 1, 2, 3 ] ), 
  Transformation( [ 1, 2, 2, 1, 2, 4 ] ), 
  Transformation( [ 1, 2, 2, 1, 2, 5 ] ), Transformation( [ 1, 2, 2, 1, 2 ] ),
  Transformation( [ 1, 2, 2, 1, 2, 1 ] ), 
  Transformation( [ 1, 2, 2, 1, 2, 2 ] ), 
  Transformation( [ 4, 5, 5, 1, 2, 3 ] ), Transformation( [ 4, 5, 5, 1, 2 ] ),
  Transformation( [ 4, 5, 5, 1, 2, 1 ] ), 
  Transformation( [ 4, 5, 5, 1, 2, 2 ] ), 
  Transformation( [ 4, 5, 5, 1, 2, 4 ] ), 
  Transformation( [ 4, 5, 5, 1, 2, 5 ] ), 
  Transformation( [ 4, 5, 5, 4, 5, 1 ] ), 
  Transformation( [ 4, 5, 5, 4, 5, 2 ] ), Transformation( [ 4, 5, 5, 4, 5 ] ),
  Transformation( [ 4, 5, 5, 4, 5, 4 ] ), 
  Transformation( [ 4, 5, 5, 4, 5, 5 ] ) ]
gap> Length(last);
47

#
gap> gr := Digraph([[2,3], [], [], [5], [], []]);
<digraph with 6 vertices, 3 edges>
gap> gr := DigraphSymmetricClosure(gr);
<digraph with 6 vertices, 6 edges>
gap> DIGRAPH_HOMOS(gr, gr, fail, [], fail, fail, false, [1..6], fail, fail);
[ IdentityTransformation, Transformation( [ 1, 2, 3, 4, 5, 1 ] ), 
  Transformation( [ 1, 2, 3, 4, 5, 2 ] ), 
  Transformation( [ 1, 2, 3, 4, 5, 3 ] ), 
  Transformation( [ 1, 2, 3, 4, 5, 4 ] ), 
  Transformation( [ 1, 2, 3, 4, 5, 5 ] ), 
  Transformation( [ 1, 2, 3, 1, 2, 4 ] ), Transformation( [ 1, 2, 3, 1, 2 ] ),
  Transformation( [ 1, 2, 3, 1, 2, 1 ] ), 
  Transformation( [ 1, 2, 3, 1, 2, 2 ] ), 
  Transformation( [ 1, 2, 3, 1, 2, 3 ] ), 
  Transformation( [ 1, 2, 3, 1, 3, 4 ] ), Transformation( [ 1, 2, 3, 1, 3 ] ),
  Transformation( [ 1, 2, 3, 1, 3, 1 ] ), 
  Transformation( [ 1, 2, 3, 1, 3, 2 ] ), 
  Transformation( [ 1, 2, 3, 1, 3, 3 ] ), 
  Transformation( [ 1, 2, 3, 2, 1, 4 ] ), Transformation( [ 1, 2, 3, 2, 1 ] ),
  Transformation( [ 1, 2, 3, 2, 1, 1 ] ), 
  Transformation( [ 1, 2, 3, 2, 1, 2 ] ), 
  Transformation( [ 1, 2, 3, 2, 1, 3 ] ), 
  Transformation( [ 1, 2, 3, 3, 1, 4 ] ), Transformation( [ 1, 2, 3, 3, 1 ] ),
  Transformation( [ 1, 2, 3, 3, 1, 1 ] ), 
  Transformation( [ 1, 2, 3, 3, 1, 2 ] ), 
  Transformation( [ 1, 2, 3, 3, 1, 3 ] ), 
  Transformation( [ 1, 2, 2, 3, 1, 4 ] ), Transformation( [ 1, 2, 2, 3, 1 ] ),
  Transformation( [ 1, 2, 2, 3, 1, 1 ] ), 
  Transformation( [ 1, 2, 2, 3, 1, 2 ] ), 
  Transformation( [ 1, 2, 2, 3, 1, 3 ] ), 
  Transformation( [ 1, 2, 2, 4, 5, 3 ] ), Transformation( [ 1, 2, 2 ] ), 
  Transformation( [ 1, 2, 2, 4, 5, 1 ] ), 
  Transformation( [ 1, 2, 2, 4, 5, 2 ] ), 
  Transformation( [ 1, 2, 2, 4, 5, 4 ] ), 
  Transformation( [ 1, 2, 2, 4, 5, 5 ] ), 
  Transformation( [ 1, 2, 2, 1, 3, 4 ] ), Transformation( [ 1, 2, 2, 1, 3 ] ),
  Transformation( [ 1, 2, 2, 1, 3, 1 ] ), 
  Transformation( [ 1, 2, 2, 1, 3, 2 ] ), 
  Transformation( [ 1, 2, 2, 1, 3, 3 ] ), 
  Transformation( [ 1, 2, 2, 1, 2, 3 ] ), 
  Transformation( [ 1, 2, 2, 1, 2, 4 ] ), Transformation( [ 1, 2, 2, 1, 2 ] ),
  Transformation( [ 1, 2, 2, 1, 2, 1 ] ), 
  Transformation( [ 1, 2, 2, 1, 2, 2 ] ), 
  Transformation( [ 1, 2, 2, 2, 1, 3 ] ), 
  Transformation( [ 1, 2, 2, 2, 1, 4 ] ), Transformation( [ 1, 2, 2, 2, 1 ] ),
  Transformation( [ 1, 2, 2, 2, 1, 1 ] ), 
  Transformation( [ 1, 2, 2, 2, 1, 2 ] ), 
  Transformation( [ 2, 1, 1, 3, 1, 4 ] ), Transformation( [ 2, 1, 1, 3, 1 ] ),
  Transformation( [ 2, 1, 1, 3, 1, 1 ] ), 
  Transformation( [ 2, 1, 1, 3, 1, 2 ] ), 
  Transformation( [ 2, 1, 1, 3, 1, 3 ] ), 
  Transformation( [ 2, 1, 1, 4, 5, 3 ] ), Transformation( [ 2, 1, 1 ] ), 
  Transformation( [ 2, 1, 1, 4, 5, 1 ] ), 
  Transformation( [ 2, 1, 1, 4, 5, 2 ] ), 
  Transformation( [ 2, 1, 1, 4, 5, 4 ] ), 
  Transformation( [ 2, 1, 1, 4, 5, 5 ] ), 
  Transformation( [ 2, 1, 1, 1, 3, 4 ] ), Transformation( [ 2, 1, 1, 1, 3 ] ),
  Transformation( [ 2, 1, 1, 1, 3, 1 ] ), 
  Transformation( [ 2, 1, 1, 1, 3, 2 ] ), 
  Transformation( [ 2, 1, 1, 1, 3, 3 ] ), 
  Transformation( [ 2, 1, 1, 1, 2, 3 ] ), 
  Transformation( [ 2, 1, 1, 1, 2, 4 ] ), Transformation( [ 2, 1, 1, 1, 2 ] ),
  Transformation( [ 2, 1, 1, 1, 2, 1 ] ), 
  Transformation( [ 2, 1, 1, 1, 2, 2 ] ), 
  Transformation( [ 2, 1, 1, 2, 1, 3 ] ), 
  Transformation( [ 2, 1, 1, 2, 1, 4 ] ), Transformation( [ 2, 1, 1, 2, 1 ] ),
  Transformation( [ 2, 1, 1, 2, 1, 1 ] ), 
  Transformation( [ 2, 1, 1, 2, 1, 2 ] ), 
  Transformation( [ 4, 5, 5, 1, 2, 3 ] ), Transformation( [ 4, 5, 5, 1, 2 ] ),
  Transformation( [ 4, 5, 5, 1, 2, 1 ] ), 
  Transformation( [ 4, 5, 5, 1, 2, 2 ] ), 
  Transformation( [ 4, 5, 5, 1, 2, 4 ] ), 
  Transformation( [ 4, 5, 5, 1, 2, 5 ] ), 
  Transformation( [ 4, 5, 5, 2, 1, 3 ] ), Transformation( [ 4, 5, 5, 2, 1 ] ),
  Transformation( [ 4, 5, 5, 2, 1, 1 ] ), 
  Transformation( [ 4, 5, 5, 2, 1, 2 ] ), 
  Transformation( [ 4, 5, 5, 2, 1, 4 ] ), 
  Transformation( [ 4, 5, 5, 2, 1, 5 ] ), 
  Transformation( [ 4, 5, 5, 4, 5, 1 ] ), 
  Transformation( [ 4, 5, 5, 4, 5, 2 ] ), Transformation( [ 4, 5, 5, 4, 5 ] ),
  Transformation( [ 4, 5, 5, 4, 5, 4 ] ), 
  Transformation( [ 4, 5, 5, 4, 5, 5 ] ), 
  Transformation( [ 4, 5, 5, 5, 4, 1 ] ), 
  Transformation( [ 4, 5, 5, 5, 4, 2 ] ), Transformation( [ 4, 5, 5, 5, 4 ] ),
  Transformation( [ 4, 5, 5, 5, 4, 4 ] ), 
  Transformation( [ 4, 5, 5, 5, 4, 5 ] ) ]
gap> Length(last);
100

# loops1
gap> gr := Digraph([[], [2]]);
<digraph with 2 vertices, 1 edge>
gap> GeneratorsOfEndomorphismMonoid(gr);
[ IdentityTransformation, Transformation( [ 2, 2 ] ) ]

# loops2
gap> gr := Digraph([[2], [], [3]]);
<digraph with 3 vertices, 2 edges>
gap> GeneratorsOfEndomorphismMonoid(gr);
[ IdentityTransformation, Transformation( [ 3, 3, 3 ] ) ]

# loops3
gap> gr := Digraph([[2], [1], [3]]);
<digraph with 3 vertices, 3 edges>
gap> GeneratorsOfEndomorphismMonoid(gr);
[ Transformation( [ 2, 1 ] ), IdentityTransformation, 
  Transformation( [ 3, 3, 3 ] ) ]

#T# Monomorphisms
=======
#T# HomomorphismGraphsFinder: finding monomorphisms
>>>>>>> 20de1e4d
gap> gr1 := Digraph([[], [1]]);;
gap> gr1 := DigraphSymmetricClosure(gr1);;
gap> gr2 := Digraph([[], [1], [1, 3]]);;
gap> gr2 := DigraphSymmetricClosure(gr2);;
gap> HomomorphismGraphsFinder(gr1, gr2, fail, [], infinity, fail, true,
> [1,2,3], []);
[ IdentityTransformation, Transformation( [ 1, 3 ] ), 
  Transformation( [ 2, 1 ] ), Transformation( [ 3, 1 ] ) ]

#T# DIGRAPHS_UnbindVariables
gap> Unbind(gr);
gap> Unbind(gr1);
gap> Unbind(gr2);

#E#
gap> STOP_TEST("Digraphs package: standard/grahom.tst");<|MERGE_RESOLUTION|>--- conflicted
+++ resolved
@@ -13,7 +13,6 @@
 #
 gap> DIGRAPHS_StartTest();
 
-<<<<<<< HEAD
 #T# HomomorphismGraphsFinder: checking errors and robustness
 gap> HomomorphismGraphsFinder(0, 0, 0, 0, 0, 0, 0, 0);
 Error, Function Calls: number of arguments must be 9 (not 8)
@@ -662,10 +661,7 @@
 [ Transformation( [ 2, 1 ] ), IdentityTransformation, 
   Transformation( [ 3, 3, 3 ] ) ]
 
-#T# Monomorphisms
-=======
 #T# HomomorphismGraphsFinder: finding monomorphisms
->>>>>>> 20de1e4d
 gap> gr1 := Digraph([[], [1]]);;
 gap> gr1 := DigraphSymmetricClosure(gr1);;
 gap> gr2 := Digraph([[], [1], [1, 3]]);;
