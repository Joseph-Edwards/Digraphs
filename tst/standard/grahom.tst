--- conflicted
+++ resolved
@@ -47,29 +47,17 @@
 Error, the 7th argument <injective> must 0, 1, or 2, not -1,
 gap> HomomorphismDigraphsFinder(gr1, gr2, fail, "a", infinity, 2, 1, 0, 0,
 > 0, 0);
-<<<<<<< HEAD
 Error, the 8th argument <image> must be a list or fail, not integer,
-gap> HomomorphismDigraphsFinder(gr1, gr2, fail, [], 1, 1, 1, [1, []], 0,
-> 0, 0);
-Error, the 8th argument <image> must only contain positive integers, but found\
- list (plain,empty) in position 2,
-gap> HomomorphismDigraphsFinder(gr1, gr2, fail, [], 1, 1, 1, [[], []], 0,
-> 0, 0);
-Error, the 8th argument <image> must only contain positive integers, but found\
- list (plain,empty) in position 1,
-=======
-Error, the 8th argument (image) must be a list or fail, not integer
 
 # Commented out due to difference in the rmessage for GAP 4.10 vs GAP 4.11
 #gap> HomomorphismDigraphsFinder(gr1, gr2, fail, [], 1, 1, 1, [1, []], 0,
 #> 0, 0);
-#Error, the 8th argument (image) must only contain positive integers, but found\
-# list (plain,empty) in position 2
+#Error, the 8th argument <image> must only contain positive integers, but found\
+# list (plain,empty) in position 2,
 #gap> HomomorphismDigraphsFinder(gr1, gr2, fail, [], 1, 1, 1, [[], []], 0,
 #> 0, 0);
-#Error, the 8th argument (image) must only contain positive integers, but found\
-# list (plain,empty) in position 1
->>>>>>> 075bb41f
+#Error, the 8th argument <image> must only contain positive integers, but found\
+# list (plain,empty) in position 1,
 gap> HomomorphismDigraphsFinder(gr1, gr2, fail, [], 1, 1, 1, [0, 1], 0, 0,
 > 0);
 Error, the 8th argument <image> must only contain positive integers, but found\
