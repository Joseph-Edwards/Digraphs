--- conflicted
+++ resolved
@@ -202,7 +202,53 @@
 gap> last = gr;
 true
 
-<<<<<<< HEAD
+#T# TournamentLineDecoder
+gap> gr := TournamentLineDecoder("101001");
+<digraph with 4 vertices, 6 edges>
+gap> OutNeighbours(gr);
+[ [ 2, 4 ], [  ], [ 1, 2, 4 ], [ 2 ] ]
+gap> gr := TournamentLineDecoder("");
+<digraph with 1 vertex, 0 edges>
+
+#T# AdjacencyMatrixUpperTriangleLineDecoder
+gap> gr := AdjacencyMatrixUpperTriangleLineDecoder("100101");
+<digraph with 4 vertices, 3 edges>
+gap> OutNeighbours(gr);
+[ [ 2 ], [ 3 ], [ 4 ], [  ] ]
+gap> gr := AdjacencyMatrixUpperTriangleLineDecoder("11y111x111");
+<digraph with 5 vertices, 8 edges>
+gap> OutNeighbours(gr);
+[ [ 2, 3, 5 ], [ 3, 4 ], [ 4, 5 ], [ 5 ], [  ] ]
+gap> gr := AdjacencyMatrixUpperTriangleLineDecoder("");
+<digraph with 1 vertex, 0 edges>
+
+#T# TCodeDecoder
+gap> gr := TCodeDecoder("3 2 0 2 2 1");
+<digraph with 3 vertices, 2 edges>
+gap> OutNeighbours(gr);
+[ [ 3 ], [  ], [ 2 ] ]
+gap> gr := TCodeDecoder("12 3 0 10 6 2 8 8");
+<digraph with 12 vertices, 3 edges>
+gap> OutNeighbours(gr);
+[ [ 11 ], [  ], [  ], [  ], [  ], [  ], [ 3 ], [  ], [ 9 ], [  ], [  ], [  ] ]
+gap> gr := TCodeDecoder(3);
+Error, Digraphs: TCodeDecoder: usage,
+first argument <str> must be a string,
+gap> gr := TCodeDecoder("gr 5");
+Error, Digraphs: TCodeDecoder: usage,
+1st argument <str> must be a string of space-separated non-negative integers,
+gap> gr := TCodeDecoder("10");
+Error, Digraphs: TCodeDecoder: usage,
+first argument <str> must be a string of at least two integers,
+gap> gr := TCodeDecoder("2 2 0 4 1 2");
+Error, Digraphs: TCodeDecoder: usage,
+vertex numbers must be in the range [0..n-1],
+where n is the first entry in <str>,
+gap> gr := TCodeDecoder("3 2 0 2");
+Error, Digraphs: TCodeDecoder: usage,
+<str> must contain at least 2e+2 entries,
+where e is the number of edges (the 2nd entry in <str>),
+
 #T# DIGRAPHS_UnbindVariables
 gap> Unbind(gr);
 gap> Unbind(list);
@@ -212,54 +258,6 @@
 gap> Unbind(range);
 gap> Unbind(str);
 gap> Unbind(rdgr);
-=======
-#T# TournamentLineDecoder
-gap> gr := TournamentLineDecoder("101001");
-<digraph with 4 vertices, 6 edges>
-gap> OutNeighbours(gr);
-[ [ 2, 4 ], [  ], [ 1, 2, 4 ], [ 2 ] ]
-gap> gr := TournamentLineDecoder("");
-<digraph with 1 vertex, 0 edges>
-
-#T# AdjacencyMatrixUpperTriangleLineDecoder
-gap> gr := AdjacencyMatrixUpperTriangleLineDecoder("100101");
-<digraph with 4 vertices, 3 edges>
-gap> OutNeighbours(gr);
-[ [ 2 ], [ 3 ], [ 4 ], [  ] ]
-gap> gr := AdjacencyMatrixUpperTriangleLineDecoder("11y111x111");
-<digraph with 5 vertices, 8 edges>
-gap> OutNeighbours(gr);
-[ [ 2, 3, 5 ], [ 3, 4 ], [ 4, 5 ], [ 5 ], [  ] ]
-gap> gr := AdjacencyMatrixUpperTriangleLineDecoder("");
-<digraph with 1 vertex, 0 edges>
-
-#T# TCodeDecoder
-gap> gr := TCodeDecoder("3 2 0 2 2 1");
-<digraph with 3 vertices, 2 edges>
-gap> OutNeighbours(gr);
-[ [ 3 ], [  ], [ 2 ] ]
-gap> gr := TCodeDecoder("12 3 0 10 6 2 8 8");
-<digraph with 12 vertices, 3 edges>
-gap> OutNeighbours(gr);
-[ [ 11 ], [  ], [  ], [  ], [  ], [  ], [ 3 ], [  ], [ 9 ], [  ], [  ], [  ] ]
-gap> gr := TCodeDecoder(3);
-Error, Digraphs: TCodeDecoder: usage,
-first argument <str> must be a string,
-gap> gr := TCodeDecoder("gr 5");
-Error, Digraphs: TCodeDecoder: usage,
-1st argument <str> must be a string of space-separated non-negative integers,
-gap> gr := TCodeDecoder("10");
-Error, Digraphs: TCodeDecoder: usage,
-first argument <str> must be a string of at least two integers,
-gap> gr := TCodeDecoder("2 2 0 4 1 2");
-Error, Digraphs: TCodeDecoder: usage,
-vertex numbers must be in the range [0..n-1],
-where n is the first entry in <str>,
-gap> gr := TCodeDecoder("3 2 0 2");
-Error, Digraphs: TCodeDecoder: usage,
-<str> must contain at least 2e+2 entries,
-where e is the number of edges (the 2nd entry in <str>),
->>>>>>> 04e88e28
 
 #E#
 gap> STOP_TEST("Digraphs package: standard/io.tst");