--- conflicted
+++ resolved
@@ -1,7 +1,7 @@
 #############################################################################
 ##
 #W  standard/attr.tst
-#Y  Copyright (C) 2014-17                                James D. Mitchell
+#Y  Copyright (C) 2014-24                                James D. Mitchell
 ##                                                          Wilf A. Wilson
 ##
 ##  Licensing information can be found in the README file of this package.
@@ -789,8 +789,8 @@
 true
 
 #  Digraph(Reflexive)TransitiveClosure
-gap> gr := Digraph(rec(DigraphNrVertices := 2, 
->                      DigraphSource := [1, 1], 
+gap> gr := Digraph(rec(DigraphNrVertices := 2,
+>                      DigraphSource := [1, 1],
 >                      DigraphRange := [2, 2]));
 <immutable multidigraph with 2 vertices, 2 edges>
 gap> DigraphReflexiveTransitiveClosure(gr);
@@ -1606,7 +1606,7 @@
 gap> ChromaticNumber(gr : lawler);
 3
 
-#  Test ChromaticNumber Byskov 
+#  Test ChromaticNumber Byskov
 gap> ChromaticNumber(NullDigraph(10) : byskov);
 1
 gap> ChromaticNumber(CompleteDigraph(10) : byskov);
@@ -1767,7 +1767,7 @@
 # ArticulationPoints
 gap> ArticulationPoints(CycleDigraph(5));
 [  ]
-gap> StrongOrientation(DigraphSymmetricClosure(CycleDigraph(5))) 
+gap> StrongOrientation(DigraphSymmetricClosure(CycleDigraph(5)))
 > = CycleDigraph(5);
 true
 gap> ArticulationPoints(Digraph([[2, 7], [3, 5], [4], [2], [6], [1], []]));
@@ -1890,8 +1890,8 @@
 # StrongOrientation
 gap> filename := Concatenation(DIGRAPHS_Dir(), "/data/graph5.g6.gz");;
 gap> D := ReadDigraphs(filename);;
-gap> ForAll(D, 
->           d -> StrongOrientation(d) = fail 
+gap> ForAll(D,
+>           d -> StrongOrientation(d) = fail
 >                or IsStronglyConnectedDigraph(StrongOrientation(d)));
 true
 gap> Number(D, d -> StrongOrientation(d) <> fail);
@@ -1901,7 +1901,7 @@
 gap> D := Filtered(D, d -> StrongOrientation(d) <> fail);;
 gap> ForAll(D, d -> IsSubdigraph(d, StrongOrientation(d)));
 true
-gap> ForAll(D, 
+gap> ForAll(D,
 > d -> DigraphNrEdges(d) / 2 = DigraphNrEdges(StrongOrientation(d)));
 true
 
@@ -1985,8 +1985,8 @@
 <immutable digraph with 10 vertices, 43 edges>
 gap> HamiltonianPath(g);
 [ 1, 4, 6, 9, 10, 3, 8, 5, 7, 2 ]
-gap> IsDigraphMonomorphism(CycleDigraph(10), 
->                          g, 
+gap> IsDigraphMonomorphism(CycleDigraph(10),
+>                          g,
 >                          Transformation(HamiltonianPath(g)));
 true
 gap> g := CompleteMultipartiteDigraph([1, 30]);
@@ -2404,7 +2404,7 @@
 gap> S := ImageSetOfTransformation(proj[2]);;
 gap> IsIsomorphicDigraph(CycleDigraph(4), InducedSubdigraph(D, S));
 true
-gap> G := DigraphRemoveLoops(RandomDigraph(12));; 
+gap> G := DigraphRemoveLoops(RandomDigraph(12));;
 gap> H := DigraphRemoveLoops(RandomDigraph(50));;
 gap> D := DigraphCartesianProduct(G, H);;
 gap> proj := DigraphCartesianProductProjections(D);;
@@ -2431,7 +2431,7 @@
 > ReducedDigraph(OnDigraphs(D, proj[2])));;
 gap> IsIsomorphicDigraph(CycleDigraph(4), P);
 true
-gap> G := RandomDigraph(12);; 
+gap> G := RandomDigraph(12);;
 gap> H := RandomDigraph(50);;
 gap> D := DigraphDirectProduct(G, H);;
 gap> proj := DigraphDirectProductProjections(D);;
@@ -2510,21 +2510,21 @@
 gap> Length(M);
 111
 gap> M1 := [
-> [1, 198], [2, 61], [3, 219], [4, 189], [5, 10], [6, 63], [7, 98], [8, 26], 
-> [9, 62], [11, 18], [12, 81], [13, 155], [14, 67], [15, 30], [16, 125], 
-> [17, 168], [19, 23], [20, 162], [21, 143], [22, 197], [24, 166], [25, 79], 
-> [27, 154], [28, 56], [29, 70], [31, 221], [32, 92], [33, 90], [34, 134], 
-> [35, 101], [36, 54], [37, 39], [38, 209], [40, 108], [41, 130], [42, 218], 
-> [43, 144], [44, 120], [45, 116], [46, 192], [47, 217], [48, 159], [49, 203], 
-> [50, 128], [51, 141], [52, 66], [53, 188], [55, 57], [58, 82], [59, 171], 
-> [60, 99], [64, 126], [65, 216], [68, 208], [69, 102], [71, 182], [72, 96], 
-> [73, 137], [74, 184], [75, 152], [76, 111], [77, 185], [78, 167], [80, 207], 
-> [83, 97], [84, 201], [85, 202], [86, 206], [87, 117], [88, 94], [89, 112], 
-> [91, 115], [93, 176], [95, 195], [100, 158], [103, 170], [104, 114], 
-> [105, 131], [106, 139], [107, 177], [109, 127], [110, 133], [113, 212], 
-> [118, 119], [121, 199], [122, 142], [123, 157], [124, 145], [129, 183], 
-> [132, 181], [135, 178], [136, 172], [138, 150], [140, 165], [146, 210], 
-> [147, 211], [148, 149], [151, 161], [153, 187], [156, 191], [160, 193], 
+> [1, 198], [2, 61], [3, 219], [4, 189], [5, 10], [6, 63], [7, 98], [8, 26],
+> [9, 62], [11, 18], [12, 81], [13, 155], [14, 67], [15, 30], [16, 125],
+> [17, 168], [19, 23], [20, 162], [21, 143], [22, 197], [24, 166], [25, 79],
+> [27, 154], [28, 56], [29, 70], [31, 221], [32, 92], [33, 90], [34, 134],
+> [35, 101], [36, 54], [37, 39], [38, 209], [40, 108], [41, 130], [42, 218],
+> [43, 144], [44, 120], [45, 116], [46, 192], [47, 217], [48, 159], [49, 203],
+> [50, 128], [51, 141], [52, 66], [53, 188], [55, 57], [58, 82], [59, 171],
+> [60, 99], [64, 126], [65, 216], [68, 208], [69, 102], [71, 182], [72, 96],
+> [73, 137], [74, 184], [75, 152], [76, 111], [77, 185], [78, 167], [80, 207],
+> [83, 97], [84, 201], [85, 202], [86, 206], [87, 117], [88, 94], [89, 112],
+> [91, 115], [93, 176], [95, 195], [100, 158], [103, 170], [104, 114],
+> [105, 131], [106, 139], [107, 177], [109, 127], [110, 133], [113, 212],
+> [118, 119], [121, 199], [122, 142], [123, 157], [124, 145], [129, 183],
+> [132, 181], [135, 178], [136, 172], [138, 150], [140, 165], [146, 210],
+> [147, 211], [148, 149], [151, 161], [153, 187], [156, 191], [160, 193],
 > [163, 169], [164, 174], [173, 175], [179, 220], [180, 213], [186, 214],
 > [190, 205], [194, 204], [196, 200], [215, 222]];;
 gap> M = M1;
@@ -2546,14 +2546,14 @@
 gap> Length(M);
 63
 gap> M1 := [
-> [1, 76], [2, 56], [3, 95], [4, 57], [5, 22], [6, 60], [7, 30], [8, 125], 
-> [9, 52], [10, 100], [11, 28], [12, 89], [13, 40], [14, 105], [15, 37], 
-> [16, 67], [17, 91], [18, 58], [19, 120], [20, 73], [21, 87], [23, 63], 
-> [24, 85], [25, 99], [26, 45], [27, 46], [29, 90], [31, 78], [32, 98], 
-> [33, 74], [34, 108], [35, 86], [36, 117], [38, 48], [39, 119], [41, 84], 
-> [42, 75], [43, 71], [44, 123], [47, 88], [49, 114], [50, 83], [51, 68], 
-> [53, 92], [54, 59], [55, 64], [61, 77], [62, 116], [65, 118], [66, 107], 
-> [69, 104], [70, 103], [72, 121], [79, 115], [80, 113], [81, 94], [82, 122], 
+> [1, 76], [2, 56], [3, 95], [4, 57], [5, 22], [6, 60], [7, 30], [8, 125],
+> [9, 52], [10, 100], [11, 28], [12, 89], [13, 40], [14, 105], [15, 37],
+> [16, 67], [17, 91], [18, 58], [19, 120], [20, 73], [21, 87], [23, 63],
+> [24, 85], [25, 99], [26, 45], [27, 46], [29, 90], [31, 78], [32, 98],
+> [33, 74], [34, 108], [35, 86], [36, 117], [38, 48], [39, 119], [41, 84],
+> [42, 75], [43, 71], [44, 123], [47, 88], [49, 114], [50, 83], [51, 68],
+> [53, 92], [54, 59], [55, 64], [61, 77], [62, 116], [65, 118], [66, 107],
+> [69, 104], [70, 103], [72, 121], [79, 115], [80, 113], [81, 94], [82, 122],
 > [93, 110], [96, 109], [97, 112], [101, 111], [102, 106], [124, 126]];;
 gap> M = M1;
 true
@@ -2876,7 +2876,6 @@
 gap> B[14, 15] = z;
 true
 
-<<<<<<< HEAD
 # DigraphAbsorptionProbabilities
 gap> gr := Digraph([[2, 3, 4], [3], [2], []]);
 <immutable digraph with 4 vertices, 5 edges>
@@ -2919,10 +2918,7 @@
 >                       or (v[comp] = 1 and scc.id[comp] = sink)));
 true
 
-#  DIGRAPHS_UnbindVariables
-=======
 # Unbind local variables, auto-generated by etc/tst-unbind-local-vars.py
->>>>>>> acb30d1a
 gap> Unbind(A);
 gap> Unbind(B);
 gap> Unbind(D);
@@ -2938,10 +2934,7 @@
 gap> Unbind(adj);
 gap> Unbind(adj1);
 gap> Unbind(adj2);
-<<<<<<< HEAD
-=======
 gap> Unbind(adjacencies);
->>>>>>> acb30d1a
 gap> Unbind(b);
 gap> Unbind(circuit);
 gap> Unbind(complete15);
@@ -2967,30 +2960,21 @@
 gap> Unbind(multiple);
 gap> Unbind(names);
 gap> Unbind(nbs);
-<<<<<<< HEAD
+gap> Unbind(order);
 gap> Unbind(probs);
-=======
-gap> Unbind(order);
->>>>>>> acb30d1a
 gap> Unbind(proj);
 gap> Unbind(r);
 gap> Unbind(rd);
 gap> Unbind(reflextrans);
 gap> Unbind(reflextrans1);
 gap> Unbind(reflextrans2);
-<<<<<<< HEAD
-gap> Unbind(rev);
-gap> Unbind(rgr);
-gap> Unbind(scc);
-gap> Unbind(sink);
-gap> Unbind(soccer);
-=======
 gap> Unbind(representatives);
 gap> Unbind(rev);
 gap> Unbind(rgr);
 gap> Unbind(scc);
 gap> Unbind(schreierVector);
->>>>>>> acb30d1a
+gap> Unbind(sink);
+gap> Unbind(soccer);
 gap> Unbind(str);
 gap> Unbind(temp);
 gap> Unbind(topo);
