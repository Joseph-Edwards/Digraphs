--- conflicted
+++ resolved
@@ -811,7 +811,25 @@
 gap> DigraphVertexLabels(rd);
 [ "two", "four", "three" ]
 
-<<<<<<< HEAD
+#T# DigraphAllSimpleCircuits
+gap> gr := ChainDigraph(4);;
+gap> DigraphAllSimpleCircuits(gr);
+[  ]
+gap> gr := CompleteDigraph(2);;
+gap> DigraphAllSimpleCircuits(gr);
+[ [ 1, 2 ] ]
+
+#T# AsTransformation
+gap> gr := Digraph([[2], [1, 3], [4], [3]]);;
+gap> AsTransformation(gr);
+fail
+gap> gr := AsDigraph(Transformation([1, 1, 1]), 5);
+<digraph with 5 vertices, 5 edges>
+gap> DigraphEdges(gr);
+[ [ 1, 1 ], [ 2, 1 ], [ 3, 1 ], [ 4, 4 ], [ 5, 5 ] ]
+gap> AsTransformation(gr);
+Transformation( [ 1, 1, 1 ] )
+
 #T# DigraphBicomponents
 gap> DigraphBicomponents(EmptyDigraph(0));
 [ [  ], [  ] ]
@@ -829,26 +847,6 @@
 [ [ 1, 3 ], [ 2, 4 ] ]
 gap> DigraphBicomponents(CycleDigraph(3));
 fail
-=======
-#T# DigraphAllSimpleCircuits
-gap> gr := ChainDigraph(4);;
-gap> DigraphAllSimpleCircuits(gr);
-[  ]
-gap> gr := CompleteDigraph(2);;
-gap> DigraphAllSimpleCircuits(gr);
-[ [ 1, 2 ] ]
-
-#T# AsTransformation
-gap> gr := Digraph([[2], [1, 3], [4], [3]]);;
-gap> AsTransformation(gr);
-fail
-gap> gr := AsDigraph(Transformation([1, 1, 1]), 5);
-<digraph with 5 vertices, 5 edges>
-gap> DigraphEdges(gr);
-[ [ 1, 1 ], [ 2, 1 ], [ 3, 1 ], [ 4, 4 ], [ 5, 5 ] ]
-gap> AsTransformation(gr);
-Transformation( [ 1, 1, 1 ] )
->>>>>>> 0e41d0de
 
 #T# DIGRAPHS_UnbindVariables
 gap> Unbind(gr);
