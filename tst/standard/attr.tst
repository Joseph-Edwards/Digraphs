--- conflicted
+++ resolved
@@ -922,139 +922,6 @@
 gap> DigraphLoops(gr);
 [ 1, 3, 4 ]
 
-<<<<<<< HEAD
-#T# DigraphBooleanAdjacencyMatrix
-gap> gr := CompleteDigraph(4);;
-gap> mat := BooleanAdjacencyMatrix(gr);
-[ [ false, true, true, true ], [ true, false, true, true ], 
-  [ true, true, false, true ], [ true, true, true, false ] ]
-gap> IsSymmetricDigraph(gr) and mat = TransposedMat(mat);
-true
-gap> gr := EmptyDigraph(5);;
-gap> mat := BooleanAdjacencyMatrix(gr);
-[ [ false, false, false, false, false ], [ false, false, false, false, false ]
-    , [ false, false, false, false, false ], 
-  [ false, false, false, false, false ], 
-  [ false, false, false, false, false ] ]
-gap> IsSymmetricDigraph(gr) and mat = TransposedMat(mat);
-true
-gap> gr := CycleDigraph(4);;
-gap> mat := BooleanAdjacencyMatrix(gr);
-[ [ false, true, false, false ], [ false, false, true, false ], 
-  [ false, false, false, true ], [ true, false, false, false ] ]
-gap> not (IsSymmetricDigraph(gr) or mat = TransposedMat(mat));
-true
-gap> gr := ChainDigraph(4);;
-gap> mat := BooleanAdjacencyMatrix(gr);
-[ [ false, true, false, false ], [ false, false, true, false ], 
-  [ false, false, false, true ], [ false, false, false, false ] ]
-gap> not (IsSymmetricDigraph(gr) or mat = TransposedMat(mat));
-true
-gap> gr := Digraph([[1, 4, 6, 8], [2, 8, 10], [4], [1, 6], [6, 7], [1, 2, 4, 10],
-> [3], [3], [1, 8], [2, 5]]);;
-gap> mat := BooleanAdjacencyMatrix(gr);
-[ [ true, false, false, true, false, true, false, true, false, false ], 
-  [ false, true, false, false, false, false, false, true, false, true ], 
-  [ false, false, false, true, false, false, false, false, false, false ], 
-  [ true, false, false, false, false, true, false, false, false, false ], 
-  [ false, false, false, false, false, true, true, false, false, false ], 
-  [ true, true, false, true, false, false, false, false, false, true ], 
-  [ false, false, true, false, false, false, false, false, false, false ], 
-  [ false, false, true, false, false, false, false, false, false, false ], 
-  [ true, false, false, false, false, false, false, true, false, false ], 
-  [ false, true, false, false, true, false, false, false, false, false ] ]
-gap> gr = DigraphByAdjacencyMatrix(mat);
-true
-
-#T# DigraphDegeneracy and DigraphDegeneracyOrdering
-gap> gr := Digraph([[2, 2], [1, 1]]);;
-gap> IsMultiDigraph(gr) and IsSymmetricDigraph(gr);
-true
-gap> DigraphDegeneracy(gr);
-Error, Digraphs: DigraphDegeneracy: usage,
-the argument <gr> must be a symmetric digraph without multiple edges,
-gap> DigraphDegeneracyOrdering(gr);
-Error, Digraphs: DigraphDegeneracyOrdering: usage,
-the argument <gr> must be a symmetric digraph without multiple edges,
-gap> gr := Digraph([[2], []]);
-<digraph with 2 vertices, 1 edge>
-gap> not IsMultiDigraph(gr) and not IsSymmetricDigraph(gr);
-true
-gap> DigraphDegeneracy(gr);
-Error, Digraphs: DigraphDegeneracy: usage,
-the argument <gr> must be a symmetric digraph without multiple edges,
-gap> DigraphDegeneracyOrdering(gr);
-Error, Digraphs: DigraphDegeneracyOrdering: usage,
-the argument <gr> must be a symmetric digraph without multiple edges,
-gap> gr := CompleteDigraph(5);;
-gap> DigraphDegeneracy(gr);
-4
-gap> DigraphDegeneracyOrdering(gr);
-[ 5, 4, 3, 2, 1 ]
-gap> gr := DigraphSymmetricClosure(ChainDigraph(4));
-<digraph with 4 vertices, 6 edges>
-gap> DigraphDegeneracy(gr);
-1
-gap> DigraphDegeneracyOrdering(gr);
-[ 4, 3, 2, 1 ]
-gap> gr := Digraph([[3], [], [1]]);
-<digraph with 3 vertices, 2 edges>
-gap> DigraphDegeneracy(gr);
-1
-gap> gr := DigraphSymmetricClosure(Digraph(
-> [[2, 5], [3, 5], [4], [5, 6], [], []]));
-<digraph with 6 vertices, 14 edges>
-gap> DigraphDegeneracy(gr);
-2
-gap> DigraphDegeneracyOrdering(gr);
-[ 6, 4, 3, 2, 5, 1 ]
-
-#T# MaximalSymmetricSubdigraph and MaximalSymmetricSubdigraphWithoutLoops
-gap> gr := Digraph([[2], [1]]);;
-gap> IsSymmetricDigraph(gr);
-true
-gap> MaximalSymmetricSubdigraph(gr) = gr;
-true
-gap> gr2 := Digraph([[2, 2], [1, 1]]);;
-gap> IsSymmetricDigraph(gr2) and IsMultiDigraph(gr2);
-true
-gap> MaximalSymmetricSubdigraph(gr2) = gr;
-true
-gap> gr := Digraph([[2, 3], [1, 3], [4], [4]]);
-<digraph with 4 vertices, 6 edges>
-gap> IsSymmetricDigraph(gr);
-false
-gap> gr2 := MaximalSymmetricSubdigraph(gr);
-<digraph with 4 vertices, 3 edges>
-gap> OutNeighbours(gr2);
-[ [ 2 ], [ 1 ], [  ], [ 4 ] ]
-gap> gr2 := MaximalSymmetricSubdigraphWithoutLoops(gr);
-<digraph with 4 vertices, 2 edges>
-gap> OutNeighbours(gr2);
-[ [ 2 ], [ 1 ], [  ], [  ] ]
-gap> gr := Digraph([[2, 2], [1, 1]]);
-<multidigraph with 2 vertices, 4 edges>
-gap> gr2 := MaximalSymmetricSubdigraphWithoutLoops(gr);
-<digraph with 2 vertices, 2 edges>
-gap> OutNeighbours(gr2);
-[ [ 2 ], [ 1 ] ]
-gap> gr := Digraph([[1, 2, 2], [1, 1]]);
-<multidigraph with 2 vertices, 5 edges>
-gap> IsSymmetricDigraph(gr);
-true
-gap> gr3 := MaximalSymmetricSubdigraphWithoutLoops(gr);
-<digraph with 2 vertices, 2 edges>
-gap> gr2 = gr3;
-true
-gap> gr := Digraph([[2, 3], [1], [1, 3]]);
-<digraph with 3 vertices, 5 edges>
-gap> IsSymmetricDigraph(gr);
-true
-gap> gr := MaximalSymmetricSubdigraphWithoutLoops(gr);
-<digraph with 3 vertices, 4 edges>
-gap> OutNeighbours(gr);
-[ [ 2, 3 ], [ 1 ], [ 1 ] ]
-=======
 #T# Out/InDegreeSequence with known automorphsims and sets
 gap> gr := Digraph([[2,3,4,5], [], [], [], []]);;
 gap> OutDegrees(gr);
@@ -1131,6 +998,49 @@
 infinity
 gap> DigraphDiameter(gr);
 fail
+
+#T# DigraphBooleanAdjacencyMatrix
+gap> gr := CompleteDigraph(4);;
+gap> mat := BooleanAdjacencyMatrix(gr);
+[ [ false, true, true, true ], [ true, false, true, true ], 
+  [ true, true, false, true ], [ true, true, true, false ] ]
+gap> IsSymmetricDigraph(gr) and mat = TransposedMat(mat);
+true
+gap> gr := EmptyDigraph(5);;
+gap> mat := BooleanAdjacencyMatrix(gr);
+[ [ false, false, false, false, false ], [ false, false, false, false, false ]
+    , [ false, false, false, false, false ], 
+  [ false, false, false, false, false ], 
+  [ false, false, false, false, false ] ]
+gap> IsSymmetricDigraph(gr) and mat = TransposedMat(mat);
+true
+gap> gr := CycleDigraph(4);;
+gap> mat := BooleanAdjacencyMatrix(gr);
+[ [ false, true, false, false ], [ false, false, true, false ], 
+  [ false, false, false, true ], [ true, false, false, false ] ]
+gap> not (IsSymmetricDigraph(gr) or mat = TransposedMat(mat));
+true
+gap> gr := ChainDigraph(4);;
+gap> mat := BooleanAdjacencyMatrix(gr);
+[ [ false, true, false, false ], [ false, false, true, false ], 
+  [ false, false, false, true ], [ false, false, false, false ] ]
+gap> not (IsSymmetricDigraph(gr) or mat = TransposedMat(mat));
+true
+gap> gr := Digraph([[1, 4, 6, 8], [2, 8, 10], [4], [1, 6], [6, 7], [1, 2, 4, 10],
+> [3], [3], [1, 8], [2, 5]]);;
+gap> mat := BooleanAdjacencyMatrix(gr);
+[ [ true, false, false, true, false, true, false, true, false, false ], 
+  [ false, true, false, false, false, false, false, true, false, true ], 
+  [ false, false, false, true, false, false, false, false, false, false ], 
+  [ true, false, false, false, false, true, false, false, false, false ], 
+  [ false, false, false, false, false, true, true, false, false, false ], 
+  [ true, true, false, true, false, false, false, false, false, true ], 
+  [ false, false, true, false, false, false, false, false, false, false ], 
+  [ false, false, true, false, false, false, false, false, false, false ], 
+  [ true, false, false, false, false, false, false, true, false, false ], 
+  [ false, true, false, false, true, false, false, false, false, false ] ]
+gap> gr = DigraphByAdjacencyMatrix(mat);
+true
 
 #T# DigraphUndirectedGirth: easy cases
 gap> gr := Digraph([[2], [3], []]);;
@@ -1175,6 +1085,49 @@
 Error, Digraphs: DigraphUndirectedGirth: usage,
 <digraph> must be a symmetric digraph,
 
+#T# DigraphDegeneracy and DigraphDegeneracyOrdering
+gap> gr := Digraph([[2, 2], [1, 1]]);;
+gap> IsMultiDigraph(gr) and IsSymmetricDigraph(gr);
+true
+gap> DigraphDegeneracy(gr);
+Error, Digraphs: DigraphDegeneracy: usage,
+the argument <gr> must be a symmetric digraph without multiple edges,
+gap> DigraphDegeneracyOrdering(gr);
+Error, Digraphs: DigraphDegeneracyOrdering: usage,
+the argument <gr> must be a symmetric digraph without multiple edges,
+gap> gr := Digraph([[2], []]);
+<digraph with 2 vertices, 1 edge>
+gap> not IsMultiDigraph(gr) and not IsSymmetricDigraph(gr);
+true
+gap> DigraphDegeneracy(gr);
+Error, Digraphs: DigraphDegeneracy: usage,
+the argument <gr> must be a symmetric digraph without multiple edges,
+gap> DigraphDegeneracyOrdering(gr);
+Error, Digraphs: DigraphDegeneracyOrdering: usage,
+the argument <gr> must be a symmetric digraph without multiple edges,
+gap> gr := CompleteDigraph(5);;
+gap> DigraphDegeneracy(gr);
+4
+gap> DigraphDegeneracyOrdering(gr);
+[ 5, 4, 3, 2, 1 ]
+gap> gr := DigraphSymmetricClosure(ChainDigraph(4));
+<digraph with 4 vertices, 6 edges>
+gap> DigraphDegeneracy(gr);
+1
+gap> DigraphDegeneracyOrdering(gr);
+[ 4, 3, 2, 1 ]
+gap> gr := Digraph([[3], [], [1]]);
+<digraph with 3 vertices, 2 edges>
+gap> DigraphDegeneracy(gr);
+1
+gap> gr := DigraphSymmetricClosure(Digraph(
+> [[2, 5], [3, 5], [4], [5, 6], [], []]));
+<digraph with 6 vertices, 14 edges>
+gap> DigraphDegeneracy(gr);
+2
+gap> DigraphDegeneracyOrdering(gr);
+[ 6, 4, 3, 2, 5, 1 ]
+
 #T# DigraphGirth with known automorphisms
 gap> gr := Digraph([[2,3,4,5], [6, 3], [6, 2], [6], [6], [1]]);;
 gap> DigraphGirth(gr);
@@ -1194,7 +1147,52 @@
 Group([ (6,10)(7,11)(8,12)(9,13), (2,6)(3,7)(4,8)(5,9) ])
 gap> DigraphGirth(gr);
 5
->>>>>>> 709977c2
+
+#T# MaximalSymmetricSubdigraph and MaximalSymmetricSubdigraphWithoutLoops
+gap> gr := Digraph([[2], [1]]);;
+gap> IsSymmetricDigraph(gr);
+true
+gap> MaximalSymmetricSubdigraph(gr) = gr;
+true
+gap> gr2 := Digraph([[2, 2], [1, 1]]);;
+gap> IsSymmetricDigraph(gr2) and IsMultiDigraph(gr2);
+true
+gap> MaximalSymmetricSubdigraph(gr2) = gr;
+true
+gap> gr := Digraph([[2, 3], [1, 3], [4], [4]]);
+<digraph with 4 vertices, 6 edges>
+gap> IsSymmetricDigraph(gr);
+false
+gap> gr2 := MaximalSymmetricSubdigraph(gr);
+<digraph with 4 vertices, 3 edges>
+gap> OutNeighbours(gr2);
+[ [ 2 ], [ 1 ], [  ], [ 4 ] ]
+gap> gr2 := MaximalSymmetricSubdigraphWithoutLoops(gr);
+<digraph with 4 vertices, 2 edges>
+gap> OutNeighbours(gr2);
+[ [ 2 ], [ 1 ], [  ], [  ] ]
+gap> gr := Digraph([[2, 2], [1, 1]]);
+<multidigraph with 2 vertices, 4 edges>
+gap> gr2 := MaximalSymmetricSubdigraphWithoutLoops(gr);
+<digraph with 2 vertices, 2 edges>
+gap> OutNeighbours(gr2);
+[ [ 2 ], [ 1 ] ]
+gap> gr := Digraph([[1, 2, 2], [1, 1]]);
+<multidigraph with 2 vertices, 5 edges>
+gap> IsSymmetricDigraph(gr);
+true
+gap> gr3 := MaximalSymmetricSubdigraphWithoutLoops(gr);
+<digraph with 2 vertices, 2 edges>
+gap> gr2 = gr3;
+true
+gap> gr := Digraph([[2, 3], [1], [1, 3]]);
+<digraph with 3 vertices, 5 edges>
+gap> IsSymmetricDigraph(gr);
+true
+gap> gr := MaximalSymmetricSubdigraphWithoutLoops(gr);
+<digraph with 3 vertices, 4 edges>
+gap> OutNeighbours(gr);
+[ [ 2, 3 ], [ 1 ], [ 1 ] ]
 
 #T# DIGRAPHS_UnbindVariables
 gap> Unbind(gr);
