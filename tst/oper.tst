#############################################################################
##
#W  oper.tst
#Y  Copyright (C) 2014                                   James D. Mitchell
##
##  Licensing information can be found in the README file of this package.
##
#############################################################################
##

gap> START_TEST("Digraphs package: oper.tst");
gap> LoadPackage("digraphs", false);;

#
gap> DigraphsStartTest();

# DigraphReverse (for a digraph by adjacency)
gap> gr := Digraph(
> [ [ 3 ], [ 1, 3, 5 ], [ 1 ], [ 1, 2, 4 ], [ 2, 3, 5 ] ]);
<digraph with 5 vertices, 11 edges>
gap> rgr := DigraphReverse(gr);
<digraph with 5 vertices, 11 edges>
gap> Adjacencies(rgr);
[ [ 2, 3, 4 ], [ 4, 5 ], [ 1, 2, 5 ], [ 4 ], [ 2, 5 ] ]
gap> gr = DigraphReverse(rgr);
true

# DigraphReverse (for a digraph with source)
gap> gr := Digraph( rec ( nrvertices := 5,
> source := [ 1, 1, 2, 2, 2, 2, 2, 3, 4, 4, 4, 5, 5, 5 ],
> range  := [ 1, 3, 1, 2, 2, 4, 5, 4, 1, 3, 5, 1, 1, 3 ] ) );
<digraph with 5 vertices, 14 edges>
gap> e := Edges(gr);
[ [ 1, 1 ], [ 1, 3 ], [ 2, 1 ], [ 2, 2 ], [ 2, 2 ], [ 2, 4 ], [ 2, 5 ], 
  [ 3, 4 ], [ 4, 1 ], [ 4, 3 ], [ 4, 5 ], [ 5, 1 ], [ 5, 1 ], [ 5, 3 ] ]
gap> rev := DigraphReverse(gr);
<digraph with 5 vertices, 14 edges>
gap> erev := Edges(rev);
[ [ 1, 1 ], [ 1, 2 ], [ 1, 5 ], [ 1, 4 ], [ 1, 5 ], [ 2, 2 ], [ 2, 2 ], 
  [ 3, 1 ], [ 3, 4 ], [ 3, 5 ], [ 4, 3 ], [ 4, 2 ], [ 5, 2 ], [ 5, 4 ] ]
gap> temp := List( erev, x -> [ x[2], x[1] ] );;
gap> Sort(temp);
gap> e = temp;
true

<<<<<<< HEAD
=======
# DigraphTransitiveClosure & DigraphReflexiveTransitiveClosure
gap> gr := Digraph( 
> rec( nrvertices := 2, source := [ 1, 1 ], range := [ 2, 2 ] ) );
<digraph with 2 vertices, 2 edges>
gap> DigraphReflexiveTransitiveClosure(gr);
Error, Digraphs: DigraphTransitiveClosure: usage,
the argument <graph> should be a simple digraph,
gap> DigraphTransitiveClosure(gr);
Error, Digraphs: DigraphTransitiveClosure: usage,
the argument <graph> should be a simple digraph,
gap> r := rec( vertices:=[ 1 .. 4 ], source := [ 1, 1, 2, 3, 4 ], 
> range := [ 1, 2, 3, 4, 1 ] );
rec( range := [ 1, 2, 3, 4, 1 ], source := [ 1, 1, 2, 3, 4 ], 
  vertices := [ 1 .. 4 ] )
gap> gr := Digraph(r);
<digraph with 4 vertices, 5 edges>
gap> IsAcyclicDigraph(gr);
false
gap> DigraphTopologicalSort(gr);
fail
gap> gr1 := DigraphTransitiveClosure(gr);
<digraph with 4 vertices, 13 edges>
gap> gr2 := DigraphReflexiveTransitiveClosure(gr);
<digraph with 4 vertices, 16 edges>
gap> adj := [ [ 2, 6 ], [ 3 ], [ 7 ], [ 3 ], [  ], [ 2, 7 ], [ 5 ] ];;
gap> gr := Digraph(adj);
<digraph with 7 vertices, 8 edges>
gap> IsAcyclicDigraph(gr);
true
gap> gr1 := DigraphTransitiveClosure(gr);
<digraph with 7 vertices, 18 edges>
gap> gr2 := DigraphReflexiveTransitiveClosure(gr);
<digraph with 7 vertices, 25 edges>

# DigraphRemoveLoops (for a digraph by adjacency)
gap> adj := [ [ 1, 2 ], [ 3, 2 ], [ 1, 2 ], [ 4 ], [ ], [ 1, 2, 3, 6 ] ];
[ [ 1, 2 ], [ 3, 2 ], [ 1, 2 ], [ 4 ], [  ], [ 1, 2, 3, 6 ] ]
gap> gr := Digraph(adj);
<digraph with 6 vertices, 11 edges>
gap> DigraphRemoveLoops(gr);
<digraph with 6 vertices, 7 edges>

# DigraphRemoveLoops (for a digraph by source and range)
gap> source := [ 1, 1, 2, 2, 3, 3, 4, 6, 6, 6, 6 ];;
gap> range  := [ 1, 2, 3, 2, 1, 2, 4, 1, 2, 3, 6 ];;
gap> gr := Digraph( 
> rec ( nrvertices := 6, source := source, range := range ) );
<digraph with 6 vertices, 11 edges>
gap> DigraphRemoveLoops(gr);
<digraph with 6 vertices, 7 edges>
gap> 

# DigraphRelabel (for a digraph by adjacency and perm)
gap> gr := Digraph( [ [ 2 ], [ 1 ], [ 3 ] ] );
<digraph with 3 vertices, 3 edges>
gap> Edges(gr);
[ [ 1, 2 ], [ 2, 1 ], [ 3, 3 ] ]
gap> g := (1, 2, 3);
(1,2,3)
gap> DigraphRelabel(gr, g);
<digraph with 3 vertices, 3 edges>
gap> Edges(last);
[ [ 1, 1 ], [ 2, 3 ], [ 3, 2 ] ]
gap> h := (1, 2, 3, 4);
(1,2,3,4)

>>>>>>> d276f416
#
gap> DigraphsStopTest();

#
gap> STOP_TEST( "Digraphs package: attrs.tst", 0);<|MERGE_RESOLUTION|>--- conflicted
+++ resolved
@@ -43,8 +43,6 @@
 gap> e = temp;
 true
 
-<<<<<<< HEAD
-=======
 # DigraphTransitiveClosure & DigraphReflexiveTransitiveClosure
 gap> gr := Digraph( 
 > rec( nrvertices := 2, source := [ 1, 1 ], range := [ 2, 2 ] ) );
@@ -111,7 +109,6 @@
 gap> h := (1, 2, 3, 4);
 (1,2,3,4)
 
->>>>>>> d276f416
 #
 gap> DigraphsStopTest();
 
