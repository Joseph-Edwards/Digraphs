--- conflicted
+++ resolved
@@ -39,13 +39,8 @@
   <digraph with 7 vertices, 20 edges>, <digraph with 8 vertices, 30 edges>, 
   <digraph with 9 vertices, 38 edges>, <digraph with 9 vertices, 34 edges> ]
 
-<<<<<<< HEAD
 # ReadDigraphs
 gap> str := Concatenation(DigraphsDir(), "/data/graph5.g6");;
-=======
-#T# ReadDigraphs
-gap> str := Concatenation(GraphsDir(), "/data/graph5.g6");;
->>>>>>> d1671304
 gap> list := ReadDigraphs(str);;
 gap> Size(list);
 34
