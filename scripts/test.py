#!/usr/bin/env python
'''
This is a script for checking that the Semigroups package is releasable, i.e.
that it passes all the tests in all configurations.
'''

#TODO verbose mode

import textwrap, os, argparse, tempfile, subprocess, sys, os, signal, dots

################################################################################
# Strings for printing
################################################################################

_WRAPPER = textwrap.TextWrapper(break_on_hyphens=False, width=80)

def _red_string(string, wrap=True):
    'red string'
    if wrap:
        return '\n        '.join(_WRAPPER.wrap('\033[31m' + string + '\033[0m'))
    else:
        return '\033[31m' + string + '\033[0m'

def _green_string(string):
    'green string'
    return '\n        '.join(_WRAPPER.wrap('\033[32m' + string + '\033[0m'))

def _cyan_string(string):
    'cyan string'
    return '\n        '.join(_WRAPPER.wrap('\033[36m' + string + '\033[0m'))

def blue_string(string):
    'blue string'
    return '\n        '.join(_WRAPPER.wrap('\033[40;38;5;82m' + string + '\033[0m'))

def _magenta_string(string):
    'magenta string'
    return '\n        '.join(_WRAPPER.wrap('\033[35m' + string + '\033[0m'))

MAGENTA_DOT = _magenta_string('. ')
CYAN_DOT = _cyan_string('. ')

def hide_cursor():
    if os.name == 'posix':
        sys.stdout.write("\033[?25l")
        sys.stdout.flush()

def show_cursor():
    if os.name == 'posix':
        sys.stdout.write("\033[?25h")
        sys.stdout.flush()

################################################################################
# Parse the arguments
################################################################################

_LOG_NR = 0

def _run_gap(gap_root, verbose=False):
    'returns the bash script to run GAP and detect errors'
    out = gap_root + 'bin/gap.sh -r -A -T -m 1g'
    if not verbose:
        out += ' -q'
    return out

def _log_file(tmp_dir):
    'returns the string "LogTo(a unique file);"'
    global _LOG_NR
    _LOG_NR += 1
    log_file = os.path.join(tmp_dir, 'test-' + str(_LOG_NR) + '.log')
    return log_file

################################################################################
# Functions
################################################################################

def _run_test(gap_root, message, stop_for_diffs, *arg):
    '''echo the GAP commands in the string <commands> into _GAPTest, after
       printing the string <message>.'''

    dots.dotIt(MAGENTA_DOT, _run_test_base, gap_root, message,
               stop_for_diffs, *arg)

def _run_test_base (gap_root, message, stop_for_diffs, *arg):
    hide_cursor()
    print pad(_magenta_string(message + ' . . . ')),
    sys.stdout.flush()

    tmpdir = tempfile.mkdtemp()
    log_file = _log_file(tmpdir)
    commands = 'echo "LogTo(\\"' + log_file + '\\");\n' + '\n'.join(arg) + '"'
    pro1 = subprocess.Popen(commands,
                            stdout=subprocess.PIPE,
                            shell=True)
    try:
        devnull = open(os.devnull, 'w')
        pro2 = subprocess.Popen(_run_gap(gap_root),
                                stdin=pro1.stdout,
                                stdout=devnull,
                                stderr=devnull,
                                shell=True)
        pro2.wait()
    except KeyboardInterrupt:
        pro1.terminate()
        pro1.wait()
        pro2.terminate()
        pro2.wait()
        show_cursor()
        print _red_string('Killed!')
        sys.exit(1)
    except subprocess.CalledProcessError:
        print _red_string('FAILED!')
        if stop_for_diffs:
            show_cursor()
            sys.exit(1)

    try:
        log = open(log_file, 'r').read()
    except IOError:
        show_cursor()
        sys.exit(_red_string('test.py: error: ' + log_file + ' not found!'))

    if len(log) == 0:
        print _red_string('test.py: warning: ' + log_file + ' is empty!')
    #if verbose: #TODO
    #    print '\n', log
    if (log.find('########> Diff') != -1
            or log.find('# WARNING') != -1
            or log.find('#E ') != -1
            or log.find('Error') != -1
            or log.find('brk>') != -1
            or log.find('LoadPackage("semigroups", false);\nfail') != -1):
        print _red_string('FAILED!')
        for line in open(log_file, 'r').readlines():
            print _red_string(line.rstrip(), False)
        if stop_for_diffs:
            show_cursor()
            sys.exit(1)
    show_cursor()
    print ''

################################################################################

def _get_ready_to_make(pkg_dir, package_name):
    os.chdir(pkg_dir)
    package_dir = None
    for pkg in os.listdir(pkg_dir):
        if os.path.isdir(pkg) and pkg.startswith(package_name):
            package_dir = pkg

    if not package_dir:
        sys.exit(_red_string('test.py: error: can\'t find the ' + package_name
                             + ' directory'))
    os.chdir(package_dir)

################################################################################

def _exec(command):
    try: #FIXME use popen here
        devnull = open(os.devnull, 'w')
        pro = subprocess.check_call(command,
                                    stdout=devnull,
                                    stderr=devnull,
                                    shell=True)
    except KeyboardInterrupt:
        os.kill(pro.pid, signal.SIGKILL)
        print _red_string('Killed!')
        show_cursor()
        sys.exit(1)
    except subprocess.CalledProcessError:
        show_cursor()
        sys.exit(_red_string('test.py: error: ' + command + ' failed!!'))

################################################################################

def _make_clean(gap_root, directory, name):
    hide_cursor()
    print _cyan_string(pad('Deleting ' + name + ' binary') + ' . . . '),
    cwd = os.getcwd()
    sys.stdout.flush()
    _get_ready_to_make(directory, name)
    _exec('./configure --with-gaproot=' + gap_root)
    _exec('make clean')
    os.chdir(cwd)
    print ''
    show_cursor()

################################################################################

def _configure_make(gap_root, directory, name):
    hide_cursor()
    print _cyan_string(pad('Compiling ' + name) + ' . . . '),
    cwd = os.getcwd()
    sys.stdout.flush()
    _get_ready_to_make(directory, name)
    _exec('./configure --with-gaproot=' + gap_root)
    _exec('make')
    os.chdir(cwd)
    print ''
    show_cursor()

################################################################################

def _man_ex_str(gap_root, name):
    return ('ex := ExtractExamples(\\"'  + gap_root + 'doc/ref\\", \\"'
            + name + '\\", [\\"' + name + '\\"], \\"Section\\");' +
            ' RunExamples(ex);')

def pad(string, extra=0):
    for i in xrange(extra + 35 - len(string)):
        string += ' '
    return string

################################################################################
# the GAP commands to run the tests
################################################################################

_LOAD = 'LoadPackage(\\"digraphs\\", false);'
_LOAD_SEMIGROUPS = 'LoadPackage(\\"semigroups\\", false);'
_LOAD_SMALLSEMI = 'LoadPackage(\\"smallsemi\\", false);'
_LOAD_ONLY_NEEDED = 'LoadPackage(\\"digraphs\\", false : OnlyNeeded);'
_TEST_STANDARD = 'DigraphsTestStandard();'
_TEST_EXTREME = 'DigraphsTestExtreme();'
_TEST_INSTALL = 'DigraphsTestInstall();'
_TEST_MAN_EX = 'DigraphsTestManualExamples();'
_MAKE_DOC = 'DigraphsMakeDoc();'

def _validate_package_info(gap_root, pkg_name):
    return ('ValidatePackageInfo(\\"' + gap_root +
            'pkg/' + pkg_name + '/PackageInfo.g\\");')

def _test_gap_quick(gap_root):
# anymore?
    return 'Read(\\"' + gap_root + 'tst/testinstall.g\\");'

############################################################################
# Run the tests
############################################################################

def digraphs_make_doc(gap_root):
    _run_test(gap_root, pad('Compiling the doc'), True, _LOAD, _MAKE_DOC)

def run_digraphs_tests(gap_root, pkg_dir, pkg_name):

    print ''
    print blue_string('Package name is ' + pkg_name + ','),
    print blue_string('gap root is ' + gap_root)

    dots.dotIt(CYAN_DOT, _make_clean, gap_root, pkg_dir, pkg_name)
    dots.dotIt(CYAN_DOT, _configure_make, gap_root, pkg_dir, pkg_name)

    _run_test(gap_root,
              pad('Validating PackageInfo.g'),
              True,
              _validate_package_info(gap_root, pkg_name))
    _run_test(gap_root, pad('Loading package'), True, _LOAD)
    _run_test(gap_root, pad('Loading only needed'), True, _LOAD_ONLY_NEEDED)

    _make_clean(gap_root, pkg_dir, 'grape')
    _run_test(gap_root, pad('Loading Grape not compiled'), True, _LOAD)

    dots.dotIt(CYAN_DOT, _configure_make, gap_root, pkg_dir, 'grape')
    _run_test(gap_root, pad('Loading Grape compiled'), True, _LOAD)
    _run_test(gap_root, pad('Loading Semigroups first'), True,
              _LOAD_SEMIGROUPS, _LOAD)

    _run_test(gap_root, pad('Compiling the doc'), True, _LOAD, _MAKE_DOC)

    print ''
<<<<<<< HEAD
=======
    print blue_string('Testing with Semigroups loaded first')
    _run_test(gap_root, pad('testinstall.tst'), True, _LOAD_SEMIGROUPS, _LOAD,
              _TEST_INSTALL)
    _run_test(gap_root, pad('manual examples'), True, _LOAD_SEMIGROUPS, _LOAD,
              _TEST_MAN_EX)
    _run_test(gap_root, pad('test standard'), True, _LOAD_SEMIGROUPS, _LOAD,
              _TEST_STANDARD)

    print ''
>>>>>>> 5e7d32e0
    print blue_string('Testing with Grape compiled')
    _run_test(gap_root, pad('testinstall.tst'), True, _LOAD, _TEST_INSTALL)
    _run_test(gap_root, pad('manual examples'), True, _LOAD, _TEST_MAN_EX)
    _run_test(gap_root, pad('test standard'), True, _LOAD, _TEST_STANDARD)
    _run_test(gap_root, pad('test extreme'), True, _LOAD, _TEST_EXTREME)
    _run_test(gap_root,
              pad('GAP testinstall.g'),
              False,
              _LOAD,
              _test_gap_quick(gap_root))

    print ''
    print blue_string('Testing with Grape uncompiled')
    _make_clean(gap_root, pkg_dir, 'grape')
    _run_test(gap_root, pad('testinstall.tst'), True, _LOAD, _TEST_INSTALL)
    _run_test(gap_root, pad('manual examples'), True, _LOAD, _TEST_MAN_EX)
    _run_test(gap_root, pad('test standard'), True, _LOAD, _TEST_STANDARD)
    _run_test(gap_root, pad('test extreme'), True, _LOAD, _TEST_EXTREME)
    _run_test(gap_root,
              pad('GAP testinstall.g'),
              False,
              _LOAD,
              _test_gap_quick(gap_root))
    print ''
    print blue_string('Testing with only needed packages')
    _run_test(gap_root, pad('testinstall.tst'), True, _LOAD, _TEST_INSTALL)
    _run_test(gap_root, pad('manual examples'), True, _LOAD, _TEST_MAN_EX)
    _run_test(gap_root, pad('test standard'), True, _LOAD, _TEST_STANDARD)
    _run_test(gap_root, pad('test extreme'), True, _LOAD, _TEST_EXTREME)
    _run_test(gap_root,
              pad('GAP testinstall.g'),
              False,
              _LOAD,
              _test_gap_quick(gap_root))

    print '\n\033[32mSUCCESS!\033[0m'
    return

################################################################################
# Run the script
################################################################################

def main():
    parser = argparse.ArgumentParser(prog='test.py',
                                     usage='%(prog)s [options]')
    parser.add_argument('--gap-root', nargs='?', type=str,
                        help='the gap root directory (default: ~/gap)',
                        default='~/gap/')
    parser.add_argument('--pkg-dir', nargs='?', type=str,
                        help='the pkg directory (default: ~/gap/pkg/)',
                        default='~/gap/pkg/')
    parser.add_argument('--pkg-name', nargs='?', type=str,
                        help='the pkg name (default: digraphs)',
                        default='digraphs')
    parser.add_argument('--verbose', dest='verbose', action='store_true',
                        help='verbose mode (default: False)')
    parser.set_defaults(verbose=False)

    args = parser.parse_args()

    if not args.gap_root[-1] == '/':
        args.gap_root += '/'
    if not args.pkg_dir[-1] == '/':
        args.pkg_dir += '/'

    args.gap_root = os.path.expanduser(args.gap_root)
    args.pkg_dir = os.path.expanduser(args.pkg_dir)

    if not (os.path.exists(args.gap_root) and os.path.isdir(args.gap_root)):
        sys.exit(_red_string('release.py: error: can\'t find GAP root' +
                             ' directory!'))
    if not (os.path.exists(args.pkg_dir) or os.path.isdir(args.pkg_dir)):
        sys.exit(_red_string('test.py: error: can\'t find package' +
                             ' directory!'))

    run_digraphs_tests(args.gap_root, args.pkg_dir, args.pkg_name)

if __name__ == '__main__':
    try:
        main()
    except KeyboardInterrupt:
        show_cursor()
        print _red_string('Killed!')
        sys.exit(1)<|MERGE_RESOLUTION|>--- conflicted
+++ resolved
@@ -267,8 +267,6 @@
     _run_test(gap_root, pad('Compiling the doc'), True, _LOAD, _MAKE_DOC)
 
     print ''
-<<<<<<< HEAD
-=======
     print blue_string('Testing with Semigroups loaded first')
     _run_test(gap_root, pad('testinstall.tst'), True, _LOAD_SEMIGROUPS, _LOAD,
               _TEST_INSTALL)
@@ -278,7 +276,6 @@
               _TEST_STANDARD)
 
     print ''
->>>>>>> 5e7d32e0
     print blue_string('Testing with Grape compiled')
     _run_test(gap_root, pad('testinstall.tst'), True, _LOAD, _TEST_INSTALL)
     _run_test(gap_root, pad('manual examples'), True, _LOAD, _TEST_MAN_EX)
