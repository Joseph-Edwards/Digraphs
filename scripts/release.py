--- conflicted
+++ resolved
@@ -10,13 +10,7 @@
 import os, argparse, tempfile, subprocess, sys, os, re, shutil
 import test, time, webbrowser, urllib, dots
 
-<<<<<<< HEAD
-from test import pad
-from test import blue_string
-from test import MAGENTA_DOT
-=======
 from test import *
->>>>>>> dbb174b8
 
 ################################################################################
 # Configurable variables
@@ -25,11 +19,7 @@
 _WEBPAGE_DIR = os.path.expanduser('~/Sites/public_html/digraphs/')
 _MAMP_DIR = '/Applications/MAMP/'
 _DIGRAPHS_REPO_DIR = os.path.expanduser('~/gap/pkg/digraphs/')
-<<<<<<< HEAD
-_DIGRAPHS_LIB_ARCHIVE = 'digraphs-lib-0.3.tar.gz'
-=======
 _DIGRAPHS_LIB_ARCHIVE = 'digraphs-lib-0.5.tar.gz'
->>>>>>> dbb174b8
 _DIGRAPHS_LIB_URL = ('https://bitbucket.org/james-d-mitchell/digraphs/downloads/'
                      + _DIGRAPHS_LIB_ARCHIVE)
 _FILES_TO_DELETE_FROM_ARCHIVE = ['.hgignore', '.hgtags', '.gaplint_ignore',
@@ -39,41 +29,6 @@
 # Helpers
 ################################################################################
 
-<<<<<<< HEAD
-_WRAPPER = textwrap.TextWrapper(break_on_hyphens=False, width=80)
-
-def _red_string(string, wrap=True):
-    'red string'
-    if wrap:
-        return '\n'.join(_WRAPPER.wrap('\033[31m' + string + '\033[0m'))
-    else:
-        return '\033[31m' + string + '\033[0m'
-
-def _green_string(string):
-    'green string'
-    return '\n'.join(_WRAPPER.wrap('\033[32m' + string + '\033[0m'))
-
-def _cyan_string(string):
-    'cyan string'
-    return '\n'.join(_WRAPPER.wrap('\033[36m' + string + '\033[0m'))
-
-def _magenta_string(string):
-    'magenta string'
-    return '\n'.join(_WRAPPER.wrap('\033[35m' + string + '\033[0m'))
-
-################################################################################
-# Error strings
-################################################################################
-
-_ERROR = 'release.py: error: '
-_ABORT = '!\nAborting!'
-
-################################################################################
-# Helpers
-################################################################################
-
-=======
->>>>>>> dbb174b8
 def query_yes_no(question, default="yes"):
     """Ask a yes/no question via raw_input() and return their answer.
 
@@ -105,55 +60,6 @@
         else:
             sys.stdout.write("Please respond with 'yes' or 'no' "
                              "(or 'y' or 'n').\n")
-<<<<<<< HEAD
-def _abort(message):
-    sys.exit(_red_string(message + _ABORT))
-
-def _error(message):
-    sys.exit(_red_string(_ERROR + message))
-
-def _statement(message):
-    print blue_string(message)
-
-def _action(message):
-    print _magenta_string(pad(message) + ' . . .')
-
-def _action_no_eol(message):
-    print _magenta_string(pad(message) + ' . . .'),
-
-def _verbose(message, verbose):
-    if verbose:
-        print _cyan_string(message)
-
-def _killed (pro=None):
-    if pro != None:
-        pro.terminate()
-        pro.wait()
-    print _red_string('Killed!')
-    sys.exit(1)
-=======
->>>>>>> dbb174b8
-
-def _exec(string, verbose):
-    'execute the string in a subprocess.'
-    if verbose:
-        print _cyan_string(string + ' . . .')
-    try:
-        if verbose:
-            pro = subprocess.check_call(string,
-                                        stdout=subprocess.STDOUT,
-                                        stderr=subprocess.STDOUT,
-                                        shell=True)
-        else:
-            devnull = open(os.devnull, 'w')
-            pro = subprocess.check_call(string,
-                                        stdout=devnull,
-                                        stderr=devnull,
-                                        shell=True)
-    except KeyboardInterrupt:
-        sys.exit(_red_string(_ERROR + string + ' failed'))
-    except (subprocess.CalledProcessError, OSError):
-        sys.exit(_red_string(_ERROR + string + ' failed'))
 
 ################################################################################
 # Check the version numbers and dates in various files
@@ -165,74 +71,39 @@
 
     if not (os.path.exists('PackageInfo.g') and
             os.path.isfile('PackageInfo.g')):
-<<<<<<< HEAD
-        _error('cannot find PackageInfo.g file')
-=======
         exit_error('cannot find PackageInfo.g file')
->>>>>>> dbb174b8
     else:
         try:
             contents = open('PackageInfo.g', 'r').read()
         except KeyboardInterrupt:
             exit_killed()
         except IOError:
-<<<<<<< HEAD
-            _error('cannot read PackageInfo.g')
-=======
             exit_error('cannot read PackageInfo.g')
->>>>>>> dbb174b8
         match = re.compile(r'Version\s*:=\s*"((\d.*)+)"').search(contents)
         if match:
             return match.group(1)
         else:
-<<<<<<< HEAD
-            _error('could not determine the' +
-                   ' version number in PackageInfo.g')
-=======
             exit_error('could not determine the' +
                        ' version number in PackageInfo.g')
->>>>>>> dbb174b8
 
 def _check_date_package_info():
     '''checks if the date in the PackageInfo.g file is today's date'''
 
     if not (os.path.exists('PackageInfo.g') and
             os.path.isfile('PackageInfo.g')):
-<<<<<<< HEAD
-        _error('cannot find PackageInfo.g file')
-=======
         exit_error('cannot find PackageInfo.g file')
->>>>>>> dbb174b8
     else:
         try:
             contents = open('PackageInfo.g', 'r').read()
         except KeyboardInterrupt:
             exit_killed()
         except IOError:
-<<<<<<< HEAD
-            _error('cannot read PackageInfo.g')
-=======
             exit_error('cannot read PackageInfo.g')
->>>>>>> dbb174b8
         regex = re.compile(r'Date\s*:=\s*"(\d\d/\d\d/\d\d\d\d)"')
         match = regex.search(contents)
         if match:
             today = time.strftime("%d/%m/%Y")
             if match.group(1) != today:
-<<<<<<< HEAD
-                _abort('Date in PackageInfo.g is ' + match.group(1)
-                       + ' but today is ' + today)
-        else:
-            _error('could not determine the ' +
-                   'version number in PackageInfo.g')
-
-def _check_versions_file(vers, verbose):
-    ''
-
-    if not (os.path.exists('VERSIONS') and
-            os.path.isfile('VERSIONS')):
-        _error('cannot find VERSIONS file')
-=======
                 exit_abort('Date in PackageInfo.g is ' + match.group(1)
                            + ' but today is ' + today)
         else:
@@ -245,90 +116,10 @@
     if not (os.path.exists('VERSIONS') and
             os.path.isfile('VERSIONS')):
         exit_error('cannot find VERSIONS file')
->>>>>>> dbb174b8
     else:
         today = time.strftime("%d/%m/%y")
         try:
             contents = open('VERSIONS', 'r').read()
-<<<<<<< HEAD
-        except IOError:
-            _error('cannot read VERSIONS file')
-
-        regex = re.compile(r'release\s+' +
-                r'(\d+.\d+.\d+|\d+.\d+)\s*\-\s*(\d\d/\d\d/\d\d)')
-        match = regex.search(contents)
-
-        if match:
-            if match.group(1) != vers:
-                _abort('The version number in VERSIONS is ' + match.group(1)
-                       + 'should be ' + vers)
-            if verbose:
-                print _cyan_string('Version in VERSIONS file is ' +
-                                   match.group(1))
-            if match.group(2) != today:
-                _abort('The date in VERSIONS is ' + match.group(2)
-                       + ' but today is ' + today)
-
-            return match.group(1)
-        else:
-            _error('could not determine the ' + 'version in VERSIONS')
-
-def _check_version_file(vers, verbose):
-    ''
-
-    if not (os.path.exists('VERSION') and
-            os.path.isfile('VERSION')):
-        _error('cannot find VERSION file')
-    else:
-        try:
-            contents = open('VERSION', 'r').read()
-        except IOError:
-            _error('cannot read VERSION file')
-
-        regex = re.compile(r'(\d+.\d+.\d+|\d+.\d+)')
-        match = regex.search(contents)
-
-        if match:
-            if match.group(1) != vers:
-                _abort('The version number in VERSION is ' + match.group(1)
-                       + 'should be ' + vers)
-            if verbose:
-                print _cyan_string('Version in VERSION file is ' +
-                                   match.group(1))
-        else:
-            _error('could not determine the ' + 'version in VERSIONS')
-
-def _check_change_log(vers, verbose):
-    ''
-
-    if not (os.path.exists('CHANGELOG.md') and
-            os.path.isfile('CHANGELOG.md')):
-        _error('cannot find CHANGELOG.md file')
-    else:
-        try:
-            contents = open('CHANGELOG.md', 'r').read()
-        except IOError:
-            _error('cannot read CHANGELOG.md file')
-
-        today = time.strftime("%d/%m/%Y")
-        regex = re.compile(r'##\s*Version\s*' + vers +
-                           r'\s*\(released\s*(\d\d/\d\d/\d\d\d\d)\)')
-        match = regex.search(contents)
-
-        if match:
-            if match.group(1) != today:
-                _abort('The date in CHANGELOG.md is ' + match.group(1)
-                       + ' but today is ' + today)
-        else:
-            _abort('The entry for Version ' + vers + ' in CHANGELOG.md'
-                   + ' is missing or incorrect')
-
-################################################################################
-# Mercurial stuff
-################################################################################
-
-def _check_hg_version(vers):
-=======
         except KeyboardInterrupt:
             exit_killed()
         except IOError:
@@ -500,7 +291,6 @@
 ################################################################################
 
 def _check_hg_version():
->>>>>>> dbb174b8
     '''returns the version number from the branch name in mercurial, exits if
     something goes wrong'''
     try:
@@ -508,31 +298,19 @@
     except KeyboardInterrupt:
         exit_killed()
     except (subprocess.CalledProcessError, OSError):
-<<<<<<< HEAD
-        _error('could not determine the hg branch')
-    if hg_version != vers:
-        _abort('The version number in the PackageInfo.g file is '
-               + vers + ' but the branch name is ' + hg_version)
-=======
         exit_error('could not determine the hg branch')
     if hg_version != _VERSION:
         exit_abort('The version number in the PackageInfo.g file is '
                + _VERSION + ' but the branch name is ' + hg_version)
->>>>>>> dbb174b8
 
 def _hg_identify():
     'returns the current changeset'
     try:
         hg_identify = subprocess.check_output(['hg', 'identify']).strip()
-<<<<<<< HEAD
-    except (OSError, subprocess.CalledProcessError):
-        _error('could not determine the version number')
-=======
     except KeyboardInterrupt:
         exit_killed()
     except (OSError, subprocess.CalledProcessError):
         exit_error('could not determine the version number')
->>>>>>> dbb174b8
     return hg_identify.split('+')[0]
 
 def _hg_pending_commits():
@@ -546,12 +324,6 @@
         try:
             output = subprocess.check_output(('grep', 'commit:.*clean'),
                                              stdin=pro.stdout).rstrip()
-<<<<<<< HEAD
-        except KeyboardInterrupt: #TODO add this in more places
-            _killed(pro)
-        except:
-            _abort('There are uncommited changes')
-=======
         except KeyboardInterrupt:
             exit_killed(pro)
         except:
@@ -560,29 +332,16 @@
 def _hg_tag_release():
     'hg tag the repo'
     exec_string('hg tag -f ' + _VERSION + '-release')
->>>>>>> dbb174b8
 
 ################################################################################
 # Steps in the release process
 ################################################################################
 
-<<<<<<< HEAD
-################################################################################
-# Steps in the release process
-################################################################################
-
-def _copy_doc(dst, verbose):
-    for filename in os.listdir('doc'):
-        if os.path.splitext(filename)[-1] in ['.html', '.txt', '.pdf', '.css',
-                '.js', '.six']:
-            _verbose('Copying ' + filename + ' to the archive . . .', verbose)
-=======
 def _copy_doc(dst):
     for filename in os.listdir('doc'):
         if (os.path.splitext(filename)[-1] in
                 ['.html', '.txt', '.pdf', '.css', '.js', '.six']):
             info_verbose('Copying ' + filename + ' to the archive')
->>>>>>> dbb174b8
             shutil.copy('doc/' + filename, dst)
 
 def _create_build_files(dst):
@@ -594,21 +353,11 @@
 def _delete_generated_build_files():
     for filename in ['config.log', 'config.status']:
         if os.path.exists(filename) and os.path.isfile(filename):
-<<<<<<< HEAD
-            _verbose('Deleting ' + filename + ' from the archive . . .',
-                     verbose)
-            os.remove(filename)
-    for directory in ['digraphs-lib']:
-        if os.path.exists(directory) and os.path.isdir(directory):
-            _verbose('Deleting ' + directory + ' from the archive . . .',
-                     verbose)
-=======
             info_verbose('Deleting ' + filename + ' from the archive')
             os.remove(filename)
     for directory in ['digraphs-lib']:
         if os.path.exists(directory) and os.path.isdir(directory):
             info_verbose('Deleting ' + directory + ' from the archive')
->>>>>>> dbb174b8
             shutil.rmtree(directory)
 
 def _delete_files_archive(tmpdir):
@@ -616,31 +365,6 @@
     for filename in _FILES_TO_DELETE_FROM_ARCHIVE:
         if (os.path.exists(os.path.join(tmpdir, filename))
                 and os.path.isfile(os.path.join(tmpdir, filename))):
-<<<<<<< HEAD
-            _action('Deleting file ' + filename)
-            try:
-                os.remove(os.path.join(tmpdir, filename))
-            except:
-                _error('could not delete ' + filename)
-
-    _action('Deleting directory scripts')
-
-    try:
-        shutil.rmtree(os.path.join(tmpdir, 'scripts'))
-    except:
-        _error('could not delete scripts/*')
-
-def _download_digraphs_lib_inner(dst, verbose):
-    urllib.urlretrieve(_DIGRAPHS_LIB_URL, _DIGRAPHS_LIB_ARCHIVE)
-    _exec('tar -xzf ' + _DIGRAPHS_LIB_ARCHIVE, verbose)
-    shutil.copytree('digraphs-lib', dst + '/digraphs-lib')
-
-def _download_digraphs_lib(tmpdir, verbose):
-    _action_no_eol('Downloading ' + _DIGRAPHS_LIB_ARCHIVE)
-    sys.stdout.flush()
-    dots.dotIt(MAGENTA_DOT, _download_digraphs_lib_inner, tmpdir, verbose)
-    print ''
-=======
             info_action('Deleting file ' + filename)
             try:
                 os.remove(os.path.join(tmpdir, filename))
@@ -671,7 +395,6 @@
         inner(tmpdir)
     print ''
     exec_string('tar -xzf ' + _DIGRAPHS_LIB_ARCHIVE)
->>>>>>> dbb174b8
 
 def _start_mamp():
     exec_string('open ' + _MAMP_DIR + 'MAMP.app')
@@ -690,12 +413,8 @@
 # The main event
 ################################################################################
 
-<<<<<<< HEAD
-def main():
-=======
 def _main():
     global _VERBOSE, _VERSION
->>>>>>> dbb174b8
     # Parse the args
     parser = argparse.ArgumentParser(prog='release.py',
                                      usage='%(prog)s [options]')
@@ -739,25 +458,6 @@
 
     for gap_root_dir in args.gap_root:
         if not (os.path.exists(gap_root_dir) and os.path.isdir(gap_root_dir)):
-<<<<<<< HEAD
-            _error('can\'t find GAP root directory' + gap_root_dir + '!')
-    if not (os.path.exists(args.pkg_dir) or os.path.isdir(args.pkg_dir)):
-        _error('can\'t find package directory!')
-
-    # Check for pending commits
-    _hg_pending_commits()
-
-    # Get the version number
-    vers = _version_number_package_info()
-    _statement('The version number is: ' + vers)
-
-    # Check the CHANGELOG.md, VERSIONS, and VERSION
-    _check_hg_version(vers)
-    _check_date_package_info()
-    _check_change_log(vers, args.verbose)
-    _check_version_file(vers, args.verbose)
-    _check_versions_file(vers, args.verbose)
-=======
             exit_error('can\'t find GAP root directory' + gap_root_dir + '!')
     if not (os.path.exists(args.pkg_dir) or os.path.isdir(args.pkg_dir)):
         exit_error('can\'t find package directory!')
@@ -777,45 +477,12 @@
     _check_version_file()
     _check_versions_file()
     _check_package_info()
->>>>>>> dbb174b8
 
     # Compile the doc
     test.digraphs_make_doc(args.gap_root[0])
 
     # Get the temporary dir
     tmpdir_base = tempfile.mkdtemp()
-<<<<<<< HEAD
-    tmpdir = tmpdir_base + '/digraphs-' + vers
-    _verbose('Using temporary directory: ' + tmpdir, args.verbose)
-
-    # Tag . . .
-    _action('Tagging the last commit')
-    _hg_tag_release(vers, args.verbose)
-
-    # Archive
-    _action('Archiving using hg')
-    _exec('hg archive ' + tmpdir, args.verbose)
-
-    # Copy the doc . . .
-    _copy_doc(tmpdir + '/doc/', args.verbose)
-
-    # Run autogen.sh
-    _action('Creating the build files')
-    _create_build_files(tmpdir, args.verbose)
-
-    # Delete unnecessary files from the archive
-    _delete_files_archive(tmpdir)
-
-    # Download digraphs-lib if we want to run extreme tests
-    if not args.skip_extreme:
-        _download_digraphs_lib(tmpdir, args.verbose)
-
-    # Run the tests
-    if args.skip_tests:
-        _statement('Skipping tests' + ' . . .')
-    else:
-        _action('Running the tests on the archive')
-=======
     tmpdir = tmpdir_base + '/digraphs-' + _VERSION
     info_verbose('Using temporary directory: ' + tmpdir)
 
@@ -847,7 +514,6 @@
         info_statement('Skipping tests')
     else:
         info_statement('Running test.py')
->>>>>>> dbb174b8
         os.chdir(tmpdir_base)
         for directory in args.gap_root:
             digraphs_dir = os.path.join(directory, 'pkg/digraphs-' + _VERSION)
@@ -861,7 +527,7 @@
             except Exception as e:
                 sys.exit(red_string(str(e)))
 
-            try:#TODO pass skip-extreme here!
+            try:
                 test.run_digraphs_tests(directory,
                                         directory + '/pkg',
                                         'digraphs-' + _VERSION,
@@ -875,27 +541,15 @@
                 shutil.rmtree(digraphs_dir)
 
     # Create the archive file
-<<<<<<< HEAD
-    _action('Creating the tarball')
-=======
     info_action('Creating the tarball')
->>>>>>> dbb174b8
     os.chdir(tmpdir)
     _delete_generated_build_files()
     os.chdir(tmpdir_base)
-<<<<<<< HEAD
-    _exec('tar -cpf digraphs-' + vers + '.tar digraphs-' + vers +
-          '; gzip -9 digraphs-' + vers + '.tar', args.verbose)
-
-    # Copy files to the local copy of the website
-    _action('Copying to webpage' + ' . . .')
-=======
     exec_string('tar -cpf digraphs-' + _VERSION + '.tar digraphs-' + _VERSION)
     exec_string('gzip -9 digraphs-' + _VERSION + '.tar')
 
     # Copy files to the local copy of the website
     info_action('Copying to webpage' + ' . . .')
->>>>>>> dbb174b8
     try:
         os.chdir(tmpdir_base)
         shutil.copy('digraphs-' + _VERSION + '.tar.gz', _WEBPAGE_DIR)
@@ -908,18 +562,6 @@
     except KeyboardInterrupt:
         exit_killed()
     except Exception as e:
-<<<<<<< HEAD
-        print _red_string(_ERROR + 'could not copy to the webpage!')
-        sys.exit(_red_string(str(e)))
-
-    # hg add and commit files added
-    os.chdir(_WEBPAGE_DIR)
-    _action('Adding archive to webpage repo')
-    _exec('hg add digraphs-' + vers + '.tar.gz', args.verbose)
-    _exec('hg addremove', args.verbose)
-    _action('Committing webpage repo')
-    _exec('hg commit -m "Releasing digraphs ' + vers + '"', args.verbose)
-=======
         print red_string(exit_error + 'could not copy to the webpage!')
         sys.exit(red_string(str(e)))
 
@@ -931,50 +573,16 @@
         exec_string('hg addremove')
         info_action('Committing webpage repo')
         exec_string('hg commit -m "Releasing digraphs ' + _VERSION + '"')
->>>>>>> dbb174b8
 
     # open the webpage for inspection
     _start_mamp()
     webbrowser.open('http://localhost:8888/public_html/digraphs.php')
-<<<<<<< HEAD
-
-    # actually publish?
-    publish = query_yes_no(_magenta_string('Publish the webpage?'))
-    _stop_mamp()
-=======
->>>>>>> dbb174b8
 
     # actually publish?
     if not args.dry_run:
         publish = query_yes_no(magenta_string('Publish the webpage?'))
         _stop_mamp()
 
-<<<<<<< HEAD
-    # push the website changes
-    _action('Pushing webpage to server')
-    _exec('hg push', args.verbose)
-    os.chdir(_DIGRAPHS_REPO_DIR)
-
-    # merge the release branch into default
-    _action('Merging ' + vers + ' into default')
-    _exec('hg up -r default', args.verbose)
-    _exec('hg merge -r ' + vers, args.verbose)
-    _exec('hg commit -m "Merge from' + vers + '"', args.verbose)
-
-    # close the release branch
-    _action('Closing branch ' + vers)
-    _exec('hg up -r ' + vers, args.verbose)
-    _exec('hg commit --close-branch -m "closing branch"', args.verbose)
-
-    # go back to default branch
-    _action('Updating to default branch')
-    _exec('hg up -r default', args.verbose)
-
-    _statement('Don\'t forget to check everything is ok at: ' +
-               'http://www.gap-system.org/Packages/Authors/authors.html')
-    webbrowser.open('http://www.gap-system.org/Packages/Authors/authors.html')
-
-=======
         if not publish:
             exit_abort()
     else:
@@ -1005,7 +613,6 @@
                    'http://www.gap-system.org/Packages/Authors/authors.html')
     webbrowser.open('http://www.gap-system.org/Packages/Authors/authors.html')
 
->>>>>>> dbb174b8
     sys.exit(0)
 
 ################################################################################
