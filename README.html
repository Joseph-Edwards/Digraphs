--- conflicted
+++ resolved
@@ -1,12 +1,7 @@
 ---
 layout: default
 ---
-<<<<<<< HEAD
-{% capture readme %}{% include_relative README.md %}{% endcapture %}
-{{ readme | markdownify }}
-=======
 {% capture my_include %}{% include_relative {{ site.data.package.readme }} %}{% endcapture %}
 {% if site.data.package.readme == 'README.md' %}
 {{ my_include | markdownify }}
-{% else %}<pre>{{ my_include }}</pre>{% endif %}
->>>>>>> 80d52327
+{% else %}<pre>{{ my_include }}</pre>{% endif %}