############################################################################
##
#W  PackageInfo.g
<<<<<<< HEAD
#Y  Copyright (C) 2015-16                                Jan J De Beule
##                                                       Julius Jonusas
=======
#Y  Copyright (C) 2016                                   Julius Jonusas
>>>>>>> 5e7d32e0
##                                                       James Mitchell
##                                                       Michael Torpey
##                                                       Wilfred Wilson
##
##  Licensing information can be found in the README.md file of this package.
##
#############################################################################
##

##  <#GAPDoc Label="PKGVERSIONDATA">
##  <!ENTITY VERSION        "0.3.1">
##  <!ENTITY GAPVERS        "4.8.1">
##  <!ENTITY GRAPEVERS      "4.5">
##  <!ENTITY IOVERS         "4.4.4">
##  <!ENTITY ARCHIVENAME    "digraphs-0.3.1">
##  <!ENTITY COPYRIGHTYEARS "2014-16">
##  <#/GAPDoc>

SetPackageInfo(rec(
PackageName := "Digraphs",
Subtitle := "Methods for digraphs and multidigraphs",
Version := "0.3.1",
Date := "13/01/2016",
ArchiveURL := "http://tinyurl.com/jdmitchell/digraphs/digraphs-0.3.1",
ArchiveFormats := ".tar.gz",
Persons := [

  rec(
    LastName      := "De Beule",
    FirstNames    := "Jan",
    IsAuthor      := true,
    IsMaintainer  := false,
    Email         := "jdebeule@cage.ugent.be",
    WWWHome       := "http://homepages.vub.ac.be/~jdbeule/",
    PostalAddress := Concatenation([
                     "Vrije Universiteit Brussel, ",
                     " Vakgroep Wiskunde, ",
                     " Pleinlaan 2, ",
                     " B - 1050 Brussels, ",
                     " Belgium"]),
    Place         := "Brussels",
    Institution   := "Vrije Universiteit Brussel"
  ),

  rec(
    LastName      := "Jonusas",
    FirstNames    := "J.",
    IsAuthor      := true,
    IsMaintainer  := false,
    Email         := "jj252@st-and.ac.uk",
    WWWHome       := "http://www-circa.mcs.st-and.ac.uk/~julius",
    PostalAddress := Concatenation( [
                       "Mathematical Institute,",
                       " North Haugh,", " St Andrews,", " Fife,", " KY16 9SS,",
                       " Scotland"] ),
    Place         := "St Andrews",
    Institution   := "University of St Andrews"
  ),

  rec(
    LastName      := "Mitchell",
    FirstNames    := "J. D.",
    IsAuthor      := true,
    IsMaintainer  := true,
    Email         := "jdm3@st-and.ac.uk",
    WWWHome       := "tinyurl.com/jdmitchell",
    PostalAddress := Concatenation( [
                       "Mathematical Institute,",
                       " North Haugh,", " St Andrews,", " Fife,", " KY16 9SS,",
                       " Scotland"] ),
    Place         := "St Andrews",
    Institution   := "University of St Andrews"
  ),

  rec(
    LastName      := "Torpey",
    FirstNames    := "M.",
    IsAuthor      := true,
    IsMaintainer  := false,
    Email         := "mct25@st-and.ac.uk",
    WWWHome       := "http://www-circa.mcs.st-and.ac.uk/~mct25",
    PostalAddress := Concatenation( [
                       "Mathematical Institute,",
                       " North Haugh,", " St Andrews,", " Fife,", " KY16 9SS,",
                       " Scotland"] ),
    Place         := "St Andrews",
    Institution   := "University of St Andrews"
  ),

  rec(
    LastName      := "Wilson",
    FirstNames    := "W.",
    IsAuthor      := true,
    IsMaintainer  := false,
    Email         := "waw7@st-and.ac.uk",
    WWWHome       := "http://www-circa.mcs.st-and.ac.uk/~waw7",
    PostalAddress := Concatenation( [
                       "Mathematical Institute,",
                       " North Haugh,", " St Andrews,", " Fife,", " KY16 9SS,",
                       " Scotland"] ),
    Place         := "St Andrews",
    Institution   := "University of St Andrews"
  )],

Status := "dev",

README_URL :=
  "http://www-groups.mcs.st-andrews.ac.uk/~jamesm/digraphs/README.md",
PackageInfoURL :=
  "http://www-groups.mcs.st-andrews.ac.uk/~jamesm/digraphs/PackageInfo.g",

AbstractHTML := "The <b>Digraphs</b> package is a <b>GAP</b> package containing methods for digraphs and multidigraphs.",

PackageWWWHome := "http://www-groups.mcs.st-andrews.ac.uk/~jamesm/digraphs.php",

PackageDoc := rec(
  BookName  := "Digraphs",
  ArchiveURLSubset := ["doc"],
  HTMLStart := "doc/chap0.html",
  PDFFile   := "doc/manual.pdf",
  SixFile   := "doc/manual.six",
  LongTitle := "Digraphs - Methods for digraphs",
  Autoload  := true,
),

Dependencies := rec(
  GAP := ">=4.8.1",
  NeededOtherPackages := [["io", ">=4.4.4"]],
  SuggestedOtherPackages := [["gapdoc", ">=1.5.1"], ["grape", ">=4.5"]],
  ExternalConditions := [],
),

  AvailabilityTest := function()
    if (not "digraphs" in SHOW_STAT()) and
      (Filename(DirectoriesPackagePrograms("digraphs"), "digraphs.so") = fail)
     then
      Info(InfoWarning, 1, "Digraphs: the kernel module is not compiled, ",
           "the package cannot be loaded.");
      return fail;
    fi;
    return true;
  end,
  Autoload := false,
  TestFile := "tst/testinstall.tst",
  Keywords := []
));<|MERGE_RESOLUTION|>--- conflicted
+++ resolved
@@ -1,12 +1,8 @@
 ############################################################################
 ##
 #W  PackageInfo.g
-<<<<<<< HEAD
 #Y  Copyright (C) 2015-16                                Jan J De Beule
 ##                                                       Julius Jonusas
-=======
-#Y  Copyright (C) 2016                                   Julius Jonusas
->>>>>>> 5e7d32e0
 ##                                                       James Mitchell
 ##                                                       Michael Torpey
 ##                                                       Wilfred Wilson
