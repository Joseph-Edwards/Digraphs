--- conflicted
+++ resolved
@@ -17,11 +17,8 @@
 
   <Section><Heading>Neighbours and degree</Heading>
     <#Include Label="AdjacencyMatrix">
-<<<<<<< HEAD
     <#Include Label="BooleanAdjacencyMatrix">
-=======
     <#Include Label="DigraphAdjacencyFunction">
->>>>>>> 709977c2
     <#Include Label="RangeSourceDigraph">
     <#Include Label="RepresentativeOutNeighbours">
     <#Include Label="OutNeighbours">
@@ -49,7 +46,8 @@
     <#Include Label="DigraphFloydWarshall">
     <#Include Label="IsReachable">
     <#Include Label="DigraphAllSimpleCircuits">
-<<<<<<< HEAD
+    <#Include Label="DigraphLongestSimpleCircuit">
+    <#Include Label="DigraphLayers">
     <#Include Label="DigraphDegeneracy">
     <#Include Label="DigraphDegeneracyOrdering">
   </Section>
@@ -59,9 +57,5 @@
     <#Include Label="IsIndependentSet">
     <#Include Label="DigraphMaximalCliques">
     <#Include Label="DigraphMaximalIndependentSets">
-=======
-    <#Include Label="DigraphLongestSimpleCircuit">
-    <#Include Label="DigraphLayers">
->>>>>>> 709977c2
   </Section>
 </Chapter>