#############################################################################
##
#W  oper.xml
#Y  Copyright (C) 2014                                  James D. Mitchell
##
##  Licensing information can be found in the README file of this package.
##
#############################################################################
##

<#GAPDoc Label="DigraphReverse">
<ManSection>
  <Oper Name="DigraphReverse" Arg="digraph"/>
  <Returns>A digraph.</Returns>
  <Description>
    If <A>digraph</A> is a directed graph, then this operation returns a digraph
    constructed from <A>digraph</A> by reversing the orientation of every edge.
    <Example><![CDATA[
gap> gr := Digraph( [ [ 3 ], [ 1, 3, 5 ], [ 1 ], [ 1, 2, 4 ], 
> [ 2, 3, 5 ] ] );
<digraph with 5 vertices, 11 edges>
gap> DigraphReverse(gr);
<digraph with 5 vertices, 11 edges>
gap> OutNeighbours(last);
[ [ 2, 3, 4 ], [ 4, 5 ], [ 1, 2, 5 ], [ 4 ], [ 2, 5 ] ]
gap> gr := Digraph( 4,
> [ 1, 1, 1, 2, 3, 3, 4, 4 ], 
> [ 1, 2, 4, 1, 2, 4, 3, 4 ] );
<digraph with 4 vertices, 8 edges>
gap> gr := DigraphReverse(gr);
<digraph with 4 vertices, 8 edges>
gap> DigraphRange(gr);
[ 1, 2, 1, 3, 4, 1, 3, 4 ]
gap> DigraphSource(gr);
[ 1, 1, 2, 2, 3, 4, 4, 4 ]
]]></Example>
  </Description>
</ManSection>
<#/GAPDoc>

<#GAPDoc Label="DigraphReverseEdges">
<ManSection>
  <Oper Name="DigraphReverseEdges" Arg="digraph, edges"/>
  <Oper Name="DigraphReverseEdge" Arg="digraph, edge"/>
  <Returns>A digraph.</Returns>
  <Description>
    If <A>digraph</A> is a directed graph without multiple edges,
    and <A>edges</A> is either:

    <List>
      <Item>
        a list of pairs of vertices of <A>digraph</A>
        (the entries of each pair corresponding to
        the source and the range of an edge, respectively),
      </Item>
      <Item>
        a list of positions of elements in the list <Ref Oper="DigraphEdges"/>,
      </Item>
    </List>
    
    then <C>DigraphReverseEdges</C> returns a new digraph constructed from 
    <A>digraph</A> by reversing the orientation of every edge specified by
    <A>edges</A>.  If only one edge is to be reversed, then
    <C>DigraphReverseEdge</C> can be used instead.  In this case, the second
    argument should just be a single vertex-pair or a single position. <P/>

    Note that even though <A>digraph</A> can not have multiple edges, the
    output may have multiple edges. <P/>
    <Example><![CDATA[
gap> gr := Digraph( 21,
> [ 1, 1, 1, 5, 7, 9, 11, 21 ],
> [ 7, 2, 8, 21, 19, 1, 2, 1 ]);
<digraph with 21 vertices, 8 edges>
gap> DigraphEdges(gr);
[ [ 1, 7 ], [ 1, 2 ], [ 1, 8 ], [ 5, 21 ], [ 7, 19 ], [ 9, 1 ], 
  [ 11, 2 ], [ 21, 1 ] ]
gap> gr2 := DigraphReverseEdges(gr, [ 1, 2, 4 ] );
<digraph with 21 vertices, 8 edges>
gap> gr = DigraphReverseEdges( gr2,
> [ [ 7, 1 ], [ 2, 1 ], [ 21, 5 ] ] );
true
gap> gr2 := DigraphReverseEdge(gr, 5);
<digraph with 21 vertices, 8 edges>
gap> gr2 = DigraphReverseEdge(gr, [ 7, 19 ]);
true
]]></Example>
  </Description>
</ManSection>
<#/GAPDoc>

<#GAPDoc Label="OnDigraphs">
<ManSection>
  <Oper Name="OnDigraphs" Arg="digraph, perm" Label="for a digraph and a perm"/>
  <Oper Name="OnDigraphs" Arg="digraph, trans" Label="for a digraph and a transformation"/>
  <Returns>A digraph.</Returns>
  <Description>
    If <A>digraph</A> is a digraph, and the second argument is a permutation 
    <A>perm</A> of the vertices of <A>digraph</A>, then this operation returns
    a digraph constructed by relabelling the vertices of 
    <A>digraph</A> according to <A>perm</A>. <P/>

    If the second argument is a transformation <A>trans</A> of the vertices
    of <A>digraph</A>, then this operation returns the quotient of 
    <A>digraph</A> by the kernel of <A>trans</A>. <P/>
    <Example><![CDATA[
gap> gr := Digraph( [ [ 3 ], [ 1, 3, 5 ], [ 1 ], [ 1, 2, 4 ], 
> [ 2, 3, 5 ] ] );
<digraph with 5 vertices, 11 edges>
gap> SetDigraphVertexLabels(gr, [ "a", "b", "c", "d", "e" ]);
gap> new := OnDigraphs(gr, (1,2));
<digraph with 5 vertices, 11 edges>
gap> OutNeighbours(new);
[ [ 2, 3, 5 ], [ 3 ], [ 2 ], [ 2, 1, 4 ], [ 1, 3, 5 ] ]
gap> DigraphVertexLabels(new);
[ "b", "a", "c", "d", "e" ]
gap> gr := Digraph( [ [ 2 ], [  ], [ 2 ] ] );
<digraph with 3 vertices, 2 edges>
gap> new := OnDigraphs(gr, Transformation( [ 1, 2, 1 ] ));
<multidigraph with 2 vertices, 2 edges>
gap> OutNeighbours(new);
[ [ 2, 2 ], [  ] ]
]]></Example>
  </Description>
</ManSection>
<#/GAPDoc>

<#GAPDoc Label="OnMultiDigraphs">
<ManSection>
  <Oper Name="OnMultiDigraphs" Arg="digraph, pair"/>
  <Oper Name="OnMultiDigraphs" Arg="digraph, perm1, perm2" Label="for a digraph, perm, and perm"/>
  <Returns>A digraph.</Returns>
  <Description>
    If <A>digraph</A> is a digraph, and <A>pair</A> is a pair consisting of a
    permutation of the vertices and a permutation of the edges of
    <A>digraph</A>, then this operation returns a digraph
    constructed by relabelling the vertices and edges of <A>digraph</A> according to
    <A>perm[1]</A> and <A>perm[2]</A>, respectively. <P/>

    In its second form, <C>OnMultiDigraphs</C> returns a digraph with vertices
    and edges permuted by <A>perm1</A> and <A>perm2</A>, respectively. <P/>

    Note that <C>OnDigraphs(<A>digraph</A>,
      perm)=OnMultiDigraphs(<A>digraph</A>, [perm, ()])</C> where <C>perm</C> is
    a permutation of the vertices of <A>digraph</A>. If you are only interested
    in the action of a permutation on the vertices of a digraph, then you can
    use <C>OnDigraphs</C> instead of <C>OnMultiDigraphs</C>. 

    <Example><![CDATA[
gap> gr1 := Digraph( [ [ 3, 6, 3 ], [  ], [ 3 ], [ 9, 10 ], [ 9 ], 
> [  ],  [ ], [ 10, 4, 10 ], [  ], [  ] ] );
<multidigraph with 10 vertices, 10 edges>
gap> p := DigraphCanonicalLabelling(gr1);
[ (1,9,5,3,10,6,4,7), (1,7,9,5,2,8,4,10,3,6) ]
gap> gr2 := OnMultiDigraphs(gr1, p);
<multidigraph with 10 vertices, 10 edges>
gap> DigraphEdgeLabels(gr2);
[ 6, 5, 10, 8, 9, 3, 1, 2, 7, 4 ]
gap> DigraphVertexLabels(gr2);
[ 7, 2, 5, 6, 9, 10, 4, 8, 1, 3 ]]]></Example>
  </Description>
</ManSection>
<#/GAPDoc>

<#GAPDoc Label="DigraphRemoveLoops">
<ManSection>
  <Oper Name="DigraphRemoveLoops" Arg="digraph"/>
  <Returns>A digraph.</Returns>
  <Description>
    If <A>digraph</A> is a directed graph, then this operation returns a new
    digraph  constructed from <A>digraph</A> by removing every loop. A loop
    is an edge with equal source and range.
    <Example><![CDATA[
gap> gr := Digraph( [ [ 1, 2, 4 ], [ 1, 4 ], [ 3, 4 ], [ 1, 4, 5 ], 
> [ 1, 5 ] ] );
<digraph with 5 vertices, 12 edges>
gap> DigraphRemoveLoops(gr);               
<digraph with 5 vertices, 8 edges>
]]></Example>
  </Description>
</ManSection>
<#/GAPDoc>

<#GAPDoc Label="DigraphRemoveAllMultipleEdges">
<ManSection>
  <Oper Name="DigraphRemoveAllMultipleEdges" Arg="digraph"/>
  <Returns>A digraph.</Returns>
  <Description>
    If <A>digraph</A> is a directed graph, then this operation returns a new
    digraph  constructed from <A>digraph</A> by removing all multiple edges.
    The result is the largest subdigraph of <A>digraph</A> which does not 
    contain multiple edges. <P/>

    Note that previously set <Ref Attr="DigraphEdgeLabels"/> of <A>digraph</A>
    will be ignored by this operation. <P/>
    <Example><![CDATA[
gap> gr1 := Digraph( [ [ 1, 2, 3, 2 ], [ 1, 1, 3 ], [ 2, 2, 2 ] ] );
<multidigraph with 3 vertices, 10 edges>
gap> gr2 := DigraphRemoveAllMultipleEdges(gr1);
<digraph with 3 vertices, 6 edges>
gap> OutNeighbours(gr2);
[ [ 1, 2, 3 ], [ 1, 3 ], [ 2 ] ]
]]></Example>
  </Description>
</ManSection>
<#/GAPDoc>

<#GAPDoc Label="DigraphAddVertex">
<ManSection>
  <Oper Name="DigraphAddVertex" Arg="digraph[, label ]"/>
  <Returns>A digraph.</Returns>
  <Description>
    The operation returns a new digraph constructed from <A>digraph</A> by
    adding a single new vertex. <P/>
    
    If the optional second argument <A>label</A> is an arbitrary &GAP; object,
    then the new vertex will be labelled <A>label</A>.
    <P/>
    <Example><![CDATA[
gap> gr := CompleteDigraph(3);
<digraph with 3 vertices, 6 edges>
gap> new := DigraphAddVertex(gr);
<digraph with 4 vertices, 6 edges>
gap> DigraphVertices(new);
[ 1 .. 4 ]
gap> new := DigraphAddVertex(gr, Group((1,2)));
<digraph with 4 vertices, 6 edges>
gap> DigraphVertexLabels(new);
[ 1, 2, 3, Group([ (1,2) ]) ]
]]></Example>
  </Description>
</ManSection>
<#/GAPDoc>

<#GAPDoc Label="DigraphAddVertices">
<ManSection>
  <Oper Name="DigraphAddVertices" Arg="digraph, m[, labels ]"/>
  <Returns>A digraph.</Returns>
  <Description>
    For a non-negative integer <A>m</A>, this operation returns a new digraph 
    constructed from <A>digraph</A> by adding <A>m</A> new vertices. <P/>
    
    If the optional third argument <A>labels</A> is a list of length <A>m</A> 
    consisting of arbitrary &GAP; objects, then the new vertices will be 
    labelled according to this list. <P/>
    <Example><![CDATA[
gap> gr := CompleteDigraph(3);
<digraph with 3 vertices, 6 edges>
gap> new := DigraphAddVertices(gr, 3);
<digraph with 6 vertices, 6 edges>
gap> DigraphVertices(new);
[ 1 .. 6 ]
gap> new := DigraphAddVertices(gr, 2, [ Group( [(1,2)] ), "d" ] );
<digraph with 5 vertices, 6 edges>
gap> DigraphVertexLabels(new);
[ 1, 2, 3, Group([ (1,2) ]), "d" ]
gap> DigraphAddVertices(gr, 0) = gr;
true
]]></Example>
  </Description>
</ManSection>
<#/GAPDoc>

<#GAPDoc Label="DigraphRemoveVertex">
<ManSection>
  <Oper Name="DigraphRemoveVertex" Arg="digraph, v"/>
  <Returns>A digraph.</Returns>
  <Description>
    If <A>v</A> is a vertex of <A>digraph</A>, then this operation returns a 
    new digraph constructed from <A>digraph</A> by removing vertex <A>v</A>,
    along with any edge whose source or range vertex is <A>v</A>. <P/>

    If <A>digraph</A> has <C>n</C> vertices, then the vertices of the new
    digraph are <C>[1..n-1]</C>, but the original names can be 
    accessed via <Ref Oper="DigraphVertexLabels"/>. <P/>

    <Example><![CDATA[
gap> gr := Digraph( [ "a", "b", "c" ],
> [ "a", "a", "b", "c", "c" ],
> [ "b", "c", "a", "a", "c" ] );
<digraph with 3 vertices, 5 edges>
gap> DigraphVertexLabels(gr);
[ "a", "b", "c" ]
gap> DigraphEdges(gr);
[ [ 1, 2 ], [ 1, 3 ], [ 2, 1 ], [ 3, 1 ], [ 3, 3 ] ]
gap> new := DigraphRemoveVertex(gr, 2);
<digraph with 2 vertices, 3 edges>
gap> DigraphVertexLabels(new);
[ "a", "c" ]
]]></Example>
  </Description>
</ManSection>
<#/GAPDoc>

<#GAPDoc Label="DigraphRemoveVertices">
<ManSection>
  <Oper Name="DigraphRemoveVertices " Arg="digraph, verts"/>
  <Returns>A digraph.</Returns>
  <Description>
    If <A>verts</A> is a (possibly empty) duplicate-free list of vertices of 
    <A>digraph</A>, then this operation returns a new digraph constructed from 
    <A>digraph</A> by removing every vertex in <A>verts</A>, along with any 
    edge whose source or range vertex is in <A>verts</A>. <P/>

    If <A>digraph</A> has <C>n</C> vertices, then the vertices of the new
    digraph are <C>[1..n-Length(<A>verts</A>)]</C>, but the 
    original names can be accessed via <Ref Oper="DigraphVertexLabels"/>. <P/>

    <Example><![CDATA[
gap> gr := Digraph( [ [ 3 ], [ 1, 3, 5 ], [ 1 ], [ 1, 2, 4 ],
> [ 2, 3, 5 ] ] );
<digraph with 5 vertices, 11 edges>
gap> SetDigraphVertexLabels( gr, [ "a", "b", "c", "d", "e" ] );
gap> new := DigraphRemoveVertices(gr, [ 2, 4 ] );
<digraph with 3 vertices, 4 edges>
gap> DigraphVertexLabels(new);
[ "a", "c", "e" ]
]]></Example>
  </Description>
</ManSection>
<#/GAPDoc>


<#GAPDoc Label="DigraphAddEdge">
<ManSection>
  <Oper Name="DigraphAddEdge" Arg="digraph, edge[, label]"/>
  <Returns>A digraph.</Returns>
  <Description>
    If <A>edge</A> is a pairs of vertices of <A>digraph</A>,
    then this operation returns a new digraph constructed from <A>digraph</A> 
    by adding a new edge with source <A>edge</A><C>[1]</C> and range 
    <A>edge</A><C>[2]</C>. <P/>

    If the optional second argument <A>label</A> is
    an arbitrary &GAP; object, then the new edge will be labelled <A>label</A>.
    <P/>

    <Example><![CDATA[
gap> gr1 := Digraph( [ [ 2 ], [ 3 ], [  ] ] );
<digraph with 3 vertices, 2 edges>
gap> DigraphEdges(gr1);
[ [ 1, 2 ], [ 2, 3 ] ]
gap> gr2 := DigraphAddEdge(gr1, [ 3, 1 ]);
<digraph with 3 vertices, 3 edges>
gap> DigraphEdges(gr2);
[ [ 1, 2 ], [ 2, 3 ], [ 3, 1 ] ]
gap> gr3 := DigraphAddEdge(gr2, [ 2, 3 ] );
<multidigraph with 3 vertices, 4 edges>
gap> DigraphEdges(gr3);
[ [ 1, 2 ], [ 2, 3 ], [ 2, 3 ], [ 3, 1 ] ]
]]></Example>
  </Description>
</ManSection>
<#/GAPDoc>

<#GAPDoc Label="DigraphAddEdges">
<ManSection>
  <Oper Name="DigraphAddEdges" Arg="digraph, edges[, labels]"/>
  <Returns>A digraph.</Returns>
  <Description>
    If <A>edges</A> is a (possibly empty) list of pairs of vertices of 
    <A>digraph</A>, then this operation returns a new digraph constructed from 
    <A>digraph</A> by adding the edges specified by <A>edges</A>.
    More precisely, for each position <C>i</C> of the list <A>edges</A>,
    a new edge will be added with source 
    <A>edges</A><C>[i][1]</C> and range <A>edges</A><C>[i][2]</C>.
    <P/>
    
    If an edge is included in <A>edges</A> with multiplicity <C>k</C>,
    then it will be added <C>k</C> times. <P/>

    If the optional third argument <A>labels</A> is a list with length equal
    to <C>Length(<A>edges</A>)</C> consisting of arbitrary &GAP; objects, then
    the new edges will be labelled according to this list. <P/>

    <Example><![CDATA[
gap> func := function(n)
>  local source, range, i;
>  source := [  ];
>  range  := [  ];
>  for i in [ 1 .. n - 2 ] do 
>    Add(source, i);
>    Add(range, i + 1);
>  od;
>  return Digraph( n, source, range );
> end;;
gap> gr := func(1024);
<digraph with 1024 vertices, 1022 edges>
gap> gr := DigraphAddEdges(gr,
> [ [ 1023, 1024 ], [ 1, 1024 ], [ 1023, 1024 ], [ 1024, 1 ] ] );
<multidigraph with 1024 vertices, 1026 edges>]]></Example>
  </Description>
</ManSection>
<#/GAPDoc>

<#GAPDoc Label="DigraphRemoveEdges">
<ManSection>
  <Oper Name="DigraphRemoveEdges" Arg="digraph, edges"/>
  <Returns>A digraph.</Returns>
  <Description>
    If one of the following holds: 
    <List>
      <Item>
        <A>digraph</A> is a directed graph with no multiple edges, and 
        <A>edges</A> is a list of pairs of vertices of <A>digraph</A>, or
      </Item>
      <Item>
        <A>digraph</A> is any directed graph and <A>edges</A> is a list of 
        indices of edges of <A>digraph</A>,
      </Item>
    </List>
    
    then this operation returns a new digraph constructed from <A>digraph</A> 
    by removing all of the edges specified by <A>edges</A>. <P/>

    <Example><![CDATA[
gap> gr := CycleDigraph(250000);
<digraph with 250000 vertices, 250000 edges>
gap> gr := DigraphRemoveEdges(gr, [ [ 250000, 1 ] ]);
<digraph with 250000 vertices, 249999 edges>
gap> gr := DigraphRemoveEdges(gr, [ 10 ]);
<digraph with 250000 vertices, 249998 edges>]]></Example>
  </Description>
</ManSection>
<#/GAPDoc>

<#GAPDoc Label="DigraphRemoveEdge">
<ManSection>
  <Oper Name="DigraphRemoveEdge" Arg="digraph, edge"/>
  <Returns>A digraph.</Returns>
  <Description>
    If one of the following holds: 
    <List>
      <Item>
        <A>digraph</A> is a directed graph with no multiple edges, and
        <A>edge</A> is a pair of vertices of <A>digraph</A>, or
      </Item>
      <Item>
        <A>digraph</A> is any directed graph and <A>edge</A> is the index of 
        an edge of <A>digraph</A>,
      </Item>
    </List>
    
    then this operation returns a new digraph constructed from <A>digraph</A> 
    by removing the edges specified by <A>edges</A>. If, in the first case,
    the pair of vertices <A>edge</A> does not specify an edge of <A>digraph</A>,
    then a new copy of <A>digraph</A> will be returned.<P/>

    <Example><![CDATA[
gap> gr := CycleDigraph(250000);
<digraph with 250000 vertices, 250000 edges>
gap> gr := DigraphRemoveEdge(gr, [ 250000, 1 ]);
<digraph with 250000 vertices, 249999 edges>
gap> gr := DigraphRemoveEdge(gr, 10);
<digraph with 250000 vertices, 249998 edges>]]></Example>
  </Description>
</ManSection>
<#/GAPDoc>


<#GAPDoc Label="DigraphReflexiveTransitiveClosure">
<ManSection>
  <Oper Name="DigraphReflexiveTransitiveClosure" Arg="digraph"/>
  <Oper Name="DigraphTransitiveClosure" Arg="digraph"/>
  <Returns>A digraph.</Returns>
  <Description>
    If <A>digraph</A> is a directed graph with no multiple edges, then these 
    operations  return the (reflexive) transitive closure of <A>digraph</A>. <P/>

    A digraph is <E>reflexive</E> if it has a loop at every vertex, and it is 
    <E>transitive</E> if whenever <C>[i,j]</C> and <C>[j,k]</C> are edges of 
    <A>digraph</A>, <C>[i,k]</C> is also an edge.
    The <E>(reflexive) transitive closure</E> 
    of a digraph <A>digraph</A> is the least (reflexive and) transitive digraph 
    containing <A>digraph</A>. <P/>

    Let <M>n</M> be the number of vertices of an arbitrary digraph, and let
        <M>m</M> be the number of edges.
    For general digraphs, the methods used for these operations use a version
    of the Floyd-Warshall algorithm, and have complexity <M>O(n^3)</M>.

    However, for digraphs which are topologically sortable
    [<Ref Attr="DigraphTopologicalSort"/>], then these operations will 
    use methods with complexity <M>O(m + n + m \cdot n)</M> when appropriate.
    <P/>
    <Example><![CDATA[
gap> gr := Digraph( [ [ 4, 6 ], [ 1, 3 ], [  ], [ 5 ], [  ],
> [ 7, 8, 9 ], [  ], [  ], [  ] ] );;
gap> DigraphTransitiveClosure(gr);
<digraph with 9 vertices, 18 edges>
gap> OutNeighbours(last);
[ [ 4, 5, 6, 7, 8, 9 ], [ 1, 3, 4, 5, 6, 7, 8, 9 ], [  ], [ 5 ], 
  [  ], [ 7, 8, 9 ], [  ], [  ], [  ] ]
gap> DigraphReflexiveTransitiveClosure(gr);  
<digraph with 9 vertices, 27 edges>
gap> OutNeighbours(last);
[ [ 1, 4, 5, 6, 7, 8, 9 ], [ 1, 2, 3, 4, 5, 6, 7, 8, 9 ], [ 3 ], 
  [ 4, 5 ], [ 5 ], [ 6, 7, 8, 9 ], [ 7 ], [ 8 ], [ 9 ] ]
]]></Example>
  </Description>
</ManSection>
<#/GAPDoc>

<#GAPDoc Label="DigraphReflexiveTransitiveReduction">
<ManSection>
  <Oper Name="DigraphReflexiveTransitiveReduction" Arg="digraph"/>
  <Oper Name="DigraphTransitiveReduction" Arg="digraph"/>
  <Returns>A digraph.</Returns>
  <Description>
    If <A>digraph</A> is a topologically sortable digraph
    [<Ref Attr="DigraphTopologicalSort"/>,
    i.e. it contains no non-trivial cycles]
    with no multiple edges, then these  operations return the
    (reflexive) transitive reduction of <A>digraph</A>. 
    <P/>

    The (reflexive) transitive reduction of such a digraph is the unique
    least subgraph such that the (reflexive) transitive closure of the
    subgraph is equal to the (reflexive) transitive closure of <A>digraph</A>.
    See <Ref Oper="DigraphReflexiveTransitiveClosure"/>.
    In order words, it is the least subgraph of <A>digraph</A> which
    retains the same reachability as <A>digraph</A>. <P/>

    Let <M>n</M> be the number of vertices of an arbitrary digraph, and let
        <M>m</M> be the number of edges.
    Then these operations
    use methods with complexity <M>O(m + n + m \cdot n)</M>. 
    <P/>
    <Example><![CDATA[
gap> gr := Digraph( [ [ 1, 2, 3 ], [ 3 ], [ 3 ] ] );;
gap> DigraphHasLoops(gr);
true
gap> gr1 := DigraphReflexiveTransitiveReduction(gr);
<digraph with 3 vertices, 2 edges>
gap> DigraphHasLoops(gr1);
false
gap> OutNeighbours(gr1);
[ [ 2 ], [ 3 ], [  ] ]
gap> gr2 := DigraphTransitiveReduction(gr);
<digraph with 3 vertices, 4 edges>
gap> DigraphHasLoops(gr2);
true
gap> OutNeighbours(gr2);
[ [ 2, 1 ], [ 3 ], [ 3 ] ]
gap> DigraphReflexiveTransitiveClosure(gr)
>  = DigraphReflexiveTransitiveClosure(gr1);
true
gap> DigraphTransitiveClosure(gr)
>  = DigraphTransitiveClosure(gr2);
true
]]></Example>
  </Description>
</ManSection>
<#/GAPDoc>

<#GAPDoc Label="InducedSubdigraph">
<ManSection>
  <Oper Name="InducedSubdigraph" Arg="digraph, verts"/>
  <Returns>A digraph.</Returns>
  <Description>
    If <A>digraph</A> is a directed graph, and <A>verts</A> is a subset of the 
    vertices of <A>digraph</A>, then this operation returns a digraph 
    constructed from <A>digraph</A> by retaining precisely those vertices in 
    <A>verts</A>, and those edges whose source and range vertices are both
    contained in <A>verts</A>. <P/>

    The vertices of the induced subdigraph are 
    <C>[1..Length(verts)]</C> but the original vertex labels can be 
    accessed via <Ref Oper="DigraphVertexLabels"/>. <P/>

    <Example><![CDATA[
gap> gr := Digraph( [ [ 1, 1, 2, 3, 4, 4 ], [ 1, 3, 4 ], [ 3, 1 ], 
> [ 1, 1 ] ] ); 
<multidigraph with 4 vertices, 13 edges>
gap> InducedSubdigraph( gr, [ 1, 3, 4 ] );                 
<multidigraph with 3 vertices, 9 edges>
gap> DigraphVertices(last);
[ 1 .. 3 ]
]]></Example>
  </Description>
</ManSection>
<#/GAPDoc>

<#GAPDoc Label="OutDegreeOfVertex">
<ManSection>
  <Oper Name="OutDegreeOfVertex" Arg="digraph, vertex"/>
  <Returns>The non-negative integer.</Returns>
  <Description>
    This operation returns the out-degree of the vertex <A>vertex</A> in the 
    directed graph <A>digraph</A>.
    The out-degree of <A>vertex</A> is the number of edges in <A>digraph</A>
    whose source is <A>vertex</A>.
    <P/>
    <Example><![CDATA[
gap> gr := Digraph( [ [ 2, 2, 1 ], [ 1, 4 ], [ 2, 2, 4, 2 ], 
> [ 1, 1, 2, 2, 1, 2, 2 ] ] );
<multidigraph with 4 vertices, 16 edges>
gap> OutDegreeOfVertex(gr, 1);
3
gap> OutDegreeOfVertex(gr, 2);
2
gap> OutDegreeOfVertex(gr, 3);
4
gap> OutDegreeOfVertex(gr, 4);
7
]]></Example>
  </Description>
</ManSection>
<#/GAPDoc>

<#GAPDoc Label="OutNeighboursOfVertex">
<ManSection>
  <Oper Name="OutNeighboursOfVertex" Arg="digraph, vertex"/>
  <Oper Name="OutNeighborsOfVertex" Arg="digraph, vertex"/>
  <Returns>A list of vertices.</Returns>
  <Description>

    This operation returns the list <C>out</C> of vertices of the directed graph
    <A>digraph</A>.
    A vertex <C>i</C> appears in the list <C>out</C> each time there exists an
    edge  with source <A>vertex</A> and range <C>i</C> in <A>digraph</A>; in
    particular, this means that <C>out</C> may contain duplicates.<P/>
    <Example><![CDATA[
gap> gr := Digraph( [ [ 2, 2, 3 ], [ 1, 3, 4 ], [ 2, 2, 3 ], 
> [ 1, 1, 2, 2, 1, 2, 2 ] ] );
<multidigraph with 4 vertices, 16 edges>
gap> OutNeighboursOfVertex(gr, 1);
[ 2, 2, 3 ]
gap> OutNeighboursOfVertex(gr, 3);
[ 2, 2, 3 ]
]]></Example>
  </Description>
</ManSection>
<#/GAPDoc>

<#GAPDoc Label="InDegreeOfVertex">
<ManSection>
  <Oper Name="InDegreeOfVertex" Arg="digraph, vertex"/>
  <Returns>A non-negative integer.</Returns>
  <Description>
    This operation returns the in-degree of the vertex <A>vertex</A> in the 
    directed graph <A>digraph</A>.
    The in-degree of <A>vertex</A> is the number of edges in <A>digraph</A>
    whose range is <A>vertex</A>.
    <Example><![CDATA[
gap> gr := Digraph( [ [ 2, 2, 1 ], [ 1, 4 ], [ 2, 2, 4, 2 ], 
> [ 1, 1, 2, 2, 1, 2, 2 ] ] );
<multidigraph with 4 vertices, 16 edges>
gap> InDegreeOfVertex(gr, 1);
5
gap> InDegreeOfVertex(gr, 2);
9
gap> InDegreeOfVertex(gr, 3);
0
gap> InDegreeOfVertex(gr, 4);
2
]]></Example>
  </Description>
</ManSection>
<#/GAPDoc>

<#GAPDoc Label="InNeighboursOfVertex">
<ManSection>
  <Oper Name="InNeighboursOfVertex" Arg="digraph, vertex"/>
  <Oper Name="InNeighborsOfVertex" Arg="digraph, vertex"/>
  <Returns>A list of postitive vertices.</Returns>
  <Description>

    This operation returns the list <C>inn</C> of vertices of the directed graph
    <A>digraph</A>.
    A vertex <C>i</C> appears in the list <C>inn</C> each time there exists an 
    edge  with source <C>i</C> and range <A>vertex</A> in <A>digraph</A>; in
    particular, this means that <C>inn</C> may contain duplicates. <P/>

    <Example><![CDATA[
gap> gr := Digraph( [ [ 2, 2, 3 ], [ 1, 3, 4 ], [ 2, 2, 3 ], 
> [ 1, 1, 2, 2, 1, 2, 2 ] ] );
<multidigraph with 4 vertices, 16 edges>
gap> InNeighboursOfVertex(gr, 1);
[ 2, 4, 4, 4 ]
gap> InNeighboursOfVertex(gr, 2);
[ 1, 1, 3, 3, 4, 4, 4, 4 ]
]]></Example>
  </Description>
</ManSection>
<#/GAPDoc>

<#GAPDoc Label="DigraphInEdges">
<ManSection>
  <Oper Name="DigraphInEdges" Arg="digraph, vertex"/>
  <Returns>A list of edges.</Returns>
  <Description>
    <C>DigraphInEdges</C> returns the list of all edges of <A>digraph</A>
    which have <A>vertex</A> as their range. 
    <Example><![CDATA[
gap> gr := Digraph( [ [ 2, 2 ], [ 3, 3 ], [ 4, 4 ], [ 1, 1 ] ] );
<multidigraph with 4 vertices, 8 edges>
gap> DigraphInEdges(gr, 2);
[ [ 1, 2 ], [ 1, 2 ] ]
]]></Example>
  </Description>
</ManSection>
<#/GAPDoc>

<#GAPDoc Label="DigraphOutEdges">
<ManSection>
  <Oper Name="DigraphOutEdges" Arg="digraph, vertex"/>
  <Returns>A list of edges.</Returns>
  <Description>
    <C>DigraphOutEdges</C> returns the list of all edges of <A>digraph</A>
    which have <A>vertex</A> as their source.
    <Example><![CDATA[
gap> gr := Digraph( [ [ 2, 2 ], [ 3, 3 ], [ 4, 4 ], [ 1, 1 ] ] );
<multidigraph with 4 vertices, 8 edges>
gap> DigraphOutEdges(gr, 2);
[ [ 2, 3 ], [ 2, 3 ] ]
]]></Example>
  </Description>
</ManSection>
<#/GAPDoc>

<#GAPDoc Label="DigraphStronglyConnectedComponent">
<ManSection>
  <Oper Name="DigraphStronglyConnectedComponent" Arg="digraph, vertex"/>
  <Returns>A list of vertices.</Returns>
  <Description>
    If <A>vertex</A> is a vertex in the directed graph <A>digraph</A>, then
    this operation returns the strongly connected component of <A>vertex</A> 
    in <A>digraph</A>.
    See <Ref Attr="DigraphStronglyConnectedComponents"/> for more information.
    <Example><![CDATA[
gap> gr := Digraph( [ [ 3 ], [ 2 ], [ 1, 2 ], [ 3 ] ] );
<digraph with 4 vertices, 5 edges>
gap> DigraphStronglyConnectedComponent(gr, 3);
[ 1, 3 ]
gap> DigraphStronglyConnectedComponent(gr, 2);
[ 2 ]
gap> DigraphStronglyConnectedComponent(gr, 4);
[ 4 ]
]]></Example>
  </Description>
</ManSection>
<#/GAPDoc>

<#GAPDoc Label="DigraphConnectedComponent">
<ManSection>
  <Oper Name="DigraphConnectedComponent" Arg="digraph, vertex"/>
  <Returns>A list of vertices.</Returns>
  <Description>
    If <A>vertex</A> is a vertex in the directed graph <A>digraph</A>, then
    this operation returns the connected component of <A>vertex</A> 
    in <A>digraph</A>.
    See <Ref Attr="DigraphConnectedComponents"/> for more information.
    <Example><![CDATA[
gap> gr := Digraph( [ [ 3 ], [ 2 ], [ 1, 2 ], [ 4 ] ] );
<digraph with 4 vertices, 5 edges>
gap> DigraphConnectedComponent(gr, 3);
[ 1, 2, 3 ]
gap> DigraphConnectedComponent(gr, 2);
[ 1, 2, 3 ]
gap> DigraphConnectedComponent(gr, 4);
[ 4 ]
]]></Example>
  </Description>
</ManSection>
<#/GAPDoc>

<#GAPDoc Label="QuotientDigraph">
<ManSection>
  <Oper Name="QuotientDigraph" Arg="digraph, p"/>
  <Returns>A digraph.</Returns>
  <Description>
    If <A>digraph</A> is a digraph, and <A>p</A> is a 
    partition of the vertices of <A>digraph</A>, then this operation returns a
    new digraph constructed by amalgamating all vertices of <A>digraph</A> 
    which lie in the same part of <A>p</A>. <P/>

    A partition of the vertices of <A>digraph</A> is a list of non-empty 
    disjoint lists, such that the concatenation of all the sub-lists is
    equal to the vertex set of <A>digraph</A>. In particular, each vertex
    must appear in precisely one sub-list. <P/>

    The vertices of <A>digraph</A> in part <C>i</C> of <A>p</A> will become 
    vertex <C>i</C> in the quotient, and an edge of <A>digraph</A> with 
    source (range) vertex in part <C>i</C> will have source (range) <C>i</C> in 
    the quotient. <P/>
    <Example><![CDATA[
gap> gr := Digraph( [ [ 2, 1 ], [ 4 ], [ 1 ], [ 1, 3, 4 ] ] );
<digraph with 4 vertices, 7 edges>
gap> DigraphVertices(gr);
[ 1 .. 4 ]
gap> DigraphEdges(gr);
[ [ 1, 2 ], [ 1, 1 ], [ 2, 4 ], [ 3, 1 ], [ 4, 1 ], [ 4, 3 ], 
  [ 4, 4 ] ]
gap> p := [ [ 1 ], [ 2, 4 ], [ 3 ] ];
[ [ 1 ], [ 2, 4 ], [ 3 ] ]
gap> qr := QuotientDigraph( gr, p );
<multidigraph with 3 vertices, 7 edges>
gap> DigraphVertices(qr);
[ 1 .. 3 ]
gap> DigraphEdges(qr);
[ [ 1, 2 ], [ 1, 1 ], [ 2, 2 ], [ 2, 1 ], [ 2, 3 ], [ 2, 2 ], 
  [ 3, 1 ] ]
gap> QuotientDigraph( EmptyDigraph(0), [ ] );
<digraph with 0 vertices, 0 edges>
]]></Example>
  </Description>
</ManSection>
<#/GAPDoc>

<#GAPDoc Label="IsDigraphEdge">
<ManSection>
  <Oper Name="IsDigraphEdge" Arg="digraph, list"/>
  <Returns><K>true</K> or <K>false</K>.</Returns>
  <Description>
    Returns true if and only if the list <A>list</A> specifies an edge in
    the digraph <A>digraph</A>.
    Specifically, this operation returns true if <A>list</A> is a pair of 
    positive integers where <A>list</A><C>[1]</C> is the source and 
    <A>list</A><C>[2]</C> is the range of an edge in <A>digraph</A>, and false 
    otherwise. <P/>
<Example><![CDATA[
gap> gr := Digraph( 6, [ 1, 1, 2, 4, 6 ], [ 2, 2, 6, 3, 1 ] );
<multidigraph with 6 vertices, 5 edges>
gap> IsDigraphEdge( gr, [ 1, 1 ] );
false
gap> IsDigraphEdge( gr, [ 1, 2 ] );
true
gap> IsDigraphEdge( gr, [ 1, 8 ] );
false
]]></Example>
  </Description>
</ManSection>
<#/GAPDoc>

<#GAPDoc Label="DigraphFloydWarshall">
<ManSection>
  <Oper Name="DigraphFloydWarshall" Arg="digraph, func, nopath, edge"/>
  <Returns>A matrix.</Returns>
  <Description>
    If <A>digraph</A> is a directed graph with <M>n</M> vertices, then
    this operation returns an <M>n \times n</M> matrix <C>mat</C> containing 
    the output of a generalised version of the Floyd-Warshall algorithm,
    applied to <A>digraph</A>. <P/>
    
    The operation <C>DigraphFloydWarshall</C> is customised by the arguments 
    <A>func</A>, <A>nopath</A>, and <A>edge</A>.
    The arguments <A>nopath</A> and <A>edge</A> can be arbitrary &GAP; objects. 
    The argument <A>func</A> must be a function which accepts 4 arguments:
    the matrix <C>mat</C>, followed by 3 postive integers. The function
    <A>func</A> is where the work to calculate the desired outcome must be
    performed. <P/>
    
    This method initialises the matrix <C>mat</C> by setting entry 
    <C>mat[i][j]</C> to equal <A>edge</A> if there is an edge with source 
    <C>i</C> and range <C>j</C>, and by setting entry <C>mat[i][j]</C> to equal
    <A>nopath</A> otherwise.
    The final part of <C>DigraphFloydWarshall</C> then calls the function
    <A>func</A> inside three nested for loops, over the vertices of
    <A>digraph</A>: <P/>

<Listing><![CDATA[
for i in DigraphsVertices(digraph) do
  for j in DigraphsVertices(digraph) do
    for k in DigraphsVertices(digraph) do
      func(mat, i, j, k);
    od;
  od;
od;
]]></Listing>

    The matrix <C>mat</C> is then returned as the result. An example of using
    <C>DigraphFloydWarshall</C> to calculate the shortest (non-zero) distances
    between the vertices of a digraph is shown below: <P/>

    <Example><![CDATA[
gap> gr := Digraph( [ [ 5 ], [ 3, 6 ], [ 2, 5 ], [ 1, 4, 5 ],
> [ 4, 6 ], [ 5, 6 ] ] );
<digraph with 6 vertices, 12 edges>
gap> func := function(mat, i, j, k)
>   if mat[i][k] <> -1 and mat[k][j] <> -1 then
>     if (mat[i][j] = -1) or (mat[i][j] > mat[i][k] + mat[k][j]) then
>       mat[i][j] := mat[i][k] + mat[k][j];
>     fi;
>   fi;
> end;
function( mat, i, j, k ) ... end
gap> shortest_distances := DigraphFloydWarshall( gr, func, -1, 1 );;
gap> Display(shortest_distances);
[ [   3,  -1,  -1,   2,   1,   2 ],
  [   4,   2,   1,   3,   2,   1 ],
  [   3,   1,   2,   2,   1,   2 ],
  [   1,  -1,  -1,   1,   1,   2 ],
  [   2,  -1,  -1,   1,   2,   1 ],
  [   3,  -1,  -1,   2,   1,   1 ] ]
]]></Example>
  </Description>
</ManSection>
<#/GAPDoc>

<#GAPDoc Label="AsBinaryRelation">
<ManSection>
  <Oper Name="AsBinaryRelation" Arg="digraph"/>
  <Returns>A binary relation.</Returns>
  <Description>
    If <A>digraph</A> is a directed graph with a positive number of vertices 
    <M>n</M>, and no multiple edges, then this operation returns a binary 
    relation on the points <C>[1..n]</C>.
    The pair <C>[i,j]</C> is in the binary relation if and only if
    <C>[i,j]</C> is an edge in <A>digraph</A>. 
    <P/>
<Example><![CDATA[
gap> gr := Digraph( [ [ 3, 2 ], [ 1, 2 ], [ 2 ], [ 3, 4 ] ] );
<digraph with 4 vertices, 7 edges>
gap> AsBinaryRelation(gr);
Binary Relation on 4 points
]]></Example>
  </Description>
</ManSection>
<#/GAPDoc>

<#GAPDoc Label="DigraphEdgeUnion">
<ManSection>
  <Oper Name="DigraphEdgeUnion" Arg="digraph1, digraph2"/>
  <Returns>A digraph.</Returns>
  <Description>
<<<<<<< HEAD
    If <A>digraph1</A> and <A>digraph2</A> are digraphs, then this 
=======
    If <A>digraph1</A> and <A>digraph2</A> are directed graphs, then this 
>>>>>>> 7338b918
    operation returns the edge union of these digraphs. <P/>
   
    The vertex set of the edge union is the union of the vertex sets
    of <A>digraph1</A> and <A>digraph2</A>.
    The edge list of the edge union is the concatenation of the edge lists of
    <A>digraph1</A> and <A>digraph2</A>.
    <P/>

    If <A>digraph1</A> has <M>n_1</M> vertices and <M>m_1</M>
    edges, and if <A>digraph2</A> has <M>n_2</M> vertices and <M>m_2</M> edges,
    then <C>DigraphEdgeUnion(<A>digraph1</A>, <A>digraph2</A>)</C>
    will have <C>Maximum(</C><M>n_1, n_2</M><C>)</C> vertices and
    <M>m_1 + m_2</M> edges. 

    Note that previously set <Ref Attr="DigraphVertexLabels"/> and
    <Ref Attr="DigraphEdgeLabels"/> will be lost.
    
<Example><![CDATA[
gap> gr := CycleDigraph(10);
<digraph with 10 vertices, 10 edges>
gap> DigraphEdgeUnion(gr, gr);
<multidigraph with 10 vertices, 20 edges>
gap> gr1 := Digraph( [ [ 2 ], [ 1 ] ] );
<digraph with 2 vertices, 2 edges>
gap> gr2 := Digraph( [ [ 2, 3 ], [ 2 ], [ 1 ] ] );
<digraph with 3 vertices, 4 edges>
gap> union := DigraphEdgeUnion(gr1, gr2);
<multidigraph with 3 vertices, 6 edges>
gap> OutNeighbours(union);
[ [ 2, 2, 3 ], [ 1, 2 ], [ 1 ] ]
gap> unionofedges := Concatenation(
> DigraphEdges(gr1), DigraphEdges(gr2));;
gap> union = DigraphByEdges(unionofedges);
true
]]></Example>
  </Description>
</ManSection>
<#/GAPDoc>

<#GAPDoc Label="DigraphDisjointUnion">
<ManSection>
  <Oper Name="DigraphDisjointUnion" Arg="digraph1, digraph2"/>
  <Returns>A digraph.</Returns>
  <Description>
    If <A>digraph1</A> and <A>digraph2</A> are directed graphs, then this 
    operation returns the disjoint union of these digraphs. <P/>
   
    The vertex and edge sets of the disjoint union are the disjoint union of
    the vertex and edge sets of <A>digraph1</A> and <A>digraph2</A> 
    respectively.
    <P/>

    More specifically, if <A>digraph1</A> has <M>n_1</M> vertices and <M>m_1</M>
    edges, and if <A>digraph2</A> has <M>n_2</M> vertices and <M>m_2</M> edges,
    then <C>DigraphDisjointUnion(<A>digraph1</A>, <A>digraph2</A>)</C>
    will have <M>n_1 + n_2</M> vertices and <M>m_1 + m_2</M> edges. 

    The vertices of <A>digraph1</A> will remain
    <C>[1..</C><M>n_1</M><C>]</C> in the disjoint union.
    The vertices of <A>digraph2</A> will become
    <C>[</C><M>n_1+1</M><C>..</C><M>n_1+n_2</M><C>]</C>,
    and an edge <C>[</C><M>i,j</M><C>]</C> in <A>digraph2</A> will become
    the edge <C>[</C><M>n_1+i,n_1+j</M><C>]</C>.<P/>

    Note that previously set <Ref Attr="DigraphVertexLabels"/> and
    <Ref Attr="DigraphEdgeLabels"/> will be lost.
    
<Example><![CDATA[
gap> gr1 := CycleDigraph(3);
<digraph with 3 vertices, 3 edges>
gap> OutNeighbours(gr1);
[ [ 2 ], [ 3 ], [ 1 ] ]
gap> gr2 := CompleteDigraph(3);
<digraph with 3 vertices, 6 edges>
gap> OutNeighbours(gr2);
[ [ 2, 3 ], [ 1, 3 ], [ 1, 2 ] ]
gap> union := DigraphDisjointUnion(gr1, gr2);
<digraph with 6 vertices, 9 edges>
gap> OutNeighbours(union);
[ [ 2 ], [ 3 ], [ 1 ], [ 5, 6 ], [ 4, 6 ], [ 4, 5 ] ]
]]></Example>
  </Description>
</ManSection>
<#/GAPDoc>

<#GAPDoc Label="DigraphJoin">
<ManSection>
  <Oper Name="DigraphJoin" Arg="digraph1, digraph2"/>
  <Returns>A digraph.</Returns>
  <Description>
    If <A>digraph1</A> and <A>digraph2</A> are digraphs, then this
    operation returns the join of these digraphs. <P/>
    
    Let <M>V_1</M>, <M>E_1</M> and <M>V_2</M>, <M>E_2</M> be vertex and edge 
    sets of the digraphs <A>digraph1</A> and <A>digraph2</A>, respectively.
    Then the vertex set of the join is the disjoint union of 
    <M>V_1</M> and <M>V_2</M>,
    and the edge set of the join is the disjoint union of 
    <M>E_1</M> and <M>E_2</M>,
    together with all possible edges between <M>V_1</M> and <M>V_2</M>. <P/>

    In particular, if <A>digraph1</A> has <M>n_1</M> vertices and <M>m_1</M>
    edges, and if <A>digraph2</A> has <M>n_2</M> vertices and <M>m_2</M> edges,
    then <C>DigraphJoin(<A>digraph1</A>, <A>digraph2</A>)</C> will
    have <M>n_1+n_2</M> vertices and <M>m_1+m_2+2n_1n_2</M> edges. <P/>

    The vertices of <A>digraph1</A> will remain
    <C>[1..</C><M>n_1</M><C>]</C>, in the new digraph.
    The vertices of <A>digraph2</A> will become
    <C>[</C><M>n_1+1</M><C>..</C><M>n_1+n_2</M><C>]</C>,
    and an edge <C>[</C><M>i,j</M><C>]</C> in <A>digraph2</A> will become
    the edge <C>[</C><M>n_1+i,n_1+j</M><C>]</C>. <P/>

    Note that previously set <Ref Attr="DigraphVertexLabels"/> and
    <Ref Attr="DigraphEdgeLabels"/> will be lost.

<Example><![CDATA[
gap> gr := CompleteDigraph(3);
<digraph with 3 vertices, 6 edges>
gap> IsCompleteDigraph(DigraphJoin(gr, gr));
true
gap> gr2 := CycleDigraph(3);
<digraph with 3 vertices, 3 edges>
gap> DigraphJoin(gr, gr2);
<digraph with 6 vertices, 27 edges>
]]></Example>
  </Description>
</ManSection>
<#/GAPDoc>

<#GAPDoc Label="IsReachable">
<ManSection>
  <Oper Name="IsReachable" Arg="digraph, u, v"/>
  <Returns><K>true</K> or <K>false</K>.</Returns>
  <Description>
    This operation returns <K>true</K> is there exists a directed path (of 
    non-zero length) from vertex <A>u</A> to vertex <A>v</A> in the directed 
    graph <A>digraph</A>, and <K>false</K> if there does not exist such a path.
<Example><![CDATA[
gap> gr := Digraph( [ [ 2 ], [ 3 ], [ 2, 3 ] ] );
<digraph with 3 vertices, 4 edges>
gap> IsReachable(gr, 1, 3);
true
gap> IsReachable(gr, 2, 1);
false
gap> IsReachable(gr, 3, 3);
true
gap> IsReachable(gr, 1, 1);
false
]]></Example>
  </Description>
</ManSection>
<#/GAPDoc>

<#GAPDoc Label="DigraphLongestDistanceFromVertex">
<ManSection>
  <Oper Name="DigraphLongestDistanceFromVertex" Arg="digraph, v"/>
  <Returns>An integer.</Returns>
  <Description>
    If <A>digraph</A> is a digraph and <A>v</A> is a vertex in <A>digraph</A>,
    then this operation returns the length of the longest directed path in
    <A>digraph</A> which begins at vertex <A>v</A>. <P/>

    <List>
      <Item>
        If there exists a directed path starting at vertex <A>v</A>
        which traverses a cycle or a loop,
        then we consider there to be a path of infinite length from <A>v</A>
        (realised by repeatedly traversing the loop/cycle),
        and so the result is <C>infinity</C>.
        To disallow paths using loops, try using
        <Ref Oper="DigraphRemoveLoops"/>:<P/>

        <C>DigraphLongestDistanceFromVertex(DigraphRemoveLoops(<A>digraph</A>,<A>v</A>))</C>.
      </Item>

      <Item>
        If no path from vertex <A>v</A> exists,
        i.e. if <A>v</A> is a sink of the digraph
        (<Ref Attr="DigraphSinks"/>), then the result is <C>0</C>.
      </Item>

      <Item>
        Otherwise, if all directed paths
        starting at vertex <A>v</A> have finite length,
        then the length of the longest such path is returned.
      </Item>
    </List>

<Example><![CDATA[
gap> gr := Digraph( [ [ 2 ], [ 3, 4 ], [  ], [ 5 ], [  ], [ 6 ] ] );
<digraph with 6 vertices, 5 edges>
gap> DigraphLongestDistanceFromVertex(gr, 1);
3
gap> DigraphLongestDistanceFromVertex(gr, 3);
0
gap> 3 in DigraphSinks(gr);
true
gap> DigraphLongestDistanceFromVertex(gr, 6);
infinity
]]></Example>
  </Description>
</ManSection>
<#/GAPDoc><|MERGE_RESOLUTION|>--- conflicted
+++ resolved
@@ -923,12 +923,8 @@
   <Oper Name="DigraphEdgeUnion" Arg="digraph1, digraph2"/>
   <Returns>A digraph.</Returns>
   <Description>
-<<<<<<< HEAD
     If <A>digraph1</A> and <A>digraph2</A> are digraphs, then this 
-=======
-    If <A>digraph1</A> and <A>digraph2</A> are directed graphs, then this 
->>>>>>> 7338b918
-    operation returns the edge union of these digraphs. <P/>
+    operation returns their edge union. <P/>
    
     The vertex set of the edge union is the union of the vertex sets
     of <A>digraph1</A> and <A>digraph2</A>.
