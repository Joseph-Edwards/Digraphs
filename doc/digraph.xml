#############################################################################
#W  digraph.xml
#Y  Copyright (C) 2014                                  James D. Mitchell
##
##  Licensing information can be found in the README file of this package.
##
#############################################################################
##

<#GAPDoc Label="EdgeOrbitsDigraph">
<ManSection>
  <Oper Name="EdgeOrbitsDigraph" Arg="G, edges[, n]"/>
  <Returns>
    A new digraph.
  </Returns>
  <Description>
    If <A>G</A> is a permutation group, <A>edges</A> is an edge or list of
    edges, and <A>n</A> is a non-negative integer such that <A>G</A> fixes
    <C>[1 .. <A>n</A>]</C> setwise, then 
    this operation returns a new digraph with <A>n</A> vertices and the union
    of the orbits of the edges in <A> edges </A> under the action of the
    permutation group <A>G</A>.  An edge in this context is simply a pair of
    positive integers.
    <P/>

    If the optional third argument <A>n</A> is not present, then the largest
    moved point of the permutation group <A>G</A> is used by default. 

    <Example><![CDATA[
gap> digraph := EdgeOrbitsDigraph(Group((1,3), (1,2)(3,4)), 
>                                 [[1, 2], [4, 5]], 5);
<digraph with 5 vertices, 12 edges>
gap> OutNeighbours(digraph);
[ [ 2, 4, 5 ], [ 1, 3, 5 ], [ 2, 4, 5 ], [ 1, 3, 5 ], [  ] ]
gap> RepresentativeOutNeighbours(digraph);
[ [ 2, 4, 5 ], [  ] ]
]]></Example>
  </Description>
</ManSection>
<#/GAPDoc>

<#GAPDoc Label="DigraphAddEdgeOrbit">
<ManSection>
  <Oper Name="DigraphAddEdgeOrbit" Arg="digraph, edge"/>
  <Returns>
    A new digraph.
  </Returns>
  <Description>
    This operation returns a new digraph with the same vertices and edges as
    <A>digraph</A> and with additional edges consisting of the orbit of the
    edge <A>edge</A> under the action of the <Ref Attr="DigraphGroup"/> of
    <A>digraph</A>.  If <A>edge</A> is already an edge in <A>digraph</A>, then
    <A>digraph</A> is returns unchanged.
    <P/>

    An edge is simply a pair of vertices of <A>digraph</A>.

    <Example><![CDATA[
gap> gr1 := CayleyDigraph(DihedralGroup(8));
<digraph with 8 vertices, 24 edges>
gap> gr2 := DigraphAddEdgeOrbit(gr1, [1, 8]);
<digraph with 8 vertices, 32 edges>
gap> DigraphEdges(gr1);
[ [ 1, 2 ], [ 1, 3 ], [ 1, 4 ], [ 2, 1 ], [ 2, 8 ], [ 2, 6 ], 
  [ 3, 5 ], [ 3, 4 ], [ 3, 7 ], [ 4, 6 ], [ 4, 7 ], [ 4, 1 ], 
  [ 5, 3 ], [ 5, 2 ], [ 5, 8 ], [ 6, 4 ], [ 6, 5 ], [ 6, 2 ], 
  [ 7, 8 ], [ 7, 1 ], [ 7, 3 ], [ 8, 7 ], [ 8, 6 ], [ 8, 5 ] ]
gap> DigraphEdges(gr2);
[ [ 1, 2 ], [ 1, 3 ], [ 1, 4 ], [ 1, 8 ], [ 2, 1 ], [ 2, 8 ], 
  [ 2, 6 ], [ 2, 3 ], [ 3, 5 ], [ 3, 4 ], [ 3, 7 ], [ 3, 2 ], 
  [ 4, 6 ], [ 4, 7 ], [ 4, 1 ], [ 4, 5 ], [ 5, 3 ], [ 5, 2 ], 
  [ 5, 8 ], [ 5, 4 ], [ 6, 4 ], [ 6, 5 ], [ 6, 2 ], [ 6, 7 ], 
  [ 7, 8 ], [ 7, 1 ], [ 7, 3 ], [ 7, 6 ], [ 8, 7 ], [ 8, 6 ], 
  [ 8, 5 ], [ 8, 1 ] ]
gap> gr3 := DigraphRemoveEdgeOrbit(gr2, [1, 8]);
<digraph with 8 vertices, 24 edges>
gap> gr3 = gr1;
true
]]></Example>
  </Description>
</ManSection>
<#/GAPDoc>

<#GAPDoc Label="DigraphRemoveEdgeOrbit">
<ManSection>
  <Oper Name="DigraphRemoveEdgeOrbit" Arg="digraph, edge"/>
  <Returns>
    A new digraph.
  </Returns>
  <Description>
    This operation returns a new digraph with the same vertices as
    <A>digraph</A> and with the orbit of the edge <A>edge</A> (under the action
    of the <Ref Attr="DigraphGroup"/> of <A>digraph</A>) removed.
    If <A>edge</A> is not an edge in <A>digraph</A>, then <A>digraph</A> is
    returned unchanged.
    <P/>
    
    An edge is simply a pair of vertices of <A>digraph</A>.

    <Example><![CDATA[
gap> gr1 := CayleyDigraph(DihedralGroup(8));
<digraph with 8 vertices, 24 edges>
gap> gr2 := DigraphAddEdgeOrbit(gr1, [1, 8]);
<digraph with 8 vertices, 32 edges>
gap> DigraphEdges(gr1);
[ [ 1, 2 ], [ 1, 3 ], [ 1, 4 ], [ 2, 1 ], [ 2, 8 ], [ 2, 6 ], 
  [ 3, 5 ], [ 3, 4 ], [ 3, 7 ], [ 4, 6 ], [ 4, 7 ], [ 4, 1 ], 
  [ 5, 3 ], [ 5, 2 ], [ 5, 8 ], [ 6, 4 ], [ 6, 5 ], [ 6, 2 ], 
  [ 7, 8 ], [ 7, 1 ], [ 7, 3 ], [ 8, 7 ], [ 8, 6 ], [ 8, 5 ] ]
gap> DigraphEdges(gr2);
[ [ 1, 2 ], [ 1, 3 ], [ 1, 4 ], [ 1, 8 ], [ 2, 1 ], [ 2, 8 ], 
  [ 2, 6 ], [ 2, 3 ], [ 3, 5 ], [ 3, 4 ], [ 3, 7 ], [ 3, 2 ], 
  [ 4, 6 ], [ 4, 7 ], [ 4, 1 ], [ 4, 5 ], [ 5, 3 ], [ 5, 2 ], 
  [ 5, 8 ], [ 5, 4 ], [ 6, 4 ], [ 6, 5 ], [ 6, 2 ], [ 6, 7 ], 
  [ 7, 8 ], [ 7, 1 ], [ 7, 3 ], [ 7, 6 ], [ 8, 7 ], [ 8, 6 ], 
  [ 8, 5 ], [ 8, 1 ] ]
gap> gr3 := DigraphRemoveEdgeOrbit(gr2, [1, 8]);
<digraph with 8 vertices, 24 edges>
gap> gr3 = gr1;
true
]]></Example>
  </Description>
</ManSection>
<#/GAPDoc>


<#GAPDoc Label="IsDigraph">
<ManSection>
  <Filt Name="IsDigraph" Type='Category'/>
  <Description>
    Every  digraph in  &Digraphs;  belongs  to  the  category
    <C>IsDigraph</C>.  Basic attributes and operations for digraphs
    are: <Ref Oper="DigraphVertices"/>, <Ref Attr="DigraphRange"/>, <Ref
      Attr="DigraphSource"/>, <Ref Attr="OutNeighbours"/>, and <Ref
      Attr="DigraphEdges"/>.
    </Description>
</ManSection>
<#/GAPDoc>

<#GAPDoc Label="IsCayleyDigraph">
<ManSection>
  <Filt Name="IsCayleyDigraph" Type='Category'/>
  <Description>
    <C>IsCayleyDigraph</C> is a subcategory of <C>IsDigraph</C>. Digraphs that
    are Cayley digraphs of a group and that are constructed by the operation
    <Ref Oper="CayleyDigraph"/> are constructed in this category.
    </Description>
</ManSection>
<#/GAPDoc>

<#GAPDoc Label="IsDigraphWithAdjacencyFunction">
<ManSection>
  <Filt Name="IsDigraphWithAdjacencyFunction" Type='Category'/>
  <Description>
    <C>IsCayleyDigraph</C> is a subcategory of <C>IsDigraph</C>. Digraphs that
    are <E>created</E> using an adjacency function are constructed in this
    category</Description>
</ManSection>
<#/GAPDoc>

<#GAPDoc Label="DigraphType">
<ManSection>
  <Var Name="DigraphType"/>
  <Var Name="DigraphFamily"/>
  <Description>
    The type of all digraphs is <C>DigraphType</C>.
    The family of all digraphs is <C>DigraphFamily</C>.
  </Description>
</ManSection>
<#/GAPDoc>

<#GAPDoc Label="DigraphVertexLabels">
<ManSection>
  <Oper Name="DigraphVertexLabels" Arg="digraph"/>
  <Oper Name="SetDigraphVertexLabels" Arg="digraph, list"/>
  <Description>
    If <A>digraph</A> is a digraph, then <C>DigraphVertexLabels</C> returns the
    labels of the vertices in <A>digraph</A>. <C>SetDigraphVertexLabels</C> can
    be used to set the labels of the vertices in <A>digraph</A> to the list of
    arbitrary &GAP; objects <A>list</A>. <P/>

    The label of a vertex can be changed an arbitrary number of times. If no
    label has been set for the vertex <A>i</A>, then the default value is
    <A>i</A>. <P/>

    If <A>digraph</A> is a digraph created from a record with a component
    <C>vertices</C>, then the labels of the vertices are set to the value of
    this component.<P/>

    Induced subdigraphs, and other operations which create new digraphs from
    old ones, inherit their labels from their parents. 

    <Example><![CDATA[
gap> gr := Digraph([[3], [1, 3, 5], [1], [1, 2, 4], [2, 3, 5]]);
<digraph with 5 vertices, 11 edges>
gap> DigraphVertexLabels(gr);
[ 1 .. 5 ]
gap> gr := Digraph(["a", "b", "c"], [], []);
<digraph with 3 vertices, 0 edges>
gap> DigraphVertexLabels(gr);
[ "a", "b", "c" ]
gap> SetDigraphVertexLabel(gr, 2, "d");
gap> DigraphVertexLabels(gr);
[ "a", "d", "c" ]
gap> gr := InducedSubdigraph(gr, [1, 3]);
<digraph with 2 vertices, 0 edges>
gap> DigraphVertexLabels(gr);
[ "a", "c" ]]]></Example>
  </Description>
</ManSection>
<#/GAPDoc>

<#GAPDoc Label="DigraphVertexLabel">
<ManSection>
  <Oper Name = "DigraphVertexLabel" Arg="digraph, i"/>
  <Oper Name ="SetDigraphVertexLabel" Arg="digraph, i, obj"/>
  <Description>
    If <A>digraph</A> is a digraph, then the first operation returns the label
    of the vertex <A>i</A>. The second operation can be used to set the label
    of the vertex <A>i</A> in <A>digraph</A> to the arbitrary &GAP; object
    <A>obj</A>.  <P/>

    The label of a vertex can be changed an arbitrary number of times. If no
    label has been set for the vertex <A>i</A>, then the default value is
    <A>i</A>. <P/>

    If <A>digraph</A> is a digraph created from a record with a component
    <C>vertices</C>, then the labels of the vertices are set to the value of
    this component.<P/>

    Induced subdigraphs, and other operations which create new digraphs from
    old ones, inherit their labels from their parents. 

    <Example><![CDATA[
gap> gr := Digraph([[3], [1, 3, 5], [1], [1, 2, 4], [2, 3, 5]]);
<digraph with 5 vertices, 11 edges>
gap> DigraphVertexLabel(gr, 3);
3
gap> gr := Digraph(["a", "b", "c"], [], []);
<digraph with 3 vertices, 0 edges>
gap> DigraphVertexLabel(gr, 2);
"b"
gap> SetDigraphVertexLabel(gr, 2, "d");
gap> DigraphVertexLabel(gr, 2);
"d"
gap> gr := InducedSubdigraph(gr, [1, 2]);
<digraph with 2 vertices, 0 edges>
gap> DigraphVertexLabel(gr, 2);
"d"]]></Example>
  </Description>
</ManSection>
<#/GAPDoc>

<#GAPDoc Label="IsMultiDigraph">
<ManSection>
  <Prop Name="IsMultiDigraph" Arg="digraph"/>
  <Returns><K>true</K> or <K>false</K>.</Returns>
  <Description>
    A <E>multidigraph</E> is one that has at least two 
    edges with equal source and range. 
    
    <Example><![CDATA[
gap> gr := Digraph(["a", "b", "c"], ["a", "b", "b"], ["b", "c", "a"]);
<digraph with 3 vertices, 3 edges>
gap> IsMultiDigraph(gr);
false
gap> gr := Digraph(3, [1, 2, 3, 1, 1, 2], [1, 2, 3, 2, 3, 1]);
<digraph with 3 vertices, 6 edges>
gap> IsMultiDigraph(gr);
false
gap> gr := Digraph(3, [1, 2, 3, 1, 1, 2, 1], [1, 2, 3, 2, 3, 1, 2]);
<multidigraph with 3 vertices, 7 edges>
gap> IsMultiDigraph(gr);
true]]></Example>
  </Description>
</ManSection>
<#/GAPDoc>

<#GAPDoc Label="Digraph">
<ManSection>
  <Oper Name = "Digraph" Arg = "obj[, source, range]"/>
  <Oper Name = "Digraph" Arg = "list, func" Label = "for a list and function"/>
  <Oper Name = "Digraph" Arg = "G, list, act, adj" Label = "for a group, list, function, and function"/>
  <Returns>A digraph.</Returns>
  <Description>
    <List>
      <Mark>for a list (i.e. an adjacency list)</Mark>
      <Item>
        if <A>obj</A> is a list of lists of positive integers in
        the range from <C>1</C> to <C>Length(<A>obj</A>)</C>, then this function
        returns the digraph with vertices
        <M>E ^ 0 = </M><C>[1 .. Length(<A>obj</A>)]</C>,
        and edges corresponding to the entries of <A>obj</A>. <P/>
        
        More precisely, there is an edge from vertex <C>i</C> to <C>j</C> if and
        only if <C>j</C> is in <C><A>obj</A>[i]</C>; the source of this edge is
        <C>i</C> and the range is <C>j</C>. If <C>j</C> occurs in
        <C><A>obj</A>[i]</C> with multiplicity <C>k</C>, then there are <C>k</C>
        edges from <C>i</C> to <C>j</C>.
      </Item>

      <Mark>for three lists</Mark>
      <Item>
        if <A>obj</A> is a duplicate-free list, and <A>source</A> and
        <A>range</A> are lists of equal length consisting of positive integers
        in the list <C>[1 .. Length(<A>obj</A>)]</C>, then this function
        returns a digraph with vertices
        <M>E ^ 0 = </M><C>[1 .. Length(<A>obj</A>)]</C>, and
        <C>Length(<A>source</A>)</C> edges.  For each <C>i</C> in
        <C>[1 .. Length(<A>source</A>)]</C> there exists an edge with source
        vertex <C>source[i]</C> and range vertex <C>range[i]</C>.
        See <Ref Attr="DigraphSource"/> and <Ref Attr="DigraphRange"/>.
        <P/>

        The vertices of the digraph will be labelled by the elements of
        <A>obj</A>.
      </Item>

      <Mark>for an integer, and two lists</Mark>
      <Item>
        if <A>obj</A> is an integer, and <A>source</A> and
        <A>range</A> are lists of equal length consisting of positive integers
        in the list <C>[1 .. <A>obj</A>]</C>, then this function
        returns a digraph with vertices
        <M>E ^ 0 = </M><C>[1 .. <A>obj</A>]</C>, and
        <C>Length(<A>source</A>)</C> edges.  For each <C>i</C> in
        <C>[1 .. Length(<A>source</A>)]</C> there exists an edge with source
        vertex <C>source[i]</C> and range vertex <C>range[i]</C>.
        See <Ref Attr="DigraphSource"/> and <Ref Attr="DigraphRange"/>.
      </Item>
      
      <Mark>for a list and a function</Mark>
      <Item>
        if <A>list</A> is a list and <A>func</A> is a function taking 2
        arguments that are elements of <A>list</A>, and <A>func</A> returns
        <K>true</K> or <K>false</K>, then this operation creates a digraph with
        vertices <C>[1 .. Length(<A>obj</A>)]</C> and an edge from vertex
        <C>i</C> to vertex <C>j</C> if and only if
        <C><A>func</A>(<A>obj</A>[i], <A>obj</A>[j])</C> returns <K>true</K>.
      </Item>
      
      <Mark>for a group, a list, and two functions</Mark>
      <Item>
        The arguments will be <A>G, list, act, adj</A>. <P/>

        Let <A>G</A> be a group acting on the objects in <A>list</A> via
        the action <A>act</A>, and let <A>adj</A> be a function taking
        two objects from <A>list</A> as arguments and returning <C>true</C> or
        <C>false</C>. The function <A>adj</A> will describe the adjacency
        between objects from <A>list</A>, which is invariant under the action of
        <A>G</A>. This variant of the constructor returns a digraph with
        vertices the objects of <A>list</A> and directed edges <C>[x, y]</C>
        when <C>f(x, y)</C> is <C>true</C>. <P/>

        The action of the group <A>G</A> on the objects in <A>list</A> is stored
        in the attribute <Ref Attr="DigraphGroup"/>, and is used to speed up
        operations like <Ref Oper="DigraphDiameter"/>.
      </Item>

      <Mark>for a Grape package graph</Mark>
      <Item>
        if <A>obj</A> is a &Grape; package graph (i.e. a record for which the
        function <C>IsGraph</C> returns <K>true</K>), then this function returns
        a digraph isomorphic to <A>obj</A>.
      </Item>

      <Mark>for a binary relation</Mark>
      <Item>
        if <A>obj</A> is a binary relation on the points <C>[1 .. n]</C> for
        some posititve integer <M>n</M>, then this function returns the digraph
        defined by <A>obj</A>. Specifically, this function returns a digraph
        which has <M>n</M> vertices, and which has an edge with source <C>i</C>
        and range <C>j</C> if and only if <C>[i,j]</C> is a pair in
        the binary relation <A>obj</A>.
      </Item>
    </List>
  
    <Example><![CDATA[
gap> gr := Digraph([[2, 5, 8, 10], [2, 3, 4, 2, 5, 6, 8, 9, 10], 
> [1], [3, 5, 7, 8, 10], [2, 5, 7], [3, 6, 7, 9, 10], [1, 4],
> [1, 5, 9], [1, 2, 7, 8], [3, 5]]);
<multidigraph with 10 vertices, 38 edges>
gap> gr := Digraph(["a", "b", "c"], ["a"], ["b"]);
<digraph with 3 vertices, 1 edge>
gap> gr := Digraph(5, [1, 2, 2, 4, 1, 1], [2, 3, 5, 5, 1, 1]);
<multidigraph with 5 vertices, 6 edges>
gap> Petersen := Graph(SymmetricGroup(5), [[1, 2]], OnSets,
> function(x, y) return Intersection(x, y) = []; end);;
gap> Digraph(Petersen);
<digraph with 10 vertices, 30 edges>
gap> b := BinaryRelationOnPoints(
> [[3], [1, 3, 5], [1], [1, 2, 4], [2, 3, 5]]);
Binary Relation on 5 points
gap> gr := Digraph(b);
<digraph with 5 vertices, 11 edges>
gap> gr := Digraph([1 .. 10], ReturnTrue);
<<<<<<< HEAD
<digraph with 10 vertices, 100 edges>]]></Example>
=======
<digraph with 10 vertices, 100 edges>
]]></Example>
>>>>>>> 957b522a

      The next example illustrates the uses of the fourth and fifth variants of
      this constructor. The resulting digraph is a strongly regular graph, and
      it is actually the point graph of the van Lint-Schrijver partial
      geometry, <Cite Key="vanLintSchrijver1981"/>.  The algebraic description
      is taken from the seminal paper of Calderbank and Kantor <Cite
        Key="CalderbankKantor1986"/>.
<Example><![CDATA[
gap> f := GF(3^4);
GF(3^4)
gap> gamma := First(f, x -> Order(x) = 5);
Z(3^4)^64
gap> L := Union([Zero(f)], List(Group(gamma)));
[ 0*Z(3), Z(3)^0, Z(3^4)^16, Z(3^4)^32, Z(3^4)^48, Z(3^4)^64 ]
gap> omega := Union(List(L, x -> List(Difference(L, [x]), y -> x - y)));
[ Z(3)^0, Z(3), Z(3^4)^5, Z(3^4)^7, Z(3^4)^8, Z(3^4)^13, Z(3^4)^15, 
  Z(3^4)^16, Z(3^4)^21, Z(3^4)^23, Z(3^4)^24, Z(3^4)^29, Z(3^4)^31, 
  Z(3^4)^32, Z(3^4)^37, Z(3^4)^39, Z(3^4)^45, Z(3^4)^47, Z(3^4)^48, 
  Z(3^4)^53, Z(3^4)^55, Z(3^4)^56, Z(3^4)^61, Z(3^4)^63, Z(3^4)^64, 
  Z(3^4)^69, Z(3^4)^71, Z(3^4)^72, Z(3^4)^77, Z(3^4)^79 ]
gap> adj := function(x, y)
> return x - y in omega;
> end;
function( x, y ) ... end
gap> digraph := Digraph(AsList(f), adj);
<digraph with 81 vertices, 2430 edges>
gap> group := Group(Z(3));
<group with 1 generators>
gap> act := \*;
<Operation "*">
gap> digraph := Digraph(group, List(f), act, adj);
<digraph with 81 vertices, 2430 edges>
]]></Example>
  </Description>
</ManSection>
<#/GAPDoc>

<#GAPDoc Label="Graph">
<ManSection>
  <Oper Name="Graph" Arg="digraph"/>
  <Returns>A &Grape; package graph.</Returns>
  <Description>
    If <A>digraph</A> is a digraph without multiple edges, then this operation
    returns a &Grape; package graph that is isomorphic to <A>digraph</A>. <P/>

    If <A>digraph</A> is a multidigraph, then since &Grape; does not support
    multiple edges, the multiple edges will be reduced to a single edge in the
    result. In order words, for a multidigraph this operation will return the
    same as <C>Graph(DigraphRemoveAllMultipleEdges(</C><A>digraph</A><C>))</C>.
    
    <Example><![CDATA[
gap> Petersen := Graph(SymmetricGroup(5), [[1, 2]], OnSets,
> function(x, y) return Intersection(x, y) = []; end);
rec( adjacencies := [ [ 3, 5, 8 ] ], group := Group([ (1,2,3,5,7)
  (4,6,8,9,10), (2,4)(6,9)(7,10) ]), isGraph := true, 
  names := [ [ 1, 2 ], [ 2, 3 ], [ 3, 4 ], [ 1, 3 ], [ 4, 5 ], 
      [ 2, 4 ], [ 1, 5 ], [ 3, 5 ], [ 1, 4 ], [ 2, 5 ] ], 
  order := 10, representatives := [ 1 ], 
  schreierVector := [ -1, 1, 1, 2, 1, 1, 1, 1, 2, 2 ] )
gap> Digraph(Petersen);
<digraph with 10 vertices, 30 edges>
gap> Graph(last);
rec( adjacencies := [ [ 3, 5, 8 ] ], group := Group([ (1,2,3,5,7)
  (4,6,8,9,10), (2,4)(6,9)(7,10) ]), isGraph := true, 
  names := [ [ 1, 2 ], [ 2, 3 ], [ 3, 4 ], [ 1, 3 ], [ 4, 5 ], 
      [ 2, 4 ], [ 1, 5 ], [ 3, 5 ], [ 1, 4 ], [ 2, 5 ] ], 
  order := 10, representatives := [ 1 ], 
  schreierVector := [ -1, 1, 1, 2, 1, 1, 1, 1, 2, 2 ] )]]></Example>
  </Description>
</ManSection>
<#/GAPDoc>

<#GAPDoc Label="DigraphByAdjacencyMatrix">
<ManSection>
  <Oper Name="DigraphByAdjacencyMatrix" Arg="adj"/>
  <Returns>A digraph.</Returns>
  <Description>
    If <A>adj</A> is the adjacency matrix of a digraph in the sense of
    <Ref Attr="AdjacencyMatrix"/>, then this operation returns the digraph
    which is defined by <A>adj</A>. <P/>

    Alternatively, if <A>adj</A> is a square boolean matrix, then this
    operation returns the digraph with <C>Length(</C><A>adj</A><C>)</C>
    vertices which has the edge <C>[i,j]</C> if and only if
    <A>adj</A><C>[i][j]</C> is <K>true</K>. <P/>

    <Example><![CDATA[
gap> DigraphByAdjacencyMatrix([
> [0, 1, 0, 2, 0],
> [1, 1, 1, 0, 1],
> [0, 3, 2, 1, 1],
> [0, 0, 1, 0, 1],
> [2, 0, 0, 0, 0]]);
<multidigraph with 5 vertices, 18 edges>
gap> gr := DigraphByAdjacencyMatrix([
> [true, false, true],
> [false, false, true],
> [false, true, false]]);
<digraph with 3 vertices, 4 edges>
gap> OutNeighbours(gr);
[ [ 1, 3 ], [ 3 ], [ 2 ] ]
]]></Example>
  </Description>
</ManSection>
<#/GAPDoc>

<#GAPDoc Label="DigraphByEdges">
<ManSection>
  <Oper Name="DigraphByEdges" Arg="edges[, n]"/>
  <Returns>A digraph.</Returns>
  <Description>
    If <A>edges</A> is list of pairs of positive integers, then this function
    returns the digraph with the minimum number of vertices <C>m</C> such that
    its edges equal <A>edges</A>.<P/>

    If the optional second argument <A>n</A> is a positive integer with
    <C><A>n</A> >= m</C> (with <C>m</C> defined as above),
    then this function returns the digraph with <A>n</A> vertices and edges
    <A>edges</A>. <P/>

    See <Ref Attr="DigraphEdges"/>.
    
    <Example><![CDATA[
gap> DigraphByEdges(
> [[1, 3], [2, 1], [2, 3], [2, 5], [3, 6], 
>  [4, 6], [5, 2], [5, 4], [5, 6], [6, 6]]);
<digraph with 6 vertices, 10 edges>
gap> DigraphByEdges(
> [[1, 3], [2, 1], [2, 3], [2, 5], [3, 6], 
>  [4, 6], [5, 2], [5, 4], [5, 6], [6, 6]], 10);
<digraph with 10 vertices, 10 edges>
]]></Example>
  </Description>
</ManSection>
<#/GAPDoc>

<#GAPDoc Label="DigraphByInNeighbours">
<ManSection>
  <Oper Name="DigraphByInNeighbours" Arg="in"/>
  <Oper Name="DigraphByInNeighbors" Arg="in"/>
  <Returns>A digraph.</Returns>
  <Description>

  If <A>in</A> is a list of lists of positive integers in the range 
  <C>[1 .. Length(<A>in</A>)]</C>, then this function returns the
  digraph with vertices <M>E^0=</M><C>[1 .. Length(<A>in</A>)]</C>, and 
  edges corresponding to the entries of <A>in</A>. More precisely, there is an 
  edge with source vertex <C>i</C> and range vertex <C>j</C> if <C>i</C> is in 
  <C><A>in</A>[j]</C>. <P/>

  If <C>i</C> occurs in <C><A>in</A>[j]</C> with multiplicity <C>k</C>,
  then there are <C>k</C> multiple edges from <C>i</C> to <C>j</C>. <P/>

  See <Ref Attr="InNeighbours"/>.

    <Example><![CDATA[
gap> gr := DigraphByInNeighbours([
> [2, 5, 8, 10], [2, 3, 4, 5, 6, 8, 9, 10], 
> [1], [3, 5, 7, 8, 10], [2, 5, 7], [3, 6, 7, 9, 10], [1, 4], 
> [1, 5, 9], [1, 2, 7, 8], [3, 5]]);
<digraph with 10 vertices, 37 edges>
gap> gr := DigraphByInNeighbours([[2, 3, 2], [1], [1, 2, 3]]);
<multidigraph with 3 vertices, 7 edges>]]></Example>
  </Description>
</ManSection>
<#/GAPDoc>

<#GAPDoc Label="AsDigraph">
<ManSection>
  <Oper Name="AsDigraph" Arg="trans[, n]"/>
  <Returns>A digraph.</Returns>
  <Description>
    If <A>trans</A> is a transformation and <A>n</A> is a non-negative integer,
    then this function returns the functional digraph with <A>n</A> 
    vertices defined by <A>trans</A>. See <Ref Prop="IsFunctionalDigraph"/>.
    
    Specifically, the graph has  <A>n</A> edges: for each vertex <M>x</M>, 
    there is a unique edge with source <M>x</M>; this edge has range 
    <M>x</M>^<A>trans</A>.
    <P/>

    If the optional second argument <A>n</A> is not supplied, then the degree
    of the transformation <A>trans</A> is used by default.
    
    <Example><![CDATA[
gap> f := Transformation([7, 10, 10, 1, 7, 9, 10, 4, 2, 3]);
Transformation( [ 7, 10, 10, 1, 7, 9, 10, 4, 2, 3 ] )
gap> AsDigraph(f); 
<digraph with 10 vertices, 10 edges>
gap> AsDigraph(f, 4); 
<digraph with 4 vertices, 4 edges>
]]></Example>
  </Description>
</ManSection>
<#/GAPDoc>

<#GAPDoc Label="DigraphCopy">
<ManSection>
  <Oper Name="DigraphCopy" Arg="digraph"/>
  <Returns>A digraph.</Returns>
  <Description>
    This function returns a new copy of <A>digraph</A>, retaining none of the
    attributes or properties of <A>digraph</A>.
<Example><![CDATA[
gap> gr := CycleDigraph(10);
<digraph with 10 vertices, 10 edges>
gap> DigraphCopy(gr) = gr;
true
]]></Example>
  </Description>
</ManSection>
<#/GAPDoc>

<#GAPDoc Label="RandomDigraph">
<ManSection>
  <Oper Name="RandomDigraph" Arg="n[, p]"/>
  <Returns>A digraph.</Returns>
  <Description>
    If <A>n</A> is a positive integer, then this function returns a random 
    digraph with <A>n</A> vertices and without multiple edges. The result
    may or may not have loops.<P/>

    If the optional second argument <A>p</A> is a float with value 
    <M>0 \leq </M> <A> p </A> <M> \leq 1</M>, then an edge will exist between each 
    pair of vertices with probability approximately <A>p</A>.
    If <A>p</A> is not specified, then a random probability will be assumed
    (chosen with uniform probability).
    <Log><![CDATA[
gap> RandomDigraph(1000);
<digraph with 1000 vertices, 364444 edges>
gap> RandomDigraph(10000, 0.023);
<digraph with 10000 vertices, 2300438 edges>
]]></Log>
  </Description>
</ManSection>
<#/GAPDoc>

<#GAPDoc Label="RandomMultiDigraph">
<ManSection>
  <Oper Name="RandomMultiDigraph" Arg="n[, m]"/>
  <Returns>A digraph.</Returns>
  <Description>
    If <A>n</A> is a positive integer, then this function returns a random 
    digraph with <A>n</A> vertices. If the optional second argument 
    <A>m</A> is a positive integer, then the digraph will have <A>m</A>
    edges. If <A>m</A> is not specified, then the number of edges will be
    chosen randomly (with uniform probability) from the range 
    <C>[1 .. </C><M>{n \choose 2}</M><C>]</C>.
    <P/>

    The method used by this function chooses each edge from the set of 
    all possible edges with uniform probability. No effort is made to avoid
    creating multiple edges, so it is possible (but not guaranteed) that the
    result will have multiple edges. The result may or may not have loops.<P/>
    <Log><![CDATA[
gap> RandomMultiDigraph(1000);
<multidigraph with 1000 vertices, 216659 edges>
gap> RandomMultiDigraph(1000, 950);
<multidigraph with 1000 vertices, 950 edges>
]]></Log>
  </Description>
</ManSection>
<#/GAPDoc>

<#GAPDoc Label="RandomTournament">
<ManSection>
  <Oper Name="RandomTournament" Arg="n"/>
  <Returns>A digraph.</Returns>
  <Description>
    If <A>n</A> is a non-negative integer, this function returns a random
    tournament with <A>n</A> vertices. See <Ref Prop="IsTournament"/>. <P/>
    <Example><![CDATA[
gap> RandomTournament(10);
<digraph with 10 vertices, 45 edges>
]]></Example>
  </Description>
</ManSection>
<#/GAPDoc>

<#GAPDoc Label="ChainDigraph">
<ManSection>
  <Oper Name="ChainDigraph" Arg="n"/>
  <Returns>A digraph.</Returns>
  <Description>
    If <A>n</A> is a positive integer, this function returns a chain 
    with <A>n</A> vertices and <C><A>n</A> - 1</C> edges.
    Specifically,
    for each vertex <C>i</C> (with <C>i</C> &lt; <C>n</C>), there is a directed 
    edge with source <C>i</C> and range <C>i + 1</C>. <P/>
    
    The <Ref Oper="DigraphReflexiveTransitiveClosure"/> of a chain represents a
    total order.<P/>
    <Example><![CDATA[
gap> ChainDigraph(42);
<digraph with 42 vertices, 41 edges>
]]></Example>
  </Description>
</ManSection>
<#/GAPDoc>

<#GAPDoc Label="CompleteDigraph">
<ManSection>
  <Oper Name="CompleteDigraph" Arg="n"/>
  <Returns>A digraph.</Returns>
  <Description>
    If <A>n</A> is a non-negative integer, this function returns the complete 
    digraph with <A>n</A> vertices. See <Ref Prop="IsCompleteDigraph"/>. <P/>
    <Example><![CDATA[
gap> CompleteDigraph(20);
<digraph with 20 vertices, 380 edges>
]]></Example>
  </Description>
</ManSection>
<#/GAPDoc>

<#GAPDoc Label="CompleteBipartiteDigraph">
<ManSection>
  <Oper Name="CompleteBipartiteDigraph" Arg="m, n"/>
  <Returns>A digraph.</Returns>
  <Description>
    A complete bipartite digraph is a digraph whose vertices
    can be partitioned into two non-empty vertex sets, such there exists
    a unique edge with source <C>i</C> and range <C>j</C> if and only if
    <C>i</C> and <C>j</C> lie in different vertex sets. <P/>

    If <A>m</A> and <A>n</A> are positive integers, this function 
    returns the complete bipartite digraph with vertex sets of sizes
    <A>m</A> (containing the vertices <C>[1 .. m]</C>) and
    <A>n</A> (containing the vertices <C>[m + 1 .. m + n]</C>). 
    <Example><![CDATA[
gap> CompleteBipartiteDigraph(2, 3);
<digraph with 5 vertices, 12 edges>
]]></Example>
  </Description>
</ManSection>
<#/GAPDoc>

<#GAPDoc Label="EmptyDigraph">
<ManSection>
  <Oper Name="EmptyDigraph" Arg="n"/>
  <Oper Name="NullDigraph" Arg="n"/>
  <Returns>A digraph.</Returns>
  <Description>
    If <A>n</A> is a non-negative integer, this function returns the
    <E>empty</E> or <E>null</E> digraph with <A>n</A> vertices. An empty
    digraph is one with no edges. 
    <P/>

    <C>NullDigraph</C> is a synonym for <C>EmptyDigraph</C>.

    <Example><![CDATA[
gap> EmptyDigraph(20);
<digraph with 20 vertices, 0 edges>
gap> NullDigraph(10);
<digraph with 10 vertices, 0 edges>]]></Example>
  </Description>
</ManSection>
<#/GAPDoc>

<#GAPDoc Label="CycleDigraph">
<ManSection>
  <Oper Name="CycleDigraph" Arg="n"/>
  <Returns>A digraph.</Returns>
  <Description>
    If <A>n</A> is a positive integer, this function returns a <E>cycle</E>
    digraph with <A>n</A> vertices and <A>n</A> edges. Specifically,
    for each vertex <C>i</C> (with <C>i</C> &lt; <C>n</C>), there is a directed 
    edge with source <C>i</C> and range <C>i + 1</C>. In addition, there is
    an edge with source <C>n</C> and range <C>1</C>. <P/>
    <Example><![CDATA[
gap> CycleDigraph(1);
<digraph with 1 vertex, 1 edge>
gap> CycleDigraph(123);
<digraph with 123 vertices, 123 edges>
]]></Example>
  </Description>
</ManSection>
<#/GAPDoc>

<#GAPDoc Label="CayleyDigraph">
<ManSection>
  <Oper Name="CayleyDigraph" Arg="G[, gens]"/>
  <Returns>A digraph.</Returns>
  <Description>
    Let <A>G</A> be any group and let <A>gens</A> be a list of elements of
    <A>G</A>. This function returns the Cayley graph of the group with respect
    <A>gens</A>. The vertices are the elements of <A>G</A>. There exists an edge
    from the vertex <C>u</C> to the vertex <C>v</C> if and only if there exists
    a generator <C>g</C> in <A>gens</A> such that <C>x * g = y</C>. <P/>

    If the optional second argument <A>gens</A> is not present, then the
    generators of <A>G</A> are used by default.
    <Example><![CDATA[
gap> G := DihedralGroup(8);
<pc group of size 8 with 3 generators>
gap> CayleyDigraph(G);
<digraph with 8 vertices, 24 edges>
gap> G := DihedralGroup(IsPermGroup, 8);
Group([ (1,2,3,4), (2,4) ])
gap> CayleyDigraph(G);
<digraph with 8 vertices, 16 edges>
gap> CayleyDigraph(G, [()]);  
<digraph with 8 vertices, 8 edges>]]></Example>
  </Description>
</ManSection>
<#/GAPDoc>

<#GAPDoc Label="LineUndirectedDigraph">
<ManSection>
  <Oper Name="LineUndirectedDigraph" Arg="digraph"/>
  <Oper Name="EdgeUndirectedDigraph" Arg="digraph"/>
  <Returns>A digraph.</Returns>
  <Description>
    Given a symmetric digraph <A>digraph</A>, the operation returns a
    symmetric digraph obtained by associating a vertex with each edge of
    <A>digraph</A>, ignoring directions and multiplicites, and two vertices
    are adjecent if and only if the corresponding edges have a vertex in
    common. 
    <Example><![CDATA[
gap> LineUndirectedDigraph(CompleteDigraph(3));
<digraph with 3 vertices, 6 edges>
gap> LineUndirectedDigraph(DigraphSymmetricClosure(ChainDigraph(3)));
<digraph with 2 vertices, 2 edges>
]]></Example>
  </Description>
</ManSection>
<#/GAPDoc>

<#GAPDoc Label="LineDigraph">
<ManSection>
  <Oper Name="LineDigraph" Arg="digraph"/>
  <Oper Name="EdgeDigraph" Arg="digraph"/>
  <Returns>A digraph.</Returns>
  <Description>
    Given a directed digraph <A>digraph</A>, the operation returns a digraph
    obtained by associating a vertex with each edge of <A>digraph</A>, and
    there is an edge from a vertex <K>v</K> to a vertex <K>u</K> if and only
    if the terminal vertex of the edge associated with <K>v</K> is the start
    vertex of the edge associated with <K>u</K>.  
    <Example><![CDATA[
gap> LineDigraph(CompleteDigraph(3));
<digraph with 6 vertices, 12 edges>
gap> LineDigraph(ChainDigraph(3));
<digraph with 2 vertices, 1 edge>
]]></Example>
  </Description>
</ManSection>
<#/GAPDoc>

<#GAPDoc Label="DoubleDigraph">
<ManSection>
  <Oper Name="DoubleDigraph" Arg="digraph"/>
  <Returns>A digraph.</Returns>
  <Description>
    Let <A>digraph</A> be a digraph with vertex set <C>V</C>. This function returns the
    double digraph of <A>digraph</A>. The vertex set of the double digraph is the orginal vertex
    set together with a duplicate. The edges are <C>[u_1,v_2]</C> and <C>[u_2,v_1]</C> if and
    only if <C>[u,v]</C> is an edge in <A>digraph</A>, together with the original edges and
    their duplicates.
    <Example><![CDATA[
gap> out := [[2],[3],[1]];
[ [ 2 ], [ 3 ], [ 1 ] ]
gap> gamma := Digraph(out);
<digraph with 3 vertices, 3 edges>
gap> DoubleDigraph(gamma);
<digraph with 6 vertices, 12 edges>
]]></Example>
  </Description>
</ManSection>
<#/GAPDoc>

<#GAPDoc Label="BipartiteDoubleDigraph">
<ManSection>
  <Oper Name="BipartiteDoubleDigraph" Arg="digraph"/>
  <Returns>A digraph.</Returns>
  <Description>
    Let <A>digraph</A> be a digraph with vertex set <C>V</C>. This function returns the
    bipartite double digraph of <A>digraph</A>. The vertex set of the double digraph is the orginal vertex
    set together with a duplicate. The edges are <C>[u_1,v_2]</C> and <C>[u_2,v_1]</C> if and
    only if <C>[u,v]</C> is an edge in <A>digraph</A>. The resulting graph is bipartite, since the
    orignal edges are not included in the resulting digraph.
    <Example><![CDATA[
gap> out := [[2],[3],[1]];
[ [ 2 ], [ 3 ], [ 1 ] ]
gap> gamma := Digraph(out);
<digraph with 3 vertices, 3 edges>
gap> BipartiteDoubleDigraph(gamma);
<digraph with 6 vertices, 6 edges>
]]></Example>
  </Description>
</ManSection>

<#/GAPDoc><|MERGE_RESOLUTION|>--- conflicted
+++ resolved
@@ -394,12 +394,7 @@
 gap> gr := Digraph(b);
 <digraph with 5 vertices, 11 edges>
 gap> gr := Digraph([1 .. 10], ReturnTrue);
-<<<<<<< HEAD
 <digraph with 10 vertices, 100 edges>]]></Example>
-=======
-<digraph with 10 vertices, 100 edges>
-]]></Example>
->>>>>>> 957b522a
 
       The next example illustrates the uses of the fourth and fifth variants of
       this constructor. The resulting digraph is a strongly regular graph, and
