--- conflicted
+++ resolved
@@ -610,7 +610,6 @@
 </ManSection>
 <#/GAPDoc>
 
-<<<<<<< HEAD
 <#GAPDoc Label="LineUndirectedDigraph">
 <ManSection>
   <Oper Name="LineUndirectedDigraph" Arg="digraph"/>
@@ -627,7 +626,32 @@
 <digraph with 3 vertices, 6 edges>
 gap> LineUndirectedDigraph(DigraphSymmetricClosure(ChainDigraph(3)));
 <digraph with 2 vertices, 2 edges>
-=======
+]]></Example>
+  </Description>
+</ManSection>
+<#/GAPDoc>
+
+<#GAPDoc Label="LineDigraph">
+<ManSection>
+  <Oper Name="LineDigraph" Arg="digraph"/>
+  <Oper Name="EdgeDigraph" Arg="digraph"/>
+  <Returns>A digraph.</Returns>
+  <Description>
+    Given a directed digraph <A>digraph</A>, the operation returns a digraph
+    obtained by associating a vertex with each edge of <A>digraph</A>, and
+    there is an edge from a vertex <K>v</K> to a vertex <K>u</K> if and only
+    if the terminal vertex of the edge associated with <K>v</K> is the start
+    vertex of the edge associated with <K>u</K>.  
+    <Example><![CDATA[
+gap> LineDigraph(CompleteDigraph(3));
+<digraph with 6 vertices, 12 edges>
+gap> LineDigraph(ChainDigraph(3));
+<digraph with 2 vertices, 1 edge>
+]]></Example>
+  </Description>
+</ManSection>
+<#/GAPDoc>
+
 <#GAPDoc Label="DoubleDigraph">
 <ManSection>
   <Oper Name="DoubleDigraph" Arg="Gamma"/>
@@ -645,34 +669,11 @@
 <digraph with 3 vertices, 3 edges>
 gap> DoubleDigraph(gamma);
 <digraph with 6 vertices, 12 edges>
->>>>>>> 883bc5eb
-]]></Example>
-  </Description>
-</ManSection>
-<#/GAPDoc>
-
-<<<<<<< HEAD
-<#GAPDoc Label="LineDigraph">
-<ManSection>
-  <Oper Name="LineDigraph" Arg="digraph"/>
-  <Oper Name="EdgeDigraph" Arg="digraph"/>
-  <Returns>A digraph.</Returns>
-  <Description>
-    Given a directed digraph <A>digraph</A>, the operation returns a digraph
-    obtained by associating a vertex with each edge of <A>digraph</A>, and
-    there is an edge from a vertex <K>v</K> to a vertex <K>u</K> if and only
-    if the terminal vertex of the edge associated with <K>v</K> is the start
-    vertex of the edge associated with <K>u</K>.  
-    <Example><![CDATA[
-gap> LineDigraph(CompleteDigraph(3));
-<digraph with 6 vertices, 12 edges>
-gap> LineDigraph(ChainDigraph(3));
-<digraph with 2 vertices, 1 edge>
-]]></Example>
-  </Description>
-</ManSection>
-<#/GAPDoc>
-=======
+]]></Example>
+  </Description>
+</ManSection>
+<#/GAPDoc>
+
 <#GAPDoc Label="BipartiteDoubleDigraph">
 <ManSection>
   <Oper Name="BipartiteDoubleDigraph" Arg="Gamma"/>
@@ -694,5 +695,4 @@
   </Description>
 </ManSection>
 
-<#/GAPDoc>
->>>>>>> 883bc5eb
+<#/GAPDoc>