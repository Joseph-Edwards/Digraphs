--- conflicted
+++ resolved
@@ -743,18 +743,12 @@
     return <C>1</C>. 
     <P/>
 
-<<<<<<< HEAD
-    The method used in this function is a version of the Floyd-Warshall
-    algorithm, and has complexity <C>O(<A>n</A> ^ 3)</C>, where <A>n</A> is the
-    number of vertices in <A>digraph</A>. 
+    In the worst case, the method used in this function is a version of the
+    Floyd-Warshall algorithm, and has complexity <C>O(<A>n</A> ^ 3)</C>, where
+    <A>n</A> is the number of vertices in <A>digraph</A>.  If the digraph has
+    known automorphisms [see <Ref Attr="DigraphGroup"/>], then the performance
+    is likely to be better.
     <P/>
-=======
-    In the worst case, the method used in this function is a version of the
-    Floyd-Warshall algorithm, and has complexity <M>O(n^3)</M>, where <A>n</A>
-    is the number of vertices in <A>digraph</A>.  If the graph has known
-    automorphisms [see <Ref Attr="DigraphGroup"/>] then performance is likely to
-    improve.<P/>
->>>>>>> 7a8e35bf
 
     For symmetric digraphs, see also <Ref Oper="DigraphUndirectedGirth"/>. <P/>
     <Example><![CDATA[
