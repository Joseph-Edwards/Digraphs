--- conflicted
+++ resolved
@@ -307,47 +307,6 @@
 </ManSection>
 <#/GAPDoc>
 
-<<<<<<< HEAD
-=======
-<#GAPDoc Label="RepresentativeOutNeighbours">
-<ManSection>
-  <Attr Name="RepresentativeOutNeighbours" Arg="digraph"/>
-  <Returns>An immutable list of immutable lists.</Returns>
-  <Description>
-    This function returns the list <C>out</C> of <E>out-neighbours</E> of each
-    representative of the orbits of the action of <Ref Attr="DigraphGroup"/> on
-    the vertex set of the digraph <A>digraph</A>. <P/>
-    
-    More specifically, if <C>reps</C> is the list of orbit representatives,
-    then a vertex <C>j</C> appears in <C>out[i]</C> each time
-    there exists an edge with source <C>reps[i]</C> and range <C>j</C> in 
-    <A>digraph</A>.
-    <P/>
-
-    If <Ref Attr="DigraphGroup"/> is trivial, then <Ref Attr="OutNeighbours"/>
-    is returned.
-    
-    <Example><![CDATA[
-gap> digraph := Digraph([[1, 2, 3, 4, 5], [3, 5], [2], [1, 2, 3, 5], 
->                        [1, 2, 3, 4]]);
-<digraph with 5 vertices, 16 edges>
-gap> DigraphGroup(digraph);
-Group(())
-gap> RepresentativeOutNeighbours(digraph);
-[ [ 1, 2, 3, 4, 5 ], [ 3, 5 ], [ 2 ], [ 1, 2, 3, 5 ], [ 1, 2, 3, 4 ] ]
-gap> digraph := Digraph([[2, 3, 5], [1, 4, 6], [4, 2, 7], [3, 1, 8], [6, 8, 1],
->                        [5, 7, 2], [8, 5, 3], [7, 6, 4]]);
-<digraph with 8 vertices, 24 edges>
-gap> DigraphGroup(digraph);
-Group([ (1,2)(3,4)(5,6)(7,8), (1,3,2,4)(5,7,6,8), (1,5)(2,6)(3,8)
-(4,7) ])
-gap> RepresentativeOutNeighbours(digraph);
-[ [ 2, 3, 5 ] ]]]></Example>
-  </Description>
-</ManSection>
-<#/GAPDoc>
->>>>>>> 957b522a
-
 <#GAPDoc Label="InNeighbours">
 <ManSection>
   <Attr Name="InNeighbours" Arg="digraph"/>
