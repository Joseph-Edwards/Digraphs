name: Digraphs
version: 1.1.1
date: 2020-01-29
description: |
    Graphs, digraphs, and multidigraphs in GAP

authors:
    - name: Jan De Beule
      url: http://homepages.vub.ac.be/~jdbeule/
    - name: Julius Jonusas
      url: http://julius.jonusas.work
    - name: James Mitchell
      url: http://www-groups.mcs.st-andrews.ac.uk/~jamesm
    - name: Michael Torpey
      url: https://mtorpey.github.io
    - name: Wilf Wilson
      url: http://wilf.me

maintainers:
    - name: James Mitchell
<<<<<<< HEAD
      url: http://goo.gl/ZtViV6
=======
      url: http://www-groups.mcs.st-andrews.ac.uk/~jamesm
>>>>>>> 8320e362
    - name: Wilf Wilson
      url: http://wilf.me

contributors:
    - name: Stuart Burrell
      url: mailto:sb235@st-andrews.ac.uk
    - name: Reinis Cirpons
      url: mailto:rc234@st-andrews.ac.uk
    - name: Luke Elliott
      url: mailto:le27@st-andrews.ac.uk
    - name: Max Horn
      url: https://www.quendi.de/math
    - name: Christopher Jefferson
      url: http://caj.host.cs.st-andrews.ac.uk
    - name: Markus Pfeiffer
      url: https://www.morphism.de/~markusp
    - name: Christopher Russell
      url: mailto:cr66@st-andrews.ac.uk
    - name: Finn Smith
      url: mailto:fls3@st-andrews.ac.uk
    - name: Murray Whyte
      url: mailto:mw231@st-andrews.ac.uk

GAP: ">=4.9.0"

needed-pkgs:
    - name: "io"
      version: ">=4.5.1"
      url: "https://gap-packages.github.io/io"
    - name: "orb"
      version: ">=4.8.2"
      url: "https://gap-packages.github.io/orb"

suggested-pkgs:
    - name: "gapdoc"
      version: ">=1.5.1"
      url: "http://www.math.rwth-aachen.de/~Frank.Luebeck/GAPDoc"
    - name: "grape"
      version: ">=4.8.1"
      url: "https://gap-packages.github.io/grape"
    - name: "nautytracesinterface"
      version: ">=0.2"
      url: "http://TODO/"

www: https://gap-packages.github.io/Digraphs
readme: README.md
packageinfo: https://gap-packages.github.io/Digraphs/PackageInfo.g

downloads:
    - name: .tar.gz
      url: https://github.com/gap-packages/Digraphs/releases/download/v1.1.1/digraphs-1.1.1.tar.gz

abstract: |
    The <b>Digraphs</b> package is a <b>GAP</b> package for digraphs and multidigraphs.

status: deposited
doc-html: doc/chap0.html
doc-pdf: doc/manual.pdf<|MERGE_RESOLUTION|>--- conflicted
+++ resolved
@@ -18,11 +18,7 @@
 
 maintainers:
     - name: James Mitchell
-<<<<<<< HEAD
-      url: http://goo.gl/ZtViV6
-=======
       url: http://www-groups.mcs.st-andrews.ac.uk/~jamesm
->>>>>>> 8320e362
     - name: Wilf Wilson
       url: http://wilf.me
 
