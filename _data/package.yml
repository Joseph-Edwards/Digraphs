<<<<<<< HEAD
name: Digraphs
version: 0.12.0
date: 31/01/2018
description: Graphs, digraphs, and multidigraphs in GAP
=======
name: GitHubPagesForGAP
version: 0.2
date: 2017-02-04
description: |
    A GitHub Pages generator for GAP packages
>>>>>>> 80d52327

authors:
    - name: J. De Beule
      url: http://homepages.vub.ac.be/~jdbeule/
    - name: J. Jonusas
      url: http://www-groups.mcs.st-andrews.ac.uk/~julius/
    - name: J. D. Mitchell
      url: http://goo.gl/ZtViV6
    - name: M. Torpey
      url: http://www-groups.mcs.st-andrews.ac.uk/~mct25/
    - name: W. A. Wilson
      url: http://www-groups.mcs.st-andrews.ac.uk/~waw7/

maintainers:
    - name: J. D. Mitchell
      url: http://goo.gl/ZtViV6

<<<<<<< HEAD
GAP: ">=4.8.2"

needed-pkgs:
    - name: "io"
      version: ">=4.5.1"
      url: "https://gap-packages.github.io/io"
    - name: "orb"
      version: ">=4.7.5"
      url: "https://gap-packages.github.io/orb"

suggested-pkgs:
    - name: "gapdoc"
      version: ">=1.5.1"
      url: "http://www.math.rwth-aachen.de/~Frank.Luebeck/GAPDoc"
    - name: "grape"
      version: ">=4.5"
      url: "http://www.maths.qmul.ac.uk/~leonard/grape/"
    - name: "nautytracesinterface"
      version: ">=0.2"
      url: "http://TODO/"

www: https://gap-packages.github.io/Digraphs
readme: https://gap-packages.github.io/Digraphs/README.md
packageinfo: https://gap-packages.github.io/Digraphs/PackageInfo.g

downloads:
    - name: .tar.gz
      url: https://github.com/gap-packages/Digraphs/releases/download/v0.12.0/digraphs-0.12.0.tar.gz

abstract: The <b>Digraphs</b> package is a <b>GAP</b> package for digraphs and multidigraphs.
=======
GAP: ">=4.8.1"

needed-pkgs:
    - name: "GAPDoc"
      version: ">= 1.2"
      url: "http://www.math.rwth-aachen.de/~Frank.Luebeck/GAPDoc"
    - name: "IO"
      version: ">= 4.1"
      url: "https://gap-packages.github.io/io"

suggested-pkgs:
    - name: "orb"
      version: ">= 4.2"
      url: "https://gap-packages.github.io/orb"

www: https://gap-system.github.io/GitHubPagesForGAP/
readme: README.md
packageinfo: https://gap-system.github.io/GitHubPagesForGAP/PackageInfo.g
github: https://github.com/gap-system/GitHubPagesForGAP

downloads:
    - name: .tar.gz
      url: https://github.com/gap-system/GitHubPagesForGAP/releases/download/v0.2/GitHubPagesForGAP-0.2.tar.gz
    - name: .tar.bz2
      url: https://github.com/gap-system/GitHubPagesForGAP/releases/download/v0.2/GitHubPagesForGAP-0.2.tar.bz2

abstract: |
    This is a pseudo package that contains no actual  <span class="pkgname">GAP</span> code. Instead, it is a template for other  GAP packages that allows to quickly setup GitHub Pages.
>>>>>>> 80d52327

status: deposited
doc-html: doc/chap0.html
doc-pdf: doc/manual.pdf

month: Jan
year: 2018

contributors:
    - name: S. Burrell
      url: mailto:sb235@st-andrews.ac.uk
    - name: L. Elliott
      url: mailto:le27@st-andrews.ac.uk
    - name: C. Jefferson
      url: http://caj.host.cs.st-andrews.ac.uk
    - name: M. Pfeiffer
      url: https://www.morphism.de/~markusp/
    - name: C. Russell
      url: mailto:cr66@st-andrews.ac.uk
    - name: F. Smith
      url: mailto:fls3@st-andrews.ac.uk
<|MERGE_RESOLUTION|>--- conflicted
+++ resolved
@@ -1,15 +1,8 @@
-<<<<<<< HEAD
 name: Digraphs
 version: 0.12.0
-date: 31/01/2018
-description: Graphs, digraphs, and multidigraphs in GAP
-=======
-name: GitHubPagesForGAP
-version: 0.2
-date: 2017-02-04
+date: 2018-01-31
 description: |
-    A GitHub Pages generator for GAP packages
->>>>>>> 80d52327
+    Graphs, digraphs, and multidigraphs in GAP
 
 authors:
     - name: J. De Beule
@@ -27,7 +20,20 @@
     - name: J. D. Mitchell
       url: http://goo.gl/ZtViV6
 
-<<<<<<< HEAD
+contributors:
+    - name: S. Burrell
+      url: mailto:sb235@st-andrews.ac.uk
+    - name: L. Elliott
+      url: mailto:le27@st-andrews.ac.uk
+    - name: C. Jefferson
+      url: http://caj.host.cs.st-andrews.ac.uk
+    - name: M. Pfeiffer
+      url: https://www.morphism.de/~markusp/
+    - name: C. Russell
+      url: mailto:cr66@st-andrews.ac.uk
+    - name: F. Smith
+      url: mailto:fls3@st-andrews.ac.uk
+
 GAP: ">=4.8.2"
 
 needed-pkgs:
@@ -50,62 +56,16 @@
       url: "http://TODO/"
 
 www: https://gap-packages.github.io/Digraphs
-readme: https://gap-packages.github.io/Digraphs/README.md
+readme: README.md
 packageinfo: https://gap-packages.github.io/Digraphs/PackageInfo.g
 
 downloads:
     - name: .tar.gz
       url: https://github.com/gap-packages/Digraphs/releases/download/v0.12.0/digraphs-0.12.0.tar.gz
 
-abstract: The <b>Digraphs</b> package is a <b>GAP</b> package for digraphs and multidigraphs.
-=======
-GAP: ">=4.8.1"
-
-needed-pkgs:
-    - name: "GAPDoc"
-      version: ">= 1.2"
-      url: "http://www.math.rwth-aachen.de/~Frank.Luebeck/GAPDoc"
-    - name: "IO"
-      version: ">= 4.1"
-      url: "https://gap-packages.github.io/io"
-
-suggested-pkgs:
-    - name: "orb"
-      version: ">= 4.2"
-      url: "https://gap-packages.github.io/orb"
-
-www: https://gap-system.github.io/GitHubPagesForGAP/
-readme: README.md
-packageinfo: https://gap-system.github.io/GitHubPagesForGAP/PackageInfo.g
-github: https://github.com/gap-system/GitHubPagesForGAP
-
-downloads:
-    - name: .tar.gz
-      url: https://github.com/gap-system/GitHubPagesForGAP/releases/download/v0.2/GitHubPagesForGAP-0.2.tar.gz
-    - name: .tar.bz2
-      url: https://github.com/gap-system/GitHubPagesForGAP/releases/download/v0.2/GitHubPagesForGAP-0.2.tar.bz2
-
 abstract: |
-    This is a pseudo package that contains no actual  <span class="pkgname">GAP</span> code. Instead, it is a template for other  GAP packages that allows to quickly setup GitHub Pages.
->>>>>>> 80d52327
+    The <b>Digraphs</b> package is a <b>GAP</b> package for digraphs and multidigraphs.
 
 status: deposited
 doc-html: doc/chap0.html
-doc-pdf: doc/manual.pdf
-
-month: Jan
-year: 2018
-
-contributors:
-    - name: S. Burrell
-      url: mailto:sb235@st-andrews.ac.uk
-    - name: L. Elliott
-      url: mailto:le27@st-andrews.ac.uk
-    - name: C. Jefferson
-      url: http://caj.host.cs.st-andrews.ac.uk
-    - name: M. Pfeiffer
-      url: https://www.morphism.de/~markusp/
-    - name: C. Russell
-      url: mailto:cr66@st-andrews.ac.uk
-    - name: F. Smith
-      url: mailto:fls3@st-andrews.ac.uk
+doc-pdf: doc/manual.pdf