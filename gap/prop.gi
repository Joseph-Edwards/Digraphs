#############################################################################
##
##  prop.gi
##  Copyright (C) 2014-17                                James D. Mitchell
##
##  Licensing information can be found in the README file of this package.
##
#############################################################################
##

# "multi" means it has at least one multiple edges
InstallMethod(IsMultiDigraph, "for a dense digraph", [IsDenseDigraphRep],
IS_MULTI_DIGRAPH);

InstallMethod(IsChainDigraph, "for a digraph", [IsDigraph],
function(D)
  IsValidDigraph(D);
  return IsDirectedTree(D) and IsSubset([0, 1], OutDegreeSet(D));
end);

InstallMethod(IsCycleDigraph, "for a digraph", [IsDigraph],
function(D)
  IsValidDigraph(D);
  return DigraphNrVertices(D) > 0 and IsStronglyConnectedDigraph(D)
         and DigraphNrEdges(D) = DigraphNrVertices(D);
end);

InstallMethod(IsBiconnectedDigraph, "for a digraph", [IsDigraph],
function(D)
  IsValidDigraph(D);
  return IsEmpty(ArticulationPoints(D)) and IsConnectedDigraph(D);
end);

InstallMethod(DIGRAPHS_IsMeetJoinSemilatticeDigraph,
"for a homogeneous list and a positive integer",
[IsHomogeneousList],
function(nbs)
  local i, j, k, n, x, len;

  n := Length(nbs);
  for i in [1 .. n] do
    for j in [i + 1 .. n] do
      if j in nbs[i] or i in nbs[j] then
        continue;
      fi;
      x := Intersection(nbs[i], nbs[j]);
      if IsEmpty(x) then
        return false;
      fi;
      len := Length(x);
      k := x[len];  # Check whether <k> is the meet of <i> and <j>
      if Length(nbs[k]) < len then
        return false;
      fi;
    od;
  od;

  return true;
end);

InstallMethod(IsJoinSemilatticeDigraph, "for a dense digraph",
[IsDenseDigraphRep],
function(D)
  local topo, list;
  IsValidDigraph(D);
  if not IsPartialOrderDigraph(D) then
    return false;
  fi;
  topo := DigraphTopologicalSort(D);
  D := DigraphMutableCopy(D);
  D := OnDigraphs(D, PermList(topo) ^ -1);
  list := D!.OutNeighbours;
  Apply(list, Set);
  return DIGRAPHS_IsMeetJoinSemilatticeDigraph(list);
end);

InstallMethod(IsMeetSemilatticeDigraph, "for a digraph",
[IsDigraph],
function(D)
  local topo, list;
  IsValidDigraph(D);
  if not IsPartialOrderDigraph(D) then
    return false;
  fi;
  topo := Reversed(DigraphTopologicalSort(D));
  D := OnDigraphs(DigraphCopyIfMutable(D), PermList(topo) ^ -1);
  list := InNeighboursMutableCopy(D);
  Apply(list, Set);
  return DIGRAPHS_IsMeetJoinSemilatticeDigraph(list);
end);

InstallMethod(IsStronglyConnectedDigraph, "for a dense digraph",
[IsDenseDigraphRep],
function(D)
  IsValidDigraph(D);
  return IS_STRONGLY_CONNECTED_DIGRAPH(OutNeighbours(D));
end);

InstallMethod(IsCompleteDigraph, "for a digraph",
[IsDigraph],
function(D)
  local n;
  IsValidDigraph(D);
  n := DigraphNrVertices(D);
  if n = 0 then
    return true;
  elif IsMultiDigraph(D) then
    return false;
  elif DigraphNrEdges(D) <> (n * (n - 1)) then
    return false;
  fi;
  return not DigraphHasLoops(D);
end);

InstallMethod(IsCompleteBipartiteDigraph, "for a digraph",
[IsDigraph],
function(D)
  local bicomps;
  IsValidDigraph(D);

  if IsMultiDigraph(D) then
    return false;
  fi;

  bicomps := DigraphBicomponents(D);
  if bicomps = fail then
    return false;
  fi;

  return DigraphNrEdges(D) = 2 * Length(bicomps[1]) * Length(bicomps[2]);
end);

InstallMethod(IsConnectedDigraph, "for a digraph", [IsDigraph],
function(D)
  # Check for easy answers
  IsValidDigraph(D);
  if DigraphNrVertices(D) < 2 then
    return true;
  elif HasIsStronglyConnectedDigraph(D)
      and IsStronglyConnectedDigraph(D) then
    return true;
  elif DigraphNrEdges(D) < DigraphNrVertices(D) - 1 then
    return false;
  fi;
  # Otherwise use DigraphConnectedComponents method
  return (Length(DigraphConnectedComponents(D).comps) = 1);
end);

InstallImmediateMethod(IsAcyclicDigraph, "for a reflexive digraph",
IsReflexiveDigraph, 0,
function(D)
  if DigraphNrVertices(D) = 0 then
    return true;
  fi;
  return false;
end);

InstallImmediateMethod(IsAcyclicDigraph, "for a strongly connected digraph",
IsStronglyConnectedDigraph, 0,
function(D)
  IsValidDigraph(D);
  if DigraphNrVertices(D) > 1 then
    return false;
  fi;
  return true;
end);

InstallMethod(IsAcyclicDigraph, "for a dense digraph",
[IsDenseDigraphRep],
function(D)
  local n, scc;
  IsValidDigraph(D);
  n := DigraphNrVertices(D);
  if n = 0 then
    return true;
  elif HasDigraphTopologicalSort(D) and
      DigraphTopologicalSort(D) = fail then
    return false;
  elif HasDigraphHasLoops(D) and DigraphHasLoops(D) then
    return false;
  elif HasDigraphStronglyConnectedComponents(D) then
    scc := DigraphStronglyConnectedComponents(D);
    if not Length(scc.comps) = n then
      SetIsStronglyConnectedDigraph(D, false);
      return false;
    else
      SetIsStronglyConnectedDigraph(D, false);
      return not DigraphHasLoops(D);
    fi;
  fi;
  return IS_ACYCLIC_DIGRAPH(OutNeighbours(D));
end);

# Complexity O(number of edges)
# this could probably be improved further ! JDM

InstallMethod(IsSymmetricDigraph, "for a dense digraph",
[IsDenseDigraphRep],
function(D)
  local out, inn, new, i;
  IsValidDigraph(D);

  out := OutNeighbours(D);
  inn := InNeighbours(D);

  if not ForAll(out, IsSortedList) then
    new := EmptyPlist(Length(out));
    for i in DigraphVertices(D) do
      new[i] := AsSortedList(ShallowCopy(out[i]));
    od;
    return inn = new;
  fi;

  return inn = out;
end);

# Functional: for every vertex v there is exactly one edge with source v

InstallMethod(IsFunctionalDigraph, "for a dense digraph",
[IsDenseDigraphRep],
function(D)
  IsValidDigraph(D);
  return ForAll(OutNeighbours(D), x -> Length(x) = 1);
end);

InstallMethod(IsTournament, "for a digraph", [IsDigraph],
function(D)
  local n;
  IsValidDigraph(D);

  if IsMultiDigraph(D) then
    return false;
  fi;

  n := DigraphNrVertices(D);

  if n = 0 then
    return true;
  elif DigraphNrEdges(D) <> n * (n - 1) / 2 then
    return false;
  elif DigraphHasLoops(D) then
    return false;
  elif n <= 2 then
    return true;
  elif HasIsAcyclicDigraph(D) and IsAcyclicDigraph(D) then
    return true;
  fi;

  return IsAntisymmetricDigraph(D);
end);

InstallMethod(IsEmptyDigraph, "for a digraph with known number of edges",
[IsDigraph and HasDigraphNrEdges],
2,  # to beat the method for IsDenseDigraphRep
function(D)
  IsValidDigraph(D);
  return DigraphNrEdges(D) = 0;
end);

InstallMethod(IsEmptyDigraph, "for a dense digraph",
[IsDenseDigraphRep],
function(D)
  IsValidDigraph(D);
  return ForAll(OutNeighbours(D), IsEmpty);
end);

InstallMethod(IsReflexiveDigraph, "for a digraph with adjacency matrix",
[IsDigraph and HasAdjacencyMatrix],
2,  # to beat the method for IsDenseDigraphRep
function(D)
  local mat, i;
  IsValidDigraph(D);
  mat := AdjacencyMatrix(D);
  for i in DigraphVertices(D) do
    if mat[i][i] = 0 then
      return false;
    fi;
  od;
  return true;
end);

InstallMethod(IsReflexiveDigraph, "for a dense digraph",
[IsDenseDigraphRep],
function(D)
  local list;
  IsValidDigraph(D);
  list := OutNeighbours(D);
  return ForAll(DigraphVertices(D), x -> x in list[x]);
end);

InstallImmediateMethod(DigraphHasLoops, "for a reflexive digraph",
IsReflexiveDigraph, 0,
function(D)
  if DigraphNrVertices(D) = 0 then
    return false;
  fi;
  return true;
end);

InstallMethod(DigraphHasLoops, "for a digraph with adjacency matrix",
[IsDigraph and HasAdjacencyMatrix],
2,  # to beat the method for IsDenseDigraphRep
function(D)
  local mat, i;
  IsValidDigraph(D);
  mat := AdjacencyMatrix(D);
  for i in DigraphVertices(D) do
    if mat[i][i] <> 0 then
      return true;
    fi;
  od;
  return false;
end);

InstallMethod(DigraphHasLoops, "for a dense digraph", [IsDenseDigraphRep],
function(D)
  local list, i;
  IsValidDigraph(D);
  list := OutNeighbours(D);
  for i in DigraphVertices(D) do
    if i in list[i] then
      return true;
    fi;
  od;
  return false;
end);

InstallMethod(IsAperiodicDigraph, "for a digraph", [IsDigraph],
function(D)
  IsValidDigraph(D);
  return DigraphPeriod(D) = 1;
end);

InstallMethod(IsAntisymmetricDigraph, "for a dense digraph",
[IsDenseDigraphRep],
function(D)
  IsValidDigraph(D);
  return IS_ANTISYMMETRIC_DIGRAPH(OutNeighbours(D));
end);

InstallMethod(IsTransitiveDigraph, "for a dense digraph", [IsDenseDigraphRep],
function(D)
  local n, m, sorted, verts, out, trans, reflex, v, u;
  IsValidDigraph(D);

  n := DigraphNrVertices(D);
  m := DigraphNrEdges(D);

  # Try correct method vis-a-vis complexity
  if m + n + (m * n) < (n * n * n) then
    sorted := DigraphTopologicalSort(D);
    if sorted <> fail then
      # Essentially create the transitive closure vertex by vertex.
      # And after doing this for each vertex, check we've added nothing
      verts := DigraphVertices(D);
      out   := OutNeighbours(D);
      trans := EmptyPlist(n);
      for v in sorted do
        trans[v] := BlistList(verts, [v]);
        reflex   := false;
        for u in out[v] do
          trans[v] := UnionBlist(trans[v], trans[u]);
          if u = v then
            reflex := true;
          fi;
        od;
        if not reflex then
          trans[v][v] := false;
        fi;
        # Set() is a temporary stop-gap, to allow multi-digraphs
        # and to not have to worry about the ordering of these lists yet
        if Set(out[v]) <> Set(ListBlist(verts, trans[v])) then
          return false;
        fi;
        trans[v][v] := true;
      od;
      return true;
    fi;
  fi;
  # Otherwise fall back to the Floyd Warshall version
  return IS_TRANSITIVE_DIGRAPH(D);
end);

InstallMethod(IsBipartiteDigraph, "for a digraph", [IsDigraph],
function(D)
  IsValidDigraph(D);
  if HasDigraphHasLoops(D) and DigraphHasLoops(D) then
    return false;
  fi;
  return DIGRAPHS_Bipartite(D)[1];
end);

InstallMethod(IsInRegularDigraph, "for a digraph", [IsDigraph],
function(D)
  IsValidDigraph(D);
  return Length(InDegreeSet(D)) = 1;
end);

InstallMethod(IsOutRegularDigraph, "for a digraph", [IsDigraph],
function(D)
  IsValidDigraph(D);
  return Length(OutDegreeSet(D)) = 1;
end);

InstallMethod(IsRegularDigraph, "for a digraph", [IsDigraph],
function(D)
  IsValidDigraph(D);
  return IsInRegularDigraph(D) and IsOutRegularDigraph(D);
end);

InstallMethod(IsUndirectedTree, "for a digraph", [IsDigraph],
function(D)
  IsValidDigraph(D);
  return DigraphNrEdges(D) = 2 * (DigraphNrVertices(D) - 1)
           and IsSymmetricDigraph(D) and IsConnectedDigraph(D);
end);

InstallMethod(IsUndirectedForest, "for a digraph", [IsDigraph],
function(D)
  local comps, comp;
  IsValidDigraph(D);
  if not IsSymmetricDigraph(D) or DigraphNrVertices(D) = 0
      or IsMultiDigraph(D) then
    return false;
  fi;
  comps := DigraphConnectedComponents(D).comps;
  for comp in comps do
    comp := InducedSubdigraph(D, comp);
    if DigraphNrEdges(comp) <> 2 * (DigraphNrVertices(comp) - 1) then
      return false;
    fi;
  od;
  return true;
end);

InstallMethod(IsDistanceRegularDigraph, "for a digraph", [IsDigraph],
function(D)
  local reps, record, localParameters, localDiameter, i;
  IsValidDigraph(D);
  if IsEmptyDigraph(D) then
    return true;
  elif not IsSymmetricDigraph(D) or not IsConnectedDigraph(D) then
    return false;
  fi;

  reps            := DigraphOrbitReps(D);
  record          := DIGRAPH_ConnectivityDataForVertex(D, reps[1]);
  localParameters := record.localParameters;
  localDiameter   := record.localDiameter;

  for i in [2 .. Length(reps)] do
     record := DIGRAPH_ConnectivityDataForVertex(D, reps[2]);
     if record.localDiameter <> localDiameter
          or record.localParameters <> localParameters then
        return false;
     fi;
  od;
  return true;
end);

InstallMethod(IsDirectedTree, "for a digraph", [IsDigraph],
function(D)
  IsValidDigraph(D);
  if IsNullDigraph(D) then
    return DigraphNrVertices(D) = 1;
  else
    return IsConnectedDigraph(D) and InDegreeSet(D) = [0, 1];
  fi;
end);

InstallMethod(IsEulerianDigraph, "for a digraph", [IsDigraph],
function(D)
  local i;
  IsValidDigraph(D);
  if not IsStronglyConnectedDigraph(ReducedDigraph(D)) then
     return false;
  fi;

  for i in DigraphVertices(D) do
    if not OutDegreeOfVertex(D, i) = InDegreeOfVertex(D, i) then
      return false;
    fi;
  od;
  return true;
end);

# Meyniel's Theorem: a strongly connected digraph with n vertices, in which
# any two non-adjacent vertices have full degree sum at least 2n − 1, is
# Hamiltonian.
# This function uses theorems 4.1 and 4.2 from the following paper:
# Sufficient conditions for a digraph to be Hamiltonian
# http://citeseerx.ist.psu.edu/viewdoc/download?doi=10.1.1.99.4560&rep=rep1
# &type=pdf
# A vertex z dominates a pair of vertices {x, y} if z->x and z->y
# A pair of vertices {x, y} dominates a vertex z if x->z and y->z
# Theorem 4.1: a strongly connected digraph with n vertices in which every pair
# of non-adjacent dominated vertices {x,y} satifies either of:
# 1.(full degree of x) ≥ n and (full degree of y) ≥ n - 1
# 2.(full degree of y) ≥ n and (full degree of x) ≥ n - 1
# Is Hamiltonian.
# Theorem 4.2: a strongly connected digraph with n vertices in which every pair
# of non-adjacent vertices {x,y} which is dominated or dominating satifies:
# 1. (out degree of x) + (in degree of y) ≥ n
# 2. (out degree of y) + (in degree of x) ≥ n
# Is Hamiltonian.
InstallMethod(IsHamiltonianDigraph, "for a digraph", [IsDigraph],
function(D)
  local indegs, fulldegs, outdegs, n, checkMT, check41, check42,
        dominatedcheck, dominatingcheck, adjmatrix, i, j, k, tempblist;
  IsValidDigraph(D);
  if DigraphNrVertices(D) <= 1 and IsEmptyDigraph(D) then
    return true;
  elif not IsStronglyConnectedDigraph(D) then
    return false;
  fi;

  D := DigraphCopyIfMutable(D);

  if IsMultiDigraph(D) then
    D := DigraphRemoveAllMultipleEdges(D);
  fi;
  if DigraphHasLoops(D) then
    D := DigraphRemoveLoops(D);
  fi;

  n := DigraphNrVertices(D);

  if n <= 512 then
    indegs := InDegrees(D);
    outdegs := OutDegrees(D);
    fulldegs := indegs + outdegs;
<<<<<<< HEAD
    adjmatrix := BooleanAdjacencyMatrix(D);
=======
    adjmatrix := BooleanAdjacencyMatrixMutableCopy(gr);
>>>>>>> eb1904c5
    # checks if Meyniel's theorem, Theorem 4.1 or Theorem 4.2 are applicable.
    checkMT := true;
    check41 := true;
    check42 := true;
    for i in [1 .. n] do
       for j in [1 .. n] do
          if i <> j and not adjmatrix[j][i] and not adjmatrix[i][j] then
              # Meyniel's theorem
              if checkMT and fulldegs[i] + fulldegs[j] < 2 * n - 1 then
                  checkMT := false;
              fi;

              if check41 or check42 then
                dominatedcheck := false;
                dominatingcheck := false;
                for k in [1 .. n] do
                  if adjmatrix[k][i] and adjmatrix[k][j] then
                     dominatedcheck := true;
                     break;
                  fi;
                od;
                tempblist := adjmatrix[i];
                IntersectBlist(tempblist, adjmatrix[j]);
                dominatingcheck := true in tempblist;
              fi;

              # Theorem 4.1
              if check41 and dominatedcheck then
                 if fulldegs[i] < n - 1 or fulldegs[j] < n - 1 or
                    (fulldegs[i] = n - 1 and fulldegs[j] = n - 1) then
                   check41 := false;
                 fi;
              fi;

              # Theorem 4.2
              if check42 and (dominatingcheck or dominatedcheck) then
                 if (indegs[i] + outdegs[j]) < n or
                    (indegs[j] + outdegs[i]) < n then
                   check42 := false;
                 fi;
              fi;
          fi;
          if not (checkMT or check41 or check42) then
            break;
          fi;
      od;
      if not (checkMT or check41 or check42) then
        break;
      fi;
    od;
    if checkMT or check41 or check42 then
      return true;
    fi;
  fi;
  return HamiltonianPath(D) <> fail;
end);

InstallMethod(IsHamiltonianDigraph, "for a digraph with hamiltonian path",
[IsDigraph and HasHamiltonianPath], x -> HamiltonianPath(x) <> fail);<|MERGE_RESOLUTION|>--- conflicted
+++ resolved
@@ -529,11 +529,7 @@
     indegs := InDegrees(D);
     outdegs := OutDegrees(D);
     fulldegs := indegs + outdegs;
-<<<<<<< HEAD
-    adjmatrix := BooleanAdjacencyMatrix(D);
-=======
-    adjmatrix := BooleanAdjacencyMatrixMutableCopy(gr);
->>>>>>> eb1904c5
+    adjmatrix := BooleanAdjacencyMatrixMutableCopy(D);
     # checks if Meyniel's theorem, Theorem 4.1 or Theorem 4.2 are applicable.
     checkMT := true;
     check41 := true;
