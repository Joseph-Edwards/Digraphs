#############################################################################
##
#W  props.gi
#Y  Copyright (C) 2014                                   James D. Mitchell
##
##  Licensing information can be found in the README file of this package.
##
#############################################################################
##

if IsBound(IS_STRONGLY_CONNECTED_DIGRAPH) then
  InstallMethod(IsStronglyConnectedDigraph, "for a digraph",
  [IsDigraph],
  function(graph)
    return IS_STRONGLY_CONNECTED_DIGRAPH(Adjacencies(graph));
  end);
else
  InstallMethod(IsStronglyConnectedDigraph, "for a digraph",
  [IsDigraph],
  function(graph)
    local adj, n, stack1, len1, stack2, len2, id, count, fptr, level, l, w, v;

    adj := Adjacencies(graph);
    n := Length(adj);

    if n = 0 then
      return true;
    fi;

    stack1 := EmptyPlist(n); len1 := 1;
    stack2 := EmptyPlist(n); len2 := 1;
    id:=[ 1 .. n ] * 0;
    level := 1;
    fptr := [];

    fptr[1] := 1; # vertex
    fptr[2] := 1; # adjacency index
    stack1[len1] := 1;
    stack2[len2] := len1;
    id[1] := len1;

    while true do # we always return before level = 0
      if fptr[2 * level] > Length(adj[fptr[2 * level - 1]]) then
        if stack2[len2] = id[fptr[2 * level - 1]] then
          repeat
            n := n - 1;
            w := stack1[len1];
            len1 := len1 - 1;
          until w = fptr[2 * level - 1];
          return (n = 0);
        fi;
        level := level - 1;
      else
        w := adj[fptr[2 * level - 1]][fptr[2 * level]];
        fptr[2 * level] := fptr[2 * level] + 1;

        if id[ w ] = 0 then
          level := level + 1;
          fptr[2 * level - 1] := w; #fptr[0], vertex
          fptr[2 * level ] := 1;   #fptr[2], index
          len1 := len1 + 1;
          stack1[ len1 ] := w;
          len2 := len2 + 1;
          stack2[ len2 ] := len1;
          id[ w ] := len1;
        else # we saw <w> earlier in this run
          while stack2[ len2 ] > id[ w ] do
            len2 := len2 - 1; # pop from stack2
          od;
        fi;
      fi;
    od;
  end);
fi;

if IsBound(IS_ACYCLIC_DIGRAPH) then
  InstallMethod(IsAcyclicDigraph, "for a digraph",
  [IsDigraph], function(graph)
    return IS_ACYCLIC_DIGRAPH(Adjacencies(graph));
  end);
else
  InstallMethod(IsAcyclicDigraph, "for a digraph",
  [IsDigraph],
  function(graph)
    local adj, nr, verts, vertex_complete, vertex_in_path, stack, level, j, 
    k, i;

    adj := Adjacencies(graph);
    nr := NrVertices(graph);
    verts := Vertices(graph);
    vertex_complete := BlistList( verts, [ ] );
    vertex_in_path := BlistList( verts, [ ] );
    stack:=EmptyPlist(2 * nr + 2);

    for i in verts do
      if Length(adj[i]) = 0 then
        vertex_complete[i] := true;
      elif not vertex_complete[i] then
        level := 1;
        stack[1] := i;
        stack[2] := 1;
        while true do
          j:=stack[2 * level - 1];
          k:=stack[2 * level];
          if vertex_in_path[j] then
            return false;  # We have just travelled around a cycle
          fi;
          # Check whether:
          # 1. We've previously finished with this vertex, OR
          # 2. Whether we've investigated all branches descending from it
          if vertex_complete[j] or k > Length(adj[j]) then
            vertex_complete[j] := true;
            level := level - 1 ;
            if level = 0 then
              break;
            fi;
            # Backtrack and choose next available branch
            stack[2 * level]:=stack[2 * level] + 1;
            vertex_in_path[stack[2 * level - 1]] := false;
          else # Otherwise move onto the next available branch
            vertex_in_path[j] := true;
            level := level + 1;
            stack[2 * level - 1] := adj[j][k];
            stack[2 * level] := 1;
          fi;
        od;
      fi;
    od;
    return true;
  end);
fi;

# simple means no multiple edges (loops are allowed)
if IsBound(IS_SIMPLE_DIGRAPH) then
  InstallMethod(IsSimpleDigraph, "for a digraph",
  [IsDigraph], IS_SIMPLE_DIGRAPH);
else
  InstallMethod(IsSimpleDigraph, "for a digraph",
  [IsDigraph],
  function(graph)
    local adj, nr, range, source, len, n, current, marked, x, i;

    if not HasRange(graph) then
      # Currently this is never entered: if we don't have range, graph was
      # created by adjacencies, so IsSimpleDigraph was set true at creation
      return true;
    elif HasAdjacencies(graph) then
      adj := Adjacencies(graph);
      nr := 0;
      for x in adj do
        nr := nr + Length(x);
      od;
      return nr = Length(Range(graph));
    else
      range := Range(graph);
      source := Source(graph);
      len := Length(range);
      n := NrVertices(graph);
      current := 0;
      marked := [ 1 .. n ] * 0;

      for i in [ 1 .. len ] do
        if source[i] <> current then
          current := source[i];
          marked[range[i]] := current;
        elif marked[range[i]] = current then
          return false;
        else
          marked[range[i]] := current;
        fi;
      od;
      return true;
    fi;

  end);
fi;

# Complexity O(number of edges)
# this could probably be improved further ! JDM

InstallMethod(IsSymmetricDigraph, "for a digraph",
[IsDigraph],
function(graph)
  local old, rev, new, i, j;
  
  old := Adjacencies(graph);
  rev := EmptyPlist(Length(old));
  for i in Vertices(graph) do 
    rev[i] := [];
  od;
  
  if ForAll(old, IsSSortedList) then 
    for i in Vertices(graph) do
      for j in old[i] do 
        rev[j][LEN_LIST(rev[j])+1]:=i;
      od;
    od;
    return rev = old;
  else
    new := EmptyPlist(Length(old));
    for i in Vertices(graph) do
      new[i]:=AsSSortedList(ShallowCopy(old[i]));
      for j in new[i] do 
        rev[j][LEN_LIST(rev[j])+1]:=i;
      od;
    od;
    return rev = new;
  fi;
end);

# Functional means: for every vertex v there is exactly one edge with source v

InstallMethod(IsFunctionalDigraph, "for a digraph by adjacency",
[IsDigraphByAdjacency],
function(graph)
  return ForAll(Adjacencies(graph), x -> Length(x) = 1);
end);

InstallMethod(IsFunctionalDigraph, "for a digraph",
[IsDigraphBySourceAndRange],
function(graph)
  return Source(graph) = Vertices(graph);
end);

#

InstallMethod(IsTournament, "for a digraph",
[IsDigraph], 
function(graph)
  local n;
  
  if not IsSimpleDigraph(graph) then 
    return false;
  fi;

  n := NrVertices(graph);

  if NrEdges(graph) <> n * (n - 1) / 2 then 
    return false;
  fi;
 
  if HasIsAcyclicDigraph(graph) and IsAcyclicDigraph(graph) then 
    return true;
  fi;

  Error("not yet implemented,"); 

end);

#

InstallMethod(IsEmptyDigraph, "for a digraph",
[IsDigraphBySourceAndRange],
function(digraph)
  return Source(digraph) = [];
end);

#

InstallMethod(IsEmptyDigraph, "for a digraph",
[IsDigraphByAdjacency],
function(digraph)
  local adj, i;

  adj := Adjacencies(digraph);
  for i in adj do
    if adj <> [] then
      return false;
    fi;
  od;
  return true;
end);

<<<<<<< HEAD
=======
#

InstallMethod(IsEmptyDigraph, "for a digraph with known number of edges",
[IsDigraph and HasNrEdges], 3,
function(digraph)
  return NrEdges(digraph) = 0;
end);

#

InstallMethod(IsReflexiveDigraph, "for a digraph with adjacency matrix",
[IsDigraph and HasAdjacencyMatrix], 3,
function(digraph)
  local verts, mat, i;
  
  verts := Vertices(digraph);
  mat := AdjacencyMatrix(digraph);

  for i in verts do
    if mat[i][i] = 0 then
      return false;
    fi;
  od;
  return true;
end);

#

InstallMethod(IsReflexiveDigraph, "for a digraph with adjacencies",
[IsDigraph and HasAdjacencies],
function(digraph)
  local adj;
  
  adj := Adjacencies(digraph);
  return ForAll( Vertices(digraph), x -> x in adj[x] );
end);

#

InstallMethod(IsReflexiveDigraph, "for a digraph (with only source and range)",
[IsDigraph],
function(digraph)
  local source, range, id, lastloop, current, i;
  
  source := Source(digraph);
  range := Range(digraph);
  id := BlistList(Vertices(digraph), []);
  lastloop := 0;
  current := 1;

  for i in [ 1 .. Length(source) ] do
    if source[i] <> current then
      current := current + 1;
      if source[i] > lastloop + 1 then
        return false;
      fi;
    fi;
    if source[i] = range[i] then
      lastloop := source[i];
      id [ source[i] ] := true;
    fi;
  od;
  return ForAll(id, x -> x = true);
end);

>>>>>>> d276f416
#EOF<|MERGE_RESOLUTION|>--- conflicted
+++ resolved
@@ -271,8 +271,6 @@
   return true;
 end);
 
-<<<<<<< HEAD
-=======
 #
 
 InstallMethod(IsEmptyDigraph, "for a digraph with known number of edges",
@@ -338,5 +336,4 @@
   return ForAll(id, x -> x = true);
 end);
 
->>>>>>> d276f416
 #EOF