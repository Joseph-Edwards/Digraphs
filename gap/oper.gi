#############################################################################
##
#W  oper.gi
#Y  Copyright (C) 2014                                   James D. Mitchell
##
##  Licensing information can be found in the README file of this package.
##
#############################################################################
##

# graph algorithms

#

InstallMethod(DigraphCopy, "for a digraph",
[IsDigraph and HasDigraphSource],
function(digraph)
  local source, range, n, gr;

  source := ShallowCopy(DigraphSource(digraph));
  range := ShallowCopy(DigraphRange(digraph));
  n := DigraphNrVertices(digraph);
  gr :=  DigraphNC(rec( nrvertices := n,
                        source := source,
			range := range));
  SetDigraphVertexNames(gr, DigraphVertexNames(gr));
  return gr;                     
end);

#

InstallMethod(DigraphCopy, "for a digraph",
[IsDigraph and HasOutNeighbours],
function(digraph)
  local out;

  out := StructuralCopy(OutNeighbours(digraph));
  return DigraphNC(out);
end);

#

InstallMethod(DigraphEdgeUnion, "for digraphs",
[IsDigraph, IsDigraph],
function(graph1, graph2)
  local m, n, outm, outn, out, i;

  if DigraphNrVertices(graph1) > DigraphNrVertices(graph2) then 
    m := DigraphNrVertices(graph2); # smaller graph
    n := DigraphNrVertices(graph1);        
    outm := OutNeighbours(graph2);  # out neighbours of smaller graph
    outn := OutNeighbours(graph1);
  else
    m := DigraphNrVertices(graph1);
    n := DigraphNrVertices(graph2);
    outm := OutNeighbours(graph1);
    outn := OutNeighbours(graph2);
  fi;

  out := EmptyPlist(n);

  for i in [ 1 .. m ] do 
    out[i] := Concatenation(outm[i], outn[i]);
  od;

  for i in [ m + 1 .. n ] do 
    out[i] := ShallowCopy(outn[i]);
  od;

  return DigraphNC(out);
end);

#

InstallMethod(DigraphFloydWarshall, "for a digraph",
[IsDigraph, IsFunction, IsObject, IsObject],
function(graph, func, nopath, edge)
  local vertices, n, m, mat, out, i, j, k;

  vertices := DigraphVertices(graph);
  n := DigraphNrVertices(graph);
  mat := EmptyPlist(n);

  for i in vertices do
    mat[i] := EmptyPlist(n);
    for j in vertices do 
      mat[i][j] := nopath;
    od;
  od;
  
  if HasDigraphSource(graph) then 
    m := Length(DigraphSource(graph));
    for i in [ 1 .. m ] do
      mat[ DigraphSource(graph)[i] ][ DigraphRange(graph)[i] ] := edge;
    od;
  else
    out := OutNeighbours(graph);
    for i in vertices do 
      for j in out[i] do 
        mat[i][j] := edge;
      od;
    od;
  fi;
  
  for k in vertices do
    for i in vertices do
      for j in vertices do
        func(mat, i, j, k);
      od;
    od;
  od;

  return mat;
end);

#

InstallMethod(DigraphReverse, "for a digraph with source",
[IsDigraph and HasDigraphSource],
function(graph)
  local source, range;

    source := ShallowCopy(DigraphRange(graph));
    range := Permuted(DigraphSource(graph), Sortex(source));

    return DigraphNC(rec( source:=source, 
                                range:=range,
                                nrvertices:=DigraphNrVertices(graph)));
end);

#

InstallMethod(DigraphReverse, "for a digraph by adjacency",
[IsDigraph and HasOutNeighbours],
function(graph)
  local old, new, i, j;

  old := OutNeighbours(graph);
  new := List(DigraphVertices(graph), x -> []);

  for i in DigraphVertices(graph) do 
    for j in old[i] do 
      Add(new[j], i);
    od;
  od;

  return DigraphNC(new);
end);

#

InstallMethod(DigraphReverseEdges, "for a digraph and an edge",
[IsDigraph and HasDigraphSource, IsRectangularTable],
function(digraph, edges)
  local source, range, i;

  if IsMultiDigraph(digraph) then
    Error("Digraphs: DigraphReverseEdges: usage,\n",
    "the first argument <digraph> must not be a multigraph,");
    return;
  fi;

  if not IsPosInt(edges[1][1]) or 
    not ForAll(edges, x -> IsDigraphEdge(digraph, x)) then
    Error("Digraphs: DigraphReverseEdges: usage,\n",
    "the second argument <edges> must be a list of edges of <digraph>,");
    return;
  fi;
 
  source := ShallowCopy(DigraphSource(digraph));
  range := ShallowCopy(DigraphRange(digraph));

  Sort(edges); 
  for i in [ 1 .. Length(source) ] do
    if [source[i], range[i]] in edges then 
      # swap source[ i] and range[i]
      source[i] := range[i] + source[i]; 
      range[i] := source[i] - range[i];
      source[i] := source[i] - range[i];
    fi;
  od;

  range := Permuted(range, Sortex(source));
  return DigraphNC(rec( source:=source, 
                        range:=range,
                        nrvertices:=DigraphNrVertices(digraph)));
end);

#

InstallMethod(DigraphReverseEdges, "for a digraph and an edge",
[IsDigraph and HasOutNeighbours, IsRectangularTable],
function(digraph, edges)
  local current, nredges, out, new, i;

  if IsMultiDigraph(digraph) then
    Error("Digraphs: DigraphReverseEdges: usage,\n",
    "the first argument <digraph> must not be a multigraph,");
    return;
  fi;

  if not IsPosInt(edges[1][1]) or 
    not ForAll(edges, x -> IsDigraphEdge(digraph, x)) then
    Error("Digraphs: DigraphReverseEdges: usage,\n",
    "the second argument <edges> must be a list of edges of <digraph>,");
    return;
  fi;
 
  Sort(edges);
  current := 1;


  nredges := Length(edges); 
  out := OutNeighbours(digraph);
  new := [];
  for i in [ 1 .. Length(DigraphVertices(digraph)) ] do
    new[i] := ShallowCopy(out[i]);
    while current <= nredges and  edges[current][1]  = i do
      Remove(new[i], Position(new[i], edges[current][2]));
      current := current + 1;
    od;
  od;

  for i in [ 1 .. nredges ]  do
    Add(new[edges[i][2]], edges[i][1]);
  od;

  return DigraphNC(new);
end);

#

# can we use IsListOf...
InstallMethod(DigraphReverseEdges, "for a digraph and an edge",
[IsDigraph and HasDigraphSource, IsList], 1,
function(digraph, edges)
  local nredges, source, range, i; 

  if IsMultiDigraph(digraph) then
    Error("Digraphs: DigraphReverseEdges: usage,\n",
    "the first argument <digraph> must not be a multigraph,");
    return;
  fi;
  
  if Length(edges) = 0 then
    return DigraphCopy(digraph);
  fi;

  nredges := DigraphNrEdges(digraph);
  if not IsPosInt(edges[1]) or 
    not IsHomogeneousList(edges) or
    not ForAll( edges, x -> x <= nredges) then
    Error("Digraphs: DigraphReverseEdges: usage,\n",
    "the second argument <edges> must be a list of edges of <digraph>,");
    return;
  fi;
 
  source := ShallowCopy(DigraphSource(digraph));
  range := ShallowCopy(DigraphRange(digraph));
  
  for i in edges do
    # swap source[i] and range[i]
    source[i] := range[i] + source[i]; 
    range[i] := source[i] - range[i];
    source[i] := source[i] - range[i];
  od;

  range := Permuted(range, Sortex(source));
  return DigraphNC(rec( source:=source, 
                        range:=range,
                        nrvertices:=DigraphNrVertices(digraph)));
end);

#
InstallMethod(DigraphReverseEdges, "for a digraph and an edge",
[IsDigraph and HasOutNeighbours, IsList],
function(digraph, edges)
  local nredges, current, out, new, pos_l, pos_h, toadd, pos, temp, i, edge;

  if IsMultiDigraph(digraph) then
    Error("Digraphs: DigraphReverseEdges: usage,\n",
    "the first argument <digraph> must not be a multigraph,");
    return;
  fi;

  if Length(edges) = 0 then
    return DigraphCopy(digraph);
  fi;
  
  nredges := DigraphNrEdges(digraph);
  if not IsPosInt(edges[1]) or 
    not IsHomogeneousList(edges) or
    not ForAll(edges, x -> x <= nredges) then 
    Error("Digraphs: DigraphReverseEdges: usage,\n",
    "the second argument <edge> must be a list of edges of <digraph>,");
    return;
  fi;

  Sort(edges); 
  current := edges[1];
  out := OutNeighbours(digraph);  
  new := [];
  pos_l := 0; 
  pos_h := 0;

  toadd := [];
  pos := 1;
  for i in [ 1 .. Length(DigraphVertices(digraph)) ] do
    pos_h := pos_h + Length(out[i]);
    new[i] := ShallowCopy(out[i]);
    while pos_l < current and current <= pos_h do
      temp := current - pos_l;
      toadd[pos] := [ i, new[i][temp]];
      pos := pos + 1;
      Unbind(new[i][temp]); 
      if IsBound(edges[pos]) then
	current := edges[pos];
      else
	break;
      fi;
    od;
    new[i] := Flat(new[i]);
    pos_l := pos_l + Length(out[i]);
  od;

  for edge in toadd do
    Add(new[edge[2]], edge[1]);
  od;

  return DigraphNC(new); 
end);

#

InstallMethod(DigraphReverseEdge, "for a digraph and an edge",
[IsDigraph, IsList],
function(digraph, edge)
  return DigraphReverseEdges(digraph, [edge]);
end);

#

InstallMethod(DigraphReverseEdge, "for a digraph and an edge",
[IsDigraph, IsPosInt],
function(digraph, edge)
  return DigraphReverseEdges(digraph, [edge]);
end);

#

InstallMethod(DigraphRemoveLoops, "for a digraph with source",
[IsDigraph and HasDigraphSource],
function(graph)
  local source, range, newsource, newrange, nr, out, i;

  source := DigraphSource(graph);
  range := DigraphRange(graph);

  newsource := [];
  newrange := [];
  nr := 0;

  for i in [ 1 .. Length(source) ] do
    if range[i] <> source[i] then
      nr := nr + 1;
      newrange[nr] := range[i];
      newsource[nr] := source[i];
    fi;
  od;

  out := DigraphNC(rec( source := newsource, range := newrange,
                        nrvertices := DigraphNrVertices(graph) ) );
  SetDigraphHasLoops(out, false);
  return out;
end);

InstallMethod(DigraphRemoveLoops, "for a digraph by adjacency",
[IsDigraph and HasOutNeighbours],
function(graph)
  local old, new, nr, out, i, j;
  
  old := OutNeighbours(graph);
  new := [];

  for i in DigraphVertices(graph) do 
    new[i] := []; 
    nr := 0;
    for j in old[i] do 
      if i <> j then 
        nr := nr + 1;
        new[i][nr] := j;
      fi;
    od;
  od;

  out := DigraphNC(new);
  SetDigraphHasLoops(out, false);
  return out;
end);

#

InstallMethod(DigraphRemoveEdges, "for a digraph and a list",
[IsDigraph, IsList],
function(graph, edges)
  local range, nrvertices, source, newsource, newrange, pos, i;

  if Length(edges) > 0 and IsPosInt(edges[1]) then # remove edges by index
    edges := Difference( [ 1 .. Length(DigraphSource(graph)) ], edges );

    return DigraphNC(rec(
      source     := DigraphSource(graph){edges},
      range      := DigraphRange(graph){edges},
      nrvertices := DigraphNrVertices(graph)));
  else
    if IsMultiDigraph(graph) then
      Error("Digraphs: DigraphRemoveEdges: usage,\n",
      "the first argument <graph> must not have multiple edges\n",
      "when the second argument <edges> is a list of edges,");
      return;
    fi;
    source := DigraphSource(graph);;
    range := DigraphRange(graph);;
    newsource := [ ];
    newrange := [ ];

    for i in [ 1 .. Length(source) ] do
      pos := Position(edges, [ source[i], range[i] ]); 
      if pos = fail then
        Add(newrange, range[i]);
        Add(newsource, source[i]);
      else 
        Remove(edges, pos);
      fi;
    od;

    return DigraphNC(rec( source := newsource, range := newrange,
                          nrvertices := DigraphNrVertices(graph) ) );
  fi;
end);

#

InstallMethod(DigraphAddEdge, "for a digraph and an edge",
[IsDigraph, IsList],
function(digraph, edge)
  local verts;

  verts := DigraphVertices(digraph);
  if Length(edge) <> 2
    or not IsPosInt(edge[1])
    or not IsPosInt(edge[2])
    or not edge[1] in verts
    or not edge[2] in verts then
    Error("Digraphs: DigraphAddEdge: usage,\n",
          "the second argument <edge> must be a pair of vertices of ",
          "<digraph>,");
    return;
  fi;

  return DigraphAddEdgesNC(digraph, [ edge ]);
end);

InstallMethod(DigraphAddEdges, "for a digraph and a list",
[IsDigraph, IsList],
function(digraph, edges)
  local vertices, newsource, newrange, m, edge;

  if not IsEmpty(edges) and
   (not IsList(edges[1])
    or not Length(edges[1]) = 2 
    or not IsPosInt(edges[1][1]) 
    or not IsRectangularTable(edges)) then
    Error("Digraphs: DigraphAddEdges: usage,\n",
          "the second argument <edges> must be a list of pairs of vertices\n",
          "of the first argument <digraph>,");
    return;
  fi;

  vertices := DigraphVertices(digraph);
  for edge in edges do
    if not (edge[1] in vertices and edge[2] in vertices) then
      Error("Digraphs: DigraphAddEdges: usage,\n",
          "the second argument <edges> must be a list of pairs of vertices\n",
          "of the first argument <digraph>,");
      return;
    fi;
  od;

  return DigraphAddEdgesNC(digraph, edges);
end);

InstallMethod(DigraphAddEdgesNC, "for a digraph with range and a list",
[IsDigraph and HasDigraphRange, IsList], 1,
function(digraph, edges)
  local newsource, newrange, m, edge;

  newsource := ShallowCopy(DigraphSource(digraph));
  newrange  := ShallowCopy(DigraphRange(digraph));
  m := Length(newsource);
  for edge in edges do
    m := m + 1;
    newsource[m] := edge[1];
    newrange[m] := edge[2];
  od;

  newrange := Permuted(newrange, Sortex(newsource));
  return DigraphNC(rec( source     := newsource,
                        range      := newrange,
                        nrvertices := DigraphNrVertices(digraph) ) );
end);

InstallMethod(DigraphAddEdgesNC, "for a digraph with out-neighbours and a list",
[IsDigraph and HasOutNeighbours, IsList],
function(digraph, edges)
  local out, new, verts, edge;

  out := OutNeighbours(digraph);
  new := List( out, ShallowCopy );
  verts := DigraphVertices( digraph );
  for edge in edges do
    Add( new[ edge[1] ], edge[2] );
  od;
  return DigraphNC( new );
end);
#

InstallMethod(DigraphAddVertex, "for a digraph",
[IsDigraph],
function(digraph)
  return DigraphAddVerticesNC(digraph, 1, [ ]); 
end);

InstallMethod(DigraphAddVertex, "for a digraph and an object",
[IsDigraph, IsObject],
function(digraph, name)
  return DigraphAddVerticesNC(digraph, 1, [ name ]); 
end);

#

InstallMethod(DigraphAddVertices, "for a digraph and a pos int",
[IsDigraph, IsInt],
function(digraph, m)
  if m < 0 then
    Error("Digraphs: DigraphAddVertices: usage,\n",
    "the second arg <m> (the number of vertices to add) must be non-negative,");
    return;
  fi;
  return DigraphAddVerticesNC(digraph, m, [ ]);
end);

InstallMethod(DigraphAddVertices, "for a digraph, a pos int and a list",
[IsDigraph, IsInt, IsList],
function(digraph, m, names)
  if m < 0 then
    Error("Digraphs: DigraphAddVertices: usage,\n",
    "the second arg <m> (the number of vertices to add) must be non-negative,");
    return;
  elif Length(names) <> m then
    Error("Digraphs: DigraphAddVertices: usage,\n",
      "the number of new vertex names (the length of the third arg <names>)\n",
      "must match the number of new vertices (the value of the second arg <m>),"
    );
    return;
  fi;
  return DigraphAddVerticesNC(digraph, m, names);
end);

#

InstallMethod(DigraphAddVerticesNC,
"for a digraph with source, a pos int and a list",
[IsDigraph and HasDigraphSource, IsInt, IsList],
function(digraph, m, names)
  local s, r, n, out, nam;
  
  s := DigraphSource(digraph);
  r := DigraphRange(digraph);
  n := DigraphNrVertices(digraph);
  out := DigraphNC( rec( nrvertices := n + m, source := s, range := r ) );
  # Transfer known data
  if IsEmpty(names) then
    names := [ (n + 1) .. (n + m) ];
  fi;
  nam := Concatenation(DigraphVertexNames(digraph), names);
  SetDigraphVertexNames(out, nam);
  return out;
end);

InstallMethod(DigraphAddVerticesNC,
"for a digraph with out-neighbours, a pos int and a list",
[IsDigraph and HasOutNeighbours, IsInt, IsList],
function(digraph, m, names)
  local out, new, n, newverts, nam, i;
  
  out := OutNeighbours(digraph);
  n := DigraphNrVertices(digraph);
  new := EmptyPlist(n);
  for i in [ 1 .. n ] do
    new[i] := ShallowCopy(out[i]);
  od;
  newverts := [ (n + 1) .. (n + m) ];
  for i in newverts do
    new[i] := [ ];
  od;
  out := DigraphNC(new);
  # Transfer known data
  if IsEmpty(names) then
    names := newverts;
  fi;
  nam := Concatenation(DigraphVertexNames(digraph), names);
  SetDigraphVertexNames(out, nam);
  return out;
end);

#

InstallMethod(DigraphRemoveVertex, "for a digraph and a pos int",
[IsDigraph, IsPosInt],
function(digraph, m)
  if m > DigraphNrVertices(digraph) then
    Error("Digraphs: DigraphRemoveVertex: usage,\n",
    "the second arg <m> is not a vertex of the first arg <digraph>,");
    return;
  fi;
  return DigraphRemoveVerticesNC(digraph, [ m ]);
end);

#

InstallMethod(DigraphRemoveVertices, "for a digraph and a list",
[IsDigraph, IsList],
function(digraph, verts)
  local n;
  
  n := DigraphNrVertices(digraph);
  if not IsEmpty(verts) and 
   (not IsPosInt(verts[1]) or
    not IsHomogeneousList(verts) or
    not IsDuplicateFreeList(verts) or
    ForAny(verts, x -> x < 1 or n < x)) then
    Error("Digraphs: DigraphRemoveVertices: usage,\n",
<<<<<<< HEAD
      "the second arg <verts> should be a duplicate free list of vertices of\n",
      "the first arg <digraph>, specifically: a subset of [ 1 .. ", n, " ],");
    return;
=======
    "the second arg <verts> should be a duplicate free list of vertices of\n",
    "the first arg <digraph>,");
>>>>>>> 1ce718c6
  fi;
  return DigraphRemoveVerticesNC(digraph, verts );
end);

#

InstallMethod(DigraphRemoveVerticesNC,
"for a digraph with source and a list",
[IsDigraph and HasDigraphSource, IsList],
function(digraph, verts)
  local n, len, newnrverts, diff, news, newr, lookup, count, m, source, range, 
        log, gr, i;

  n := DigraphNrVertices(digraph);
  len := Length(verts);
  newnrverts := n - len;
  diff := Difference(DigraphVertices(digraph), verts);
<<<<<<< HEAD
  if IsEmpty(verts) then
    return DigraphCopy(digraph);
  else
    if newnrverts = 0 then
      return EmptyDigraph(0);
    fi;
    lookup := EmptyPlist(n);
    count := 0;
    for i in diff do
=======
  for i in diff do
    count := count + 1;
    lookup[ i ] := count;
  od;
  m := DigraphNrEdges(digraph);
  source := DigraphSource(digraph);
  range := DigraphRange(digraph);
  news := EmptyPlist(m);
  newr := EmptyPlist(m);
  count := 0;
 
  for i in [ 1 .. m ] do
    if not (source[i] in verts or range[i] in verts) then
>>>>>>> 1ce718c6
      count := count + 1;
      lookup[ i ] := count;
    od;
    m      := DigraphNrEdges(digraph);
    source := DigraphSource(digraph);
    range  := DigraphRange(digraph);
    news   := EmptyPlist(m);
    newr   := EmptyPlist(m);
    count  := 0;
    log    := LogInt(len, 2);
    if (2 * m * log) + (len * log) < (2 * m * len) then # Sort verts if sensible
      Sort(verts);
    fi;
    for i in [ 1 .. m ] do
      if not (source[i] in verts or range[i] in verts) then
        count := count + 1;
        news[ count ] := lookup[ source[i] ];
        newr[ count ] := lookup[ range[i] ];
      fi;
    od;
    ShrinkAllocationPlist(news);
    ShrinkAllocationPlist(newr);
  fi;
  gr := DigraphNC( rec( nrvertices := newnrverts,
                        source := news, range := newr ) );
  SetDigraphVertexNames(gr, DigraphVertexNames(digraph){diff});
  # Transfer data
  return gr;
end);

InstallMethod(DigraphRemoveVerticesNC,
"for a digraph with out-neighbours and a list",
[IsDigraph and HasOutNeighbours, IsList],
function(digraph, verts)
  local diff, new, n, len, newnrverts, lookup, count, out, m, log, gr, i;
  
  diff := Difference(DigraphVertices(digraph), verts);
  if IsEmpty(verts) then
    return DigraphCopy(digraph);
  else
    n := DigraphNrVertices(digraph);
    len := Length(verts);
    newnrverts := n - len;
    if newnrverts = 0 then
      return EmptyDigraph(0);
    fi;
    lookup := EmptyPlist(n);
    count := 0;
   for i in diff do
      count := count + 1;
      lookup[ i ] := count;
    od;
    out   := OutNeighbours(digraph);
    new   := EmptyPlist(newnrverts);
    count := 0;
    m     := DigraphNrEdges(digraph);
    log   := LogInt(len, 2);
    if (2 * m * log) + (len * log) < (2 * m * len) then # Sort verts if sensible
      Sort(verts);
    fi;
    for i in diff do
      count := count + 1;
      new[ count ] := List(
        Filtered( out[ i ], x -> not x in verts ), y -> lookup[ y ] );
    od;
  fi;
  gr := DigraphNC(new);
  SetDigraphVertexNames(gr, DigraphVertexNames(digraph){diff});
  # Transfer data
  return gr;
end);

#

InstallMethod(OnDigraphs, "for a digraph by adjacency and perm",
[IsDigraph and HasOutNeighbours, IsPerm],
function(graph, perm)
  local adj;

  if ForAny(DigraphVertices(graph), i-> i^perm > DigraphNrVertices(graph)) then
    Error("Digraphs: OnDigraphs: usage,\n",
    "the 2nd argument <perm> must permute the vertices ",
    "of the 1st argument <graph>,");
    return;
  fi;
 
  adj := List( OutNeighbours(graph), ShallowCopy );
  adj := Permuted(adj, perm);
  Apply(adj, x-> OnTuples(x, perm));

  return DigraphNC(adj);
end);

InstallMethod(OnDigraphs, "for a digraph and perm",
[IsDigraph and HasDigraphRange, IsPerm],
function(graph, perm)
  local source, range;

  if ForAny(DigraphVertices(graph), i-> i^perm > DigraphNrVertices(graph)) then
    Error("Digraphs: OnDigraphs: usage,\n",
    "the 2nd argument <perm> must permute the vertices ",
    "of the 1st argument <graph>,");
    return;
  fi;
  source := ShallowCopy(OnTuples(DigraphSource(graph), perm));
  range := ShallowCopy(OnTuples(DigraphRange(graph), perm));
  range := Permuted(range, Sortex(source));
  return DigraphNC(rec(
    source := source,
    range := range,
    nrvertices:=DigraphNrVertices(graph)));
end);

#

InstallMethod(DigraphSymmetricClosure, "for a digraph",
[IsDigraph],
function(digraph)
  local n, verts, mat, m, source, range, s, r, x, out, i, j, k;
  
  source := ShallowCopy(DigraphSource(digraph));
  range  := ShallowCopy(DigraphRange(digraph));
  n := DigraphNrVertices(digraph);
  
  if not (HasIsSymmetricDigraph(digraph) and IsSymmetricDigraph(digraph))
   and n > 1 then
    verts := ShallowCopy(DigraphVertices(digraph));
    mat := List( verts, x -> verts * 0 );
    m := DigraphNrEdges(digraph);
    source := ShallowCopy(DigraphSource(digraph));
    range  := ShallowCopy(DigraphRange(digraph));
    for i in [ 1 .. m ] do
      s := source[i];
      r := range[i];
      if r < s then
        mat[r][s] := mat[r][s] - 1;
      else
        mat[s][r] := mat[s][r] + 1;
      fi;
    od;
    for i in verts do
      for j in [ i + 1 .. n ] do
        x := mat[i][j];
        if x > 0 then
          for k in [ 1 .. x ] do
            m := m + 1;
            source[m] := j;
            range[m] := i;
          od;
        elif x < 0 then
          for k in [ 1 .. -x ] do
            m := m + 1;
            source[m] := i;
            range[m] := j;
          od;
        fi;
      od;
    od;
    range := Permuted(range, Sortex(source)); 
  fi;
  out := DigraphNC( rec( nrvertices := n, source := source, range := range ) );
  SetIsSymmetricDigraph(out, true);
  return out;
end);

#

InstallMethod(DigraphTransitiveClosure, "for a digraph",
[IsDigraph],
function(graph)
  
  if IsMultiDigraph(graph) then
    Error("Digraphs: DigraphTransitiveClosure: usage,\n",
    "the argument <graph> cannot have multiple edges,");
    return;
  fi;

  return DigraphTransitiveClosure(graph, false);
end);

#

InstallMethod(DigraphReflexiveTransitiveClosure, "for a digraph",
[IsDigraph],
function(graph)

  if IsMultiDigraph(graph) then
    Error("Digraphs: DigraphReflexiveTransitiveClosure: usage,\n",
    "the argument <graph> cannot have multiple edges,");
    return;
  fi;

  return DigraphTransitiveClosure(graph, true); 
end);

#

InstallMethod(DigraphTransitiveClosure, "for a digraph and a boolean", 
[IsDigraph, IsBool],
function(graph, reflexive)
  local n, vertices, adj, sorted, out, trans, reflex, mat, v, u;

  n := DigraphNrVertices(graph);
  vertices := DigraphVertices(graph);
  adj := OutNeighbours(graph);
  sorted := DigraphTopologicalSort(graph);

  if sorted <> fail then # Easier method for acyclic graphs (loops allowed)
    out := EmptyPlist(n);
    trans := EmptyPlist(n);

    for v in sorted do
      trans[v] := BlistList( vertices, [v]);
      reflex := false;
      for u in adj[v] do
        trans[v] := UnionBlist(trans[v], trans[u]);
        if u = v then
          reflex := true;
        fi;
      od;
      if (not reflexive) and (not reflex) then
        trans[v][v] := false;
      fi;
      out[v] := ListBlist(vertices, trans[v]);
      trans[v][v] := true;
    od;

    out := DigraphNC(out);
  else # Non-acyclic: C method
    if reflexive then
      mat := DIGRAPH_REFLEX_TRANS_CLOSURE(graph);
    else
      mat := DIGRAPH_TRANS_CLOSURE(graph);
    fi;
    out := DigraphByAdjacencyMatrixNC(mat);
  fi;
  SetIsMultiDigraph(out, false);
  SetIsTransitiveDigraph(out, true);
  return out;
end);

#

InstallMethod(InducedSubdigraph, 
"for a digraph with out neighbours and a homogeneous list",
[IsDigraph and HasOutNeighbours, IsHomogeneousList],
function( digraph, subverts )
  local n, old, nr, lookup, adj, j, l, i, k, new;

  if IsEmpty(subverts) then
    return DigraphNC( [ ] );
  fi;

  n := DigraphNrVertices(digraph);
  if (IsRange(subverts) and not (IsPosInt(subverts[1]) and subverts[1] <= n and
    subverts[Length(subverts)] <= n))
    or not IsDuplicateFree(subverts)
    or not ForAll( subverts, x -> IsPosInt(x) and x < (n + 1)) then
    Error("Digraphs: InducedSubdigraph: usage,\n",
    "the second argument <subverts> must be a duplicate-free subset\n",
    "of the vertices of the first argument <digraph>,");
    return;
  fi;
  
  Sort(subverts); # Sorting for consistency with Source/Range version
  nr := Length(subverts);
  old := OutNeighbours(digraph);
  new := EmptyPlist(nr);
  lookup := [ 1 .. n ] * 0;
  lookup{subverts} := [ 1 .. nr ];

  for i in [ 1 .. nr ] do 
    adj := [ ];
    j := 0;
    for k in old[ subverts[i] ] do
      l := lookup[k];
      if l <> 0 then
        j := j + 1;
        adj[j] := l;
      fi;
    od;
    new[i] := adj;
  od;
  
  new := DigraphNC(new);
  SetDigraphVertexNames(new, DigraphVertexNames(digraph){subverts});
  return new;
end);

#

InstallMethod(InducedSubdigraph, "for a digraph with digraph source and a list",
[IsDigraph and HasDigraphSource, IsHomogeneousList], 1,
function( digraph, subverts )
  local n, lookup, nr, source, range, news, newr, current, count, source_in,
  allowed, new, i;

  if IsEmpty(subverts) then
    return DigraphNC( [ ] );
  fi;

  n := DigraphNrVertices(digraph);
  if (IsRange(subverts) and not (IsPosInt(subverts[1]) and subverts[1] <= n and
    subverts[Length(subverts)] <= n))
    or not IsDuplicateFree(subverts)
    or not ForAll( subverts, x -> IsPosInt(x) and x < (n + 1)) then
    Error("Digraphs: InducedSubdigraph: usage,\n",
    "the second argument <subverts> must be a duplicate-free subset\n",
    "of the vertices of the first argument <digraph>,");
    return;
  fi;

  Sort(subverts); # Sorting to ensure new source will be sorted
  lookup := EmptyPlist( n );
  nr := Length(subverts);
  for i in [ 1 .. nr ] do
    lookup[ subverts[i] ] := i;
  od;

  source  := DigraphSource(digraph);
  range   := DigraphRange(digraph);
  news      := [ ];
  newr      := [ ];
  current   := 0;
  count     := 0;
  source_in := false;
  allowed   := BlistList( DigraphVertices(digraph), subverts );

  for i in [ 1 .. Length(source) ] do
    if source[i] <> current then
      current   := source[i];
      source_in := allowed[current];
    fi;
    if source_in and allowed[range[i]] then
      count        := count + 1;
      news[count]  := lookup[current];
      newr[count]  := lookup[range[i]];
    fi;
  od;

  new := DigraphNC( rec ( nrvertices := nr, source := news, range := newr ) );
  SetDigraphVertexNames(new, DigraphVertexNames(digraph){subverts});
  return new;

end);

#

InstallMethod(InNeighborsOfVertex, "for a digraph and a vertex",
[IsDigraph, IsPosInt],
function(digraph, v)
  return InNeighboursOfVertex(digraph, v);
end);

InstallMethod(InNeighboursOfVertex, "for a digraph and a vertex",
[IsDigraph, IsPosInt],
function(digraph, v)
  if not v in DigraphVertices(digraph) then
    Error("Digraphs: InNeighboursOfVertex: usage,\n",
          "the second argument <v> is not a vertex of the first, <digraph>,");
    return;
  fi;
  return InNeighboursOfVertexNC(digraph, v);
end);

InstallMethod(InNeighboursOfVertexNC, "for a digraph with in-neighbours and a vertex",
[IsDigraph and HasInNeighbours, IsPosInt], 3,
function(digraph, v)
  return InNeighbours(digraph)[v];
end);

InstallMethod(InNeighboursOfVertexNC, "for a digraph with out-neighbours and a vertex",
[IsDigraph and HasOutNeighbours, IsPosInt],
function(digraph, v)
  local inn, pos, out, i, j;

  inn := [];
  pos := 1;
  out := OutNeighbours(digraph);
  for i in [ 1 .. Length(out) ] do
    for j in [ 1 .. Length(out[i]) ] do
      if out[i][j] = v then
        inn[pos] := i;
        pos := pos + 1;
      fi;
    od;
  od;
  return inn;
end);

InstallMethod(InNeighboursOfVertexNC, "for a digraph with range/source and a vertex",
[IsDigraph and HasDigraphRange, IsPosInt], 1,
function(digraph, v)
  local inn, pos, source, range, i;

  inn := [];
  pos := 1;
  source := DigraphSource(digraph);
  range := DigraphRange(digraph);
  for i in [ 1 .. Length(range) ] do
    if range[i] = v then
      inn[pos] := source[i];
      pos := pos + 1;
    fi;
  od;
  return inn;
end);

#

InstallMethod(OutNeighborsOfVertex, "for a digraph and a vertex",
[IsDigraph, IsPosInt],
function(digraph, v)
  return OutNeighboursOfVertex(digraph, v);
end);

InstallMethod(OutNeighboursOfVertex, "for a digraph and a vertex",
[IsDigraph, IsPosInt],
function(digraph, v)
  if not v in DigraphVertices(digraph) then
    Error("Digraphs: OutNeighboursOfVertex: usage,\n",
          "the second argument <v> is not a vertex of the first, <digraph>,");
    return;
  fi;
  return OutNeighboursOfVertexNC(digraph, v);
end);

InstallMethod(OutNeighboursOfVertexNC, "for a digraph with out-neighbours and a vertex",
[IsDigraph and HasOutNeighbours, IsPosInt],
function(digraph, v)
  return OutNeighbours(digraph)[v];
end);

InstallMethod(OutNeighboursOfVertexNC, "for a digraph with only source/range and a vertex",
[IsDigraph and HasDigraphRange, IsPosInt], 1,
function(digraph, v)
  local out, pos, source, range, m, i;

  out := [];
  pos := 1;
  source := DigraphSource(digraph);
  range := DigraphRange(digraph);
  m := Length(source);
  i := PositionSorted(source, v);
  if i <> fail then
    while i <= m and source[i] = v do
      out[pos] := range[i];
      pos := pos + 1;
      i := i + 1;
    od;
  fi;
  return out;
end);

#

InstallMethod(InDegreeOfVertex, "for a digraph and a vertex",
[IsDigraph, IsPosInt],
function(digraph, v)
  if not v in DigraphVertices(digraph) then
    Error("Digraphs: InDegreeOfVertex: usage,\n",
          "the second argument <v> is not a vertex of the first, <digraph>,");
    return;
  fi;
  return InDegreeOfVertexNC(digraph, v);
end);

InstallMethod(InDegreeOfVertexNC, "for a digraph with in-degrees and a vertex",
[IsDigraph and HasInDegrees, IsPosInt], 4,
function(digraph, v)
  return InDegrees(digraph)[v];
end);

InstallMethod(InDegreeOfVertexNC, "for a digraph with in-neighbours and a vertex",
[IsDigraph and HasInNeighbours, IsPosInt], 3,
function(digraph, v)
  return Length(InNeighbours(digraph)[v]);
end);

InstallMethod(InDegreeOfVertexNC, "for a digraph with out-neighbours and a vertex",
[IsDigraph and HasOutNeighbours, IsPosInt],
function(digraph, v)
  local count, out, x, i;

  count := 0;
  out := OutNeighbours(digraph);
  for x in out do
    for i in x do
      if i = v then
        count := count + 1;
      fi;
    od;
  od;
  return count;
end);

InstallMethod(InDegreeOfVertexNC, "for a digraph (with only source/range) and a vertex",
[IsDigraph and HasDigraphRange, IsPosInt],
function(digraph, v)
  local range, count, i;

  range := DigraphRange(digraph);
  count := 0;
  for i in [ 1 .. Length(range) ] do
    if range[i] = v then
      count := count + 1;
    fi;
  od;
  return count;
end);

#

InstallMethod(OutDegreeOfVertex, "for a digraph and a vertex",
[IsDigraph, IsPosInt],
function(digraph, v)
  if not v in DigraphVertices(digraph) then
    Error("Digraphs: OutDegreeOfVertex: usage,\n",
          "the second argument <v> is not a vertex of the first, <digraph>,");
    return;
  fi;
   return OutDegreeOfVertexNC(digraph, v);
end);

InstallMethod(OutDegreeOfVertexNC, "for a digraph with out-degrees and a vertex",
[IsDigraph and HasOutDegrees, IsPosInt], 3,
function(digraph, v)
  return OutDegrees(digraph)[v];
end);

InstallMethod(OutDegreeOfVertexNC, "for a digraph with out-neighbours and a vertex",
[IsDigraph and HasOutNeighbours, IsPosInt],
function(digraph, v)
  return Length(OutNeighbours(digraph)[v]);
end);

InstallMethod(OutDegreeOfVertexNC, "for a digraph with source/range and a vertex",
[IsDigraph and HasDigraphSource, IsPosInt], 1,
function(digraph, v)
  local count, source, m, i;

  source := DigraphSource(digraph);
  m := Length(source);
  i := PositionSorted(source, v);
  count := 0;
  if i <> fail then
    while i <= m and source[i] = v do
      i := i + 1;
      count := count + 1;
    od;
  fi;
  return count;
end);

#

InstallMethod(QuotientDigraph, "for a digraph and a homogeneous list",
[IsDigraph, IsHomogeneousList],
function(digraph, partition)
  local n, nr, check, lookup, out, new, gr, source, range, m, newsource,
  newrange, x, i, j;

  n := DigraphNrVertices(digraph);
  if n = 0 and IsEmpty(partition) then
    return EmptyDigraph(0);
  elif n = 0 then
    Error("Digraphs: QuotientDigraph: usage,\n",
          "the second argument <partition> is not a valid partition of the\n",
          "vertices of the null digraph <digraph>. The only valid partition\n",
          "of <digraph> is the empty list,");
    return;
  fi;
  nr := Length(partition);
  if n = 0 or
   nr = 0 or
   not IsList(partition[1]) or
   IsEmpty(partition[1]) or
   not IsPosInt(partition[1][1]) then
    Error("Digraphs: QuotientDigraph: usage,\n",
          "the second argument <partition> is not a valid partition\n",
          "of the vertices of <digraph>, [ 1 .. ", n, " ],");
    return;
  fi;

  check := BlistList( DigraphVertices(digraph), [  ] );
  lookup := EmptyPlist(n);
  
  for x in [ 1 .. Length(partition) ] do
    for i in partition[x] do
      if i < 1 or i > n or check[i]  then
        Error("Digraphs: QuotientDigraph: usage,\n",
          "the second argument <partition> is not a valid partition\n",
          "of the vertices of <digraph>, [ 1 .. ", n, " ],");
        return;
      fi;
      check[i] := true;
      lookup[i] := x;
    od;
  od;
  
  if ForAny( check, x -> not x ) then
    Error("Digraphs: QuotientDigraph: usage,\n",
          "the second argument <partition> does not partition\n",
          "every vertex of the first argument, <digraph>,");
    return;
  fi;

  if HasOutNeighbours(digraph) then
    out := OutNeighbours(digraph);
    new := List( [ 1 .. nr ], x -> [ ] );
    for i in DigraphVertices(digraph) do
      for j in out[i] do
        Add(new[lookup[i]], lookup[j]);
      od;
    od;
    gr := DigraphNC(new);
  elif HasDigraphRange(digraph) then
    source := DigraphSource(digraph);
    range := DigraphRange(digraph);
    m := Length(source);
    newsource := EmptyPlist(m);
    newrange := EmptyPlist(m);
    for i in [ 1 .. m ] do
      newsource[i] := lookup[source[i]];
      newrange[i] := lookup[range[i]];
    od;
    newrange := Permuted(newrange, Sortex(newsource));
    gr := DigraphNC( rec( nrvertices := nr,
                          source     := newsource,
                          range      := newrange ) );
  fi;

  # Pass on information about <digraph> which might be relevant to gr?
  return gr;
end);

#

InstallMethod(DigraphOutEdges, "for a digraph and a vertex",
[IsDigraph, IsPosInt],
function(digraph, v)
  if not v in DigraphVertices(digraph) then
    Error("Digraphs: DigraphOutEdges: usage,\n",
          v, " is not a vertex of the digraph,");
    return;
  fi;

  return List(OutNeighboursOfVertex(digraph, v), x -> [v, x]);
end);

#

InstallMethod(DigraphInEdges, "for a digraph and a vertex",
[IsDigraph, IsPosInt],
function(digraph, v)
  if not v in DigraphVertices(digraph) then
    Error("Digraphs: DigraphInEdges: usage,\n",
          v, " is not a vertex of the digraph,");
    return;
  fi;

  return List(InNeighboursOfVertex(digraph, v), x -> [x, v]);
end);

#

InstallMethod(DigraphStronglyConnectedComponent, "for a digraph and a vertex",
[IsDigraph, IsPosInt],
function(digraph, v)
  local scc;

  if not v in DigraphVertices(digraph) then
    Error("Digraphs: DigraphStronglyConnectedComponent: usage,\n",
          v, " is not a vertex of the digraph,");
    return;
  fi;

  scc := DigraphStronglyConnectedComponents(digraph);
  return scc.comps[scc.id[v]];
end);

#

InstallMethod(IsDigraphEdge, "for a digraph with out-neighbours and a list",
[IsDigraph and HasOutNeighbours, IsList], 1,
function(digraph, edge)
  local n;

  n := DigraphNrVertices(digraph);
  if Length(edge) <> 2 or
   not IsPosInt(edge[1]) or
   not IsPosInt(edge[2]) or
   n < edge[1] or
   n < edge[2] then
    return false;
  elif edge[2] in OutNeighboursOfVertex(digraph, edge[1]) then
    return true;
  fi;
  return false;
end);

#

InstallMethod(IsDigraphEdge, "for a digraph and a list",
[IsDigraph and HasDigraphRange, IsList],
function(digraph, edge)
  local edge_src, edge_rng, n, source, range, pos, i;

  if Length(edge) <> 2 then
    return false;
  fi;

  edge_src := edge[1];
  edge_rng := edge[2];
  n := DigraphNrVertices(digraph);

  if not IsPosInt(edge_src) or
   not IsPosInt(edge_rng) or
   n < edge_src or
   n < edge_rng then
    return false;
  fi;

  source := DigraphSource(digraph);
  range := DigraphRange(digraph);
  pos := PositionSorted(source, edge_src);
  if pos <> fail then
    for i in [ pos .. Length(source) ] do
      if source[i] = edge_src and range[i] = edge_rng then
        return true;
      elif source[i] > edge_src then
        return false;
      fi;
    od;
  fi;
  return false;
end);

#

InstallMethod(AsBinaryRelation, "for a digraph",
[IsDigraph],
function(digraph)
  local rel;
  
  if DigraphNrVertices(digraph) = 0 then
    Error("Digraphs: AsBinaryRelation: usage,\n",
          "the argument <digraph> must have at least one vertex,");
    return;
  elif IsMultiDigraph(digraph) then
    Error("Digraphs: AsBinaryRelation: usage,\n",
          "this function does not apply to digraphs with multiple edges,");
    return;
  fi;
  # Can translate known attributes of <digraph> to the relation, e.g. symmetry
  rel := BinaryRelationOnPointsNC(OutNeighbours(digraph));
  if HasIsReflexiveDigraph(digraph) then
    SetIsReflexiveBinaryRelation(rel, IsReflexiveDigraph(digraph));
  fi;
  if HasIsSymmetricDigraph(digraph) then
    SetIsSymmetricBinaryRelation(rel, IsSymmetricDigraph(digraph));
  fi;
  if HasIsTransitiveDigraph(digraph) then
    SetIsTransitiveBinaryRelation(rel, IsTransitiveDigraph(digraph));
  fi;
  if HasIsAntisymmetricDigraph(digraph) then
    SetIsAntisymmetricBinaryRelation(rel, IsAntisymmetricDigraph(digraph));
  fi;
  return rel;
end);

#

InstallMethod(DigraphDisjointUnion, "for two digraphs",
[IsDigraph and HasDigraphSource, IsDigraph and HasDigraphSource], 1,
function(digraph1, digraph2)
  local nrvertices1, range, source;

  nrvertices1 := DigraphNrVertices(digraph1); 
  range := Concatenation(DigraphRange(digraph1), DigraphRange(digraph2) +
	   nrvertices1);
  source := Concatenation(DigraphSource(digraph1), DigraphSource(digraph2) +
	   nrvertices1);
  return DigraphNC(rec(nrvertices := nrvertices1 + DigraphNrVertices(digraph2),
                        source := source, range := range));
end);

#

InstallMethod(DigraphDisjointUnion, "for two digraphs",
[IsDigraph and HasOutNeighbours, IsDigraph and HasOutNeighbours], 1,
function(digraph1, digraph2)
  local nrvertices1, out2;

  nrvertices1 := DigraphNrVertices(digraph1);
  out2 := List(OutNeighbours(digraph2), x -> x + nrvertices1);

  return DigraphNC(Concatenation(OutNeighbours(digraph1), out2));
end);

#

InstallMethod(DigraphDisjointUnion, "for two digraphs",
[IsDigraph and HasDigraphSource, IsDigraph and HasOutNeighbours],
function(digraph1, digraph2)
  DigraphSource(digraph2);
  return DigraphDisjointUnion(digraph1, digraph2); 
end);

#

InstallMethod(DigraphDisjointUnion, "for two digraphs",
[IsDigraph and HasOutNeighbours, IsDigraph and HasDigraphSource],
function(digraph1, digraph2)
  DigraphSource(digraph1);
  return DigraphDisjointUnion(digraph1, digraph2); 
end);

#

InstallMethod(DigraphJoin, "for two digraphs",
[IsDigraph, IsDigraph],
function(digraph1, digraph2)
  local out1, out2, n, m, new, i;

  out1 := OutNeighbours(digraph1);
  out2 := OutNeighbours(digraph2);
  n := DigraphNrVertices(digraph1);
  m := DigraphNrVertices(digraph2);
  new := EmptyPlist(n + m);

  for i in [ 1 .. n ] do
    new[i] := Concatenation(out1[i], [n + 1 .. n + m]); 
  od;
  for i in [ n + 1 .. n +  m ] do
    new[i] := Concatenation([ 1 .. n ], out2[i - n] + n);
  od;

  return DigraphNC(new);
end);

#EOF<|MERGE_RESOLUTION|>--- conflicted
+++ resolved
@@ -641,14 +641,14 @@
     not IsDuplicateFreeList(verts) or
     ForAny(verts, x -> x < 1 or n < x)) then
     Error("Digraphs: DigraphRemoveVertices: usage,\n",
-<<<<<<< HEAD
-      "the second arg <verts> should be a duplicate free list of vertices of\n",
-      "the first arg <digraph>, specifically: a subset of [ 1 .. ", n, " ],");
-    return;
-=======
+    "the second arg <verts> is empty; no vertices are specified for removal,");
+  elif not IsPosInt(verts[1]) or
+   not IsHomogeneousList(verts) or
+   not IsDuplicateFreeList(verts) or
+   ForAny(verts, x -> x < 1 or n < x) then
+    Error("Digraphs: DigraphRemoveVertices: usage,\n",
     "the second arg <verts> should be a duplicate free list of vertices of\n",
     "the first arg <digraph>,");
->>>>>>> 1ce718c6
   fi;
   return DigraphRemoveVerticesNC(digraph, verts );
 end);
@@ -666,17 +666,13 @@
   len := Length(verts);
   newnrverts := n - len;
   diff := Difference(DigraphVertices(digraph), verts);
-<<<<<<< HEAD
   if IsEmpty(verts) then
     return DigraphCopy(digraph);
-  else
-    if newnrverts = 0 then
-      return EmptyDigraph(0);
-    fi;
-    lookup := EmptyPlist(n);
-    count := 0;
-    for i in diff do
-=======
+  fi;
+  
+  lookup := EmptyPlist(n);
+  count := 0;
+  diff := Difference(DigraphVertices(digraph), verts);
   for i in diff do
     count := count + 1;
     lookup[ i ] := count;
@@ -690,30 +686,14 @@
  
   for i in [ 1 .. m ] do
     if not (source[i] in verts or range[i] in verts) then
->>>>>>> 1ce718c6
       count := count + 1;
-      lookup[ i ] := count;
-    od;
-    m      := DigraphNrEdges(digraph);
-    source := DigraphSource(digraph);
-    range  := DigraphRange(digraph);
-    news   := EmptyPlist(m);
-    newr   := EmptyPlist(m);
-    count  := 0;
-    log    := LogInt(len, 2);
-    if (2 * m * log) + (len * log) < (2 * m * len) then # Sort verts if sensible
-      Sort(verts);
+      news[count] := lookup[ source[i] ];
+      newr[count] := lookup[ range[i] ];
     fi;
-    for i in [ 1 .. m ] do
-      if not (source[i] in verts or range[i] in verts) then
-        count := count + 1;
-        news[ count ] := lookup[ source[i] ];
-        newr[ count ] := lookup[ range[i] ];
-      fi;
-    od;
-    ShrinkAllocationPlist(news);
-    ShrinkAllocationPlist(newr);
-  fi;
+  od;
+  ShrinkAllocationPlist(news);
+  ShrinkAllocationPlist(newr);
+  
   gr := DigraphNC( rec( nrvertices := newnrverts,
                         source := news, range := newr ) );
   SetDigraphVertexNames(gr, DigraphVertexNames(digraph){diff});
