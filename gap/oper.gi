#############################################################################
##
#W  oper.gi
#Y  Copyright (C) 2014                                   James D. Mitchell
##
##  Licensing information can be found in the README file of this package.
##
#############################################################################
##

# graph algorithms

#

InstallMethod(DigraphEdgeUnion, "for digraphs",
[IsDigraph, IsDigraph],
function(graph1, graph2)
  local m, n, outm, outn, out, i;

  if DigraphNrVertices(graph1) > DigraphNrVertices(graph2) then
    m := DigraphNrVertices(graph2); # smaller graph
    n := DigraphNrVertices(graph1);
    outm := OutNeighbours(graph2); # out neighbours of smaller graph
    outn := OutNeighbours(graph1);
  else
    m := DigraphNrVertices(graph1);
    n := DigraphNrVertices(graph2);
    outm := OutNeighbours(graph1);
    outn := OutNeighbours(graph2);
  fi;

  out := EmptyPlist(n);

  for i in [1 .. m] do
    out[i] := Concatenation(outm[i], outn[i]);
  od;

  for i in [m + 1 .. n] do
    out[i] := ShallowCopy(outn[i]);
  od;

  if HasDigraphNrEdges(graph1) and HasDigraphNrEdges(graph2) then
    return DigraphNC(out, DigraphNrEdges(graph1) + DigraphNrEdges(graph2));
  fi;
  return DigraphNC(out);
end);

#

InstallMethod(DigraphFloydWarshall, "for a digraph",
[IsDigraph, IsFunction, IsObject, IsObject],
function(graph, func, nopath, edge)
  local vertices, n, mat, out, i, j, k;

  vertices := DigraphVertices(graph);
  n := DigraphNrVertices(graph);
  mat := EmptyPlist(n);

  for i in vertices do
    mat[i] := EmptyPlist(n);
    for j in vertices do
      mat[i][j] := nopath;
    od;
  od;

  out := OutNeighbours(graph);
  for i in vertices do
    for j in out[i] do
      mat[i][j] := edge;
    od;
  od;

  for k in vertices do
    for i in vertices do
      for j in vertices do
        func(mat, i, j, k);
      od;
    od;
  od;

  return mat;
end);

#

InstallMethod(DigraphReverse, "for a digraph",
[IsDigraph],
function(digraph)
  local old, new, i, j;

  if HasIsSymmetricDigraph(digraph) and IsSymmetricDigraph(digraph) then
    return DigraphCopy(digraph);
  fi;

  old := OutNeighbours(digraph);
  new := List(DigraphVertices(digraph), x -> []);

  for i in DigraphVertices(digraph) do
    for j in old[i] do
      Add(new[j], i);
    od;
  od;

  return DigraphNC(new);
end);

#

InstallMethod(DigraphReverseEdges, "for a digraph and a rectangular table",
[IsDigraph, IsRectangularTable],
function(digraph, edges)

  if IsMultiDigraph(digraph) then
    ErrorMayQuit("Digraphs: DigraphReverseEdges: usage,\n",
                 "the first argument <digraph> must not be a multigraph,");
  fi;

  # A rectangular table is always non-empty so

  if not IsPosInt(edges[1][1]) or
      not ForAll(edges, x -> IsDigraphEdge(digraph, x)) then
    ErrorMayQuit("Digraphs: DigraphReverseEdges: usage,\n",
                 "the second argument <edges> must be a list of edges of ",
                 "<digraph>,");
  fi;

  return DigraphReverseEdgesNC(digraph, edges);
end);

InstallMethod(DigraphReverseEdgesNC, "for a digraph and a rectangular table",
[IsDigraph, IsRectangularTable],
function(digraph, edges)
  local current, nredges, out, new, i;

  Sort(edges); # Why are we sorting these edges?

  current := 1;
  nredges := Length(edges);
  out := OutNeighbours(digraph);
  new := OutNeighboursCopy(digraph);
  for i in DigraphVertices(digraph) do
    while current <= nredges and edges[current][1] = i do
      Remove(new[i], Position(new[i], edges[current][2]));
      current := current + 1;
    od;
  od;

  for i in [1 .. nredges]  do
    Add(new[edges[i][2]], edges[i][1]);
  od;

  return DigraphNC(new);
end);

#

# can we use IsListOf... jj
InstallMethod(DigraphReverseEdges, "for a digraph and a list",
[IsDigraph, IsList],
function(digraph, edges)
  local nredges;

  if IsMultiDigraph(digraph) then
    ErrorMayQuit("Digraphs: DigraphReverseEdges: usage,\n",
                 "the first argument <digraph> must not be a multigraph,");
  fi;

  if Length(edges) = 0 then
    return DigraphCopy(digraph);
  fi;

  nredges := DigraphNrEdges(digraph);
  if not IsPosInt(edges[1]) or
      not IsHomogeneousList(edges) or
      not ForAll(edges, x -> x <= nredges) then
    ErrorMayQuit("Digraphs: DigraphReverseEdges: usage,\n",
                 "the second argument <edge>",
                 "must be a list of edges of <digraph>,");
  fi;

  return DigraphReverseEdgesNC(digraph, edges);
end);

InstallMethod(DigraphReverseEdgesNC, "for a digraph and a list",
[IsDigraph, IsList],
function(digraph, edges)
  local nredges, current, out, new, pos_l, pos_h, toadd, pos, temp, i, edge;

  nredges := DigraphNrEdges(digraph);
  Sort(edges); # Why are we sorting the edges?
  current := edges[1];
  out := OutNeighbours(digraph);
  new := [];
  pos_l := 0;
  pos_h := 0;

  toadd := [];
  pos := 1;
  for i in DigraphVertices(digraph) do
    pos_h := pos_h + Length(out[i]);
    new[i] := ShallowCopy(out[i]);
    while pos_l < current and current <= pos_h do
      temp := current - pos_l;
      toadd[pos] := [i, new[i][temp]];
      pos := pos + 1;
      Unbind(new[i][temp]);
      if IsBound(edges[pos]) then
        current := edges[pos];
      else
        break;
      fi;
    od;
    new[i] := Flat(new[i]);
    pos_l := pos_l + Length(out[i]);
  od;

  for edge in toadd do
    Add(new[edge[2]], edge[1]);
  od;

  return DigraphNC(new);
end);

#

InstallMethod(DigraphReverseEdge, "for a digraph and an edge",
[IsDigraph, IsList],
function(digraph, edge)
  return DigraphReverseEdges(digraph, [edge]);
end);

#

InstallMethod(DigraphReverseEdge, "for a digraph and an edge",
[IsDigraph, IsPosInt],
function(digraph, edge)
  return DigraphReverseEdges(digraph, [edge]);
end);

#

InstallMethod(DigraphRemoveLoops, "for a digraph",
[IsDigraph],
function(digraph)
  local old, new, nr, out, i, j, tot;

  old := OutNeighbours(digraph);
  new := [];
  tot := 0;

  for i in DigraphVertices(digraph) do
    new[i] := [];
    nr := 0;
    for j in old[i] do
      if i <> j then
        nr := nr + 1;
        new[i][nr] := j;
      fi;
    od;
    tot := tot + nr;
  od;

  out := DigraphNC(new);
  SetDigraphHasLoops(out, false);
  SetDigraphNrEdges(out, tot);
  return out;
end);

#

InstallMethod(DigraphRemoveEdge, "for a digraph and a list of two pos ints",
[IsDigraph, IsHomogeneousList],
function(digraph, edge)
  local verts;

  if IsMultiDigraph(digraph) then
      ErrorMayQuit("Digraphs: DigraphRemoveEdge: usage,\nthe ",
                   "first argument <digraph> must not have multiple edges\n",
                   "when the second argument <edges> is a pair of vertices,");
  fi;
  verts := DigraphVertices(digraph);
  if Length(edge) <> 2
      or not IsPosInt(edge[1])
      or not edge[1] in verts
      or not edge[2] in verts then
    ErrorMayQuit("Digraphs: DigraphRemoveEdge: usage,\n",
                 "the second argument <edge> must be a pair of vertices of ",
                 "<digraph>,");
  fi;
  return DigraphRemoveEdges(digraph, [edge]);
end);

InstallMethod(DigraphRemoveEdge, "for a digraph and a pos int",
[IsDigraph, IsPosInt],
function(digraph, edge)
  local m;

  m := DigraphNrEdges(digraph);
  if edge > m then
    ErrorMayQuit("Digraphs: DigraphRemoveEdge: usage,\n",
                 "the second argument <edge> must be the index of an edge in ",
                 "<digraph>,");
  fi;
  return DigraphRemoveEdgesNC(digraph, [edge]);
end);

InstallMethod(DigraphRemoveEdges, "for a digraph and a list",
[IsDigraph, IsHomogeneousList],
function(digraph, edges)
  local m, verts, remove, n, old_adj, count, offsets, pos, i, x;

  if IsEmpty(edges) then
    return DigraphCopy(digraph);
  fi;

  m := DigraphNrEdges(digraph);
  verts := DigraphVertices(digraph);

  if IsPosInt(edges[1]) and ForAll(edges, x -> 0 < x and x <= m) then
    # Remove edges by index
    remove := edges;
  elif IsRectangularTable(edges) and Length(edges[1]) = 2
      and ForAll(edges, x -> x[1] in verts and x[2] in verts) then
    # Remove edges by [ source, range ]
    if IsMultiDigraph(digraph) then
      ErrorMayQuit("Digraphs: DigraphRemoveEdges: usage,\n",
                   "the first argument <digraph> must not have ",
                   "multiple edges\nwhen the second argument <edges> ",
                   "is a list of edges,");
    fi;
    n := DigraphNrVertices(digraph);
    old_adj := OutNeighbours(digraph);
    count := 0;
    remove := [];
    offsets := EmptyPlist(n);
    offsets[1] := 0;
    for i in [2 .. n] do
      offsets[i] := offsets[i - 1] + Length(old_adj[i - 1]);
    od;
    for x in edges do
      pos := Position(old_adj[x[1]], x[2]);
      if pos <> fail then
        count := count + 1;
        remove[count] := offsets[x[1]] + pos;
      fi;
    od;
  else
    ErrorMayQuit("Digraphs: DigraphRemoveEdges: usage,\n",
                 "the second argument <edges> must be a list of indices of\n",
                 "edges or a list of edges of the first argument <digraph>,");
  fi;
  return DigraphRemoveEdgesNC(digraph, remove);
end);

# DigraphRemoveEdgesNC assumes you are removing edges by index

InstallMethod(DigraphRemoveEdgesNC, "for a digraph and a list",
[IsDigraph, IsHomogeneousList],
function(digraph, edges)
  local m, n, old_adj, new_adj, old_edge_count, new_edge_count, degree_count,
  old_labs, new_labs, gr, i, j;

  if IsEmpty(edges) then
    return DigraphCopy(digraph);
  fi;

  m := DigraphNrEdges(digraph);
  n := DigraphNrVertices(digraph);
  old_adj := OutNeighbours(digraph);
  new_adj := EmptyPlist(n);
  edges := BlistList([1 .. m], edges);
  old_edge_count := 0;
  new_edge_count := 0;
  degree_count := 0;
  old_labs := DigraphEdgeLabels(digraph);
  new_labs := [];
  for i in DigraphVertices(digraph) do # Loop over each vertex
    new_adj[i] := [];
    degree_count := 0;
    for j in old_adj[i] do
      old_edge_count := old_edge_count + 1;
      if not edges[old_edge_count] then # Keep this edge
        new_edge_count := new_edge_count + 1;
        degree_count := degree_count + 1;
        new_adj[i][degree_count] := j;
        new_labs[new_edge_count] := old_labs[old_edge_count];
      fi;
    od;
  od;
  gr := DigraphNC(new_adj);
  SetDigraphVertexLabels(gr, DigraphVertexLabels(digraph));
  SetDigraphEdgeLabels(gr, new_labs);
  return gr;
end);

#

InstallMethod(DigraphAddEdge, "for a digraph and an edge",
[IsDigraph, IsList],
function(digraph, edge)
  local verts;

  verts := DigraphVertices(digraph);
  if Length(edge) <> 2
      or not IsPosInt(edge[1])
      or not IsPosInt(edge[2])
      or not edge[1] in verts
      or not edge[2] in verts then
    ErrorMayQuit("Digraphs: DigraphAddEdge: usage,\n",
                 "the second argument <edge> must be a pair of vertices of ",
                 "<digraph>,");
  fi;

  return DigraphAddEdgesNC(digraph, [edge]);
end);

InstallMethod(DigraphAddEdges, "for a digraph and a list",
[IsDigraph, IsList],
function(digraph, edges)
  local vertices, edge;

  if not IsEmpty(edges) and
      (not IsList(edges[1])
       or not Length(edges[1]) = 2
       or not IsPosInt(edges[1][1])
       or not IsRectangularTable(edges)) then
    ErrorMayQuit("Digraphs: DigraphAddEdges: usage,\n",
                 "the second argument <edges> must be a list of pairs of ",
                 "vertices\nof the first argument <digraph>,");
  fi;

  vertices := DigraphVertices(digraph);
  for edge in edges do
    if not (edge[1] in vertices and edge[2] in vertices) then
      ErrorMayQuit("Digraphs: DigraphAddEdges: usage,\n",
                   "the second argument <edges> must be a list of pairs of ",
                   "vertices\nof the first argument <digraph>,");
    fi;
  od;

  return DigraphAddEdgesNC(digraph, edges);
end);

InstallMethod(DigraphAddEdgesNC, "for a digraph and a list",
[IsDigraph, IsList],
function(digraph, edges)
  local new, verts, edge;

  new := OutNeighboursCopy(digraph);
  verts := DigraphVertices(digraph);
  for edge in edges do
    Add(new[edge[1]], edge[2]);
  od;
  return DigraphNC(new);
end);
#

InstallMethod(DigraphAddVertex, "for a digraph",
[IsDigraph],
function(digraph)
  return DigraphAddVerticesNC(digraph, 1, []);
end);

InstallMethod(DigraphAddVertex, "for a digraph and an object",
[IsDigraph, IsObject],
function(digraph, name)
  return DigraphAddVerticesNC(digraph, 1, [name]);
end);

#

InstallMethod(DigraphAddVertices, "for a digraph and a pos int",
[IsDigraph, IsInt],
function(digraph, m)
  if m < 0 then
    ErrorMayQuit("Digraphs: DigraphAddVertices: usage,\n",
                 "the second arg <m> (the number of vertices to add) must be ",
                 "non-negative,");
  fi;
  return DigraphAddVerticesNC(digraph, m, []);
end);

InstallMethod(DigraphAddVertices, "for a digraph, a pos int and a list",
[IsDigraph, IsInt, IsList],
function(digraph, m, names)
  if m < 0 then
    ErrorMayQuit("Digraphs: DigraphAddVertices: usage,\n",
                 "the second arg <m> (the number of vertices to add) must be ",
                 "non-negative,");
  elif Length(names) <> m then
    ErrorMayQuit("Digraphs: DigraphAddVertices: usage,\n",
                 "the number of new vertex names (the length of the third ",
                 "arg <names>)\nmust match the number of new vertices (the ",
                 "value of the second arg <m>),");
  fi;
  return DigraphAddVerticesNC(digraph, m, names);
end);

#

InstallMethod(DigraphAddVerticesNC, "for a digraph, a pos int and a list",
[IsDigraph, IsInt, IsList],
function(digraph, m, names)
  local n, new, newverts, out, nam, i;

  n := DigraphNrVertices(digraph);
  new := OutNeighboursCopy(digraph);
  newverts := [(n + 1) .. (n + m)];
  for i in newverts do
    new[i] := [];
  od;
  out := DigraphNC(new);
  # Transfer known data
  if IsEmpty(names) then
    names := newverts;
  fi;
  nam := Concatenation(DigraphVertexLabels(digraph), names);
  SetDigraphVertexLabels(out, nam);
  SetDigraphEdgeLabels(out, DigraphEdgeLabels(digraph));
  return out;
end);

#

InstallMethod(DigraphRemoveVertex, "for a digraph and a pos int",
[IsDigraph, IsPosInt],
function(digraph, m)
  if m > DigraphNrVertices(digraph) then
    ErrorMayQuit("Digraphs: DigraphRemoveVertex: usage,\n",
                 "the second arg <m> is not a ",
                 "vertex of the first arg <digraph>,");
  fi;
  return DigraphRemoveVerticesNC(digraph, [m]);
end);

#

InstallMethod(DigraphRemoveVertices, "for a digraph and a list",
[IsDigraph, IsList],
function(digraph, verts)
  local n;

  n := DigraphNrVertices(digraph);
  if not IsEmpty(verts) and
      (not IsPosInt(verts[1]) or
       not IsHomogeneousList(verts) or
       not IsDuplicateFreeList(verts) or
       ForAny(verts, x -> x < 1 or n < x)) then
    ErrorMayQuit("Digraphs: DigraphRemoveVertices: usage,\n",
                 "the second arg <verts> should be a duplicate free list of ",
                 "vertices of\nthe first arg <digraph>,");
  fi;
  return DigraphRemoveVerticesNC(digraph, verts);
end);

#

InstallMethod(DigraphRemoveVerticesNC, "for a digraph and a list",
[IsDigraph, IsList],
function(digraph, verts)
  local n, len, new_nrverts, m, log, diff, j, lookup, old_edge_count,
  old_labels, new_edge_count, new_labels, new_vertex_count, old_nbs, new_nbs,
  gr, i, x;

  if IsEmpty(verts) then
    return DigraphCopy(digraph);
  fi;

  n := DigraphNrVertices(digraph);
  len := Length(verts);
  new_nrverts := n - len;
  if new_nrverts = 0 then
    return EmptyDigraph(0);
  fi;
  m     := DigraphNrEdges(digraph);
  log   := LogInt(len, 2);
  if (2 * m * log) + (len * log) < (2 * m * len) then # Sort verts if sensible
    Sort(verts);
  fi;
  diff := Difference(DigraphVertices(digraph), verts);

  j := 0;
  lookup := EmptyPlist(n);
  for i in diff do
    j := j + 1;
    lookup[i] := j;
  od;

  old_edge_count   := 0;
  old_labels       := DigraphEdgeLabels(digraph);
  new_edge_count   := 0;
  new_labels       := [];
  new_vertex_count := 0;

  old_nbs := OutNeighbours(digraph);
  new_nbs := EmptyPlist(new_nrverts);
  for i in DigraphVertices(digraph) do
    if IsBound(lookup[i]) then
      new_vertex_count := new_vertex_count + 1;
      new_nbs[new_vertex_count] := [];
      j := 0;
      for x in old_nbs[i] do
        old_edge_count := old_edge_count + 1;
        if not x in verts then # Can search through diff if |diff| < |verts|
          j := j + 1;
          new_nbs[new_vertex_count][j] := lookup[x];
          new_edge_count := new_edge_count + 1;
          new_labels[new_edge_count] := old_labels[old_edge_count];
        fi;
      od;
    else
      old_edge_count := old_edge_count + Length(old_nbs[i]);
    fi;
  od;

  gr := DigraphNC(new_nbs);
  SetDigraphVertexLabels(gr, DigraphVertexLabels(digraph){diff});
  SetDigraphEdgeLabels(gr, new_labels);
  return gr;
end);

#

InstallMethod(OnDigraphs, "for a digraph and a perm",
[IsDigraph, IsPerm],
function(graph, perm)
  local adj, out;

  if ForAny(DigraphVertices(graph),
            i -> i ^ perm > DigraphNrVertices(graph)) then
    ErrorMayQuit("Digraphs: OnDigraphs: usage,\n",
                 "the 2nd argument <perm> must permute the vertices ",
                 "of the 1st argument <graph>,");
  fi;

  adj := OutNeighboursCopy(graph);
  adj := Permuted(adj, perm);
  Apply(adj, x -> OnTuples(x, perm));

  out := DigraphNC(adj);
  SetDigraphVertexLabels(out, Permuted(DigraphVertexLabels(graph), perm));
  # don't set the edge labels . . .
  return out;
end);

#

InstallMethod(OnDigraphs, "for a digraph and a transformation",
[IsDigraph, IsTransformation],
function(digraph, trans)
  local kernel, n;

  n := DigraphNrVertices(digraph);
  if ForAny(DigraphVertices(digraph),
            i -> i ^ trans > n) then
    ErrorMayQuit("Digraphs: OnDigraphs: usage,\n",
                 "the 2nd argument <trans> must transform the vertices of ",
                 "the 1st argument\n<digraph>,");
  fi;

  kernel := KernelOfTransformation(trans, n);
  return QuotientDigraph(digraph, kernel);
end);

#

InstallMethod(OnMultiDigraphs, "for a digraph, perm and perm",
[IsDigraph, IsPerm, IsPerm],
function(graph, perm1, perm2)
  return OnMultiDigraphs(graph, [perm1, perm2]);
end);

InstallMethod(OnMultiDigraphs, "for a digraph and perm coll",
[IsDigraph, IsPermCollection],
function(graph, perms)
  local out;

  if Length(perms) <> 2 then
    ErrorMayQuit("Digraphs: OnMultiDigraphs: usage,\n",
                 "the 2nd argument must be a pair of permutations,");
  fi;

  if ForAny([1 .. DigraphNrEdges(graph)],
            i -> i ^ perms[2] > DigraphNrEdges(graph)) then
    ErrorMayQuit("Digraphs: OnMultiDigraphs: usage,\n",
                 "the argument <perms[2]> must permute the edges ",
                 "of the 1st argument <graph>,");
  fi;

  out := OnDigraphs(graph, perms[1]);
  SetDigraphEdgeLabels(out, Permuted(DigraphEdgeLabels(graph), perms[2]));
  return out;
end);

#

InstallMethod(DigraphSymmetricClosure, "for a digraph",
[IsDigraph],
function(digraph)
  local n, verts, mat, new, x, gr, i, j, k;

  n := DigraphNrVertices(digraph);
  if not (HasIsSymmetricDigraph(digraph) and IsSymmetricDigraph(digraph))
      and n > 1 then
    verts := [1 .. n]; # We don't want DigraphVertices as that's immutable
    mat := List(verts, x -> verts * 0);
    new := OutNeighboursCopy(digraph);
    for i in verts do
      for j in new[i] do
        if j < i then
          mat[j][i] := mat[j][i] - 1;
        else
          mat[i][j] := mat[i][j] + 1;
        fi;
      od;
    od;
    for i in verts do
      for j in [i + 1 .. n] do
        x := mat[i][j];
        if x > 0 then
          for k in [1 .. x] do
            Add(new[j], i);
          od;
        elif x < 0 then
          for k in [1 .. -x] do
            Add(new[i], j);
          od;
        fi;
      od;
    od;
    gr := DigraphNC(new);
  else
    gr := DigraphCopy(digraph);
  fi;
  SetIsSymmetricDigraph(gr, true);
  return gr;
end);

#

InstallMethod(DigraphTransitiveClosure, "for a digraph",
[IsDigraph],
function(graph)
  if IsMultiDigraph(graph) then
    ErrorMayQuit("Digraphs: DigraphTransitiveClosure: usage,\n",
                 "the argument <graph> cannot have multiple edges,");
  fi;
  return DigraphTransitiveClosureNC(graph, false);
end);

#

InstallMethod(DigraphReflexiveTransitiveClosure, "for a digraph",
[IsDigraph],
function(graph)
  if IsMultiDigraph(graph) then
    ErrorMayQuit("Digraphs: DigraphReflexiveTransitiveClosure: usage,\n",
                 "the argument <graph> cannot have multiple edges,");
  fi;
  return DigraphTransitiveClosureNC(graph, true);
end);

#

InstallMethod(DigraphTransitiveClosureNC, "for a digraph and a boolean",
[IsDigraph, IsBool],
function(graph, reflexive)
  local adj, m, n, verts, sorted, out, trans, reflex, mat, v, u;

  # <graph> is a digraph without multiple edges
  # <reflexive> is a boolean: true if we want the reflexive transitive closure

  adj   := OutNeighbours(graph);
  m     := DigraphNrEdges(graph);
  n     := DigraphNrVertices(graph);
  verts := DigraphVertices(graph);

  # Try correct method vis-a-vis complexity
  if m + n + (m * n) < (n * n * n) then
    sorted := DigraphTopologicalSort(graph);
    if sorted <> fail then # Method for big acyclic digraphs (loops allowed)
      out   := EmptyPlist(n);
      trans := EmptyPlist(n);
      for v in sorted do
        trans[v] := BlistList(verts, [v]);
        reflex   := false;
        for u in adj[v] do
          trans[v] := UnionBlist(trans[v], trans[u]);
          if u = v then
            reflex := true;
          fi;
        od;
        if (not reflexive) and (not reflex) then
          trans[v][v] := false;
        fi;
        out[v] := ListBlist(verts, trans[v]);
        trans[v][v] := true;
      od;
      out := DigraphNC(out);
    fi;
  fi;

  # Method for small or non-acyclic digraphs
  if not IsBound(out) then
    if reflexive then
      mat := DIGRAPH_REFLEX_TRANS_CLOSURE(graph);
    else
      mat := DIGRAPH_TRANS_CLOSURE(graph);
    fi;
    out := DigraphByAdjacencyMatrixNC(mat);
  fi;

  SetIsMultiDigraph(out, false);
  SetIsTransitiveDigraph(out, true);
  return out;
end);

#

InstallMethod(InducedSubdigraph,
"for a digraph and a homogeneous list",
[IsDigraph, IsHomogeneousList],
function(digraph, subverts)
  local nr, n, old_labs, old_adj, new_labs, new_adj, offsets, lookup,
  new_edge_count, adji, j, l, gr, i, k;

  nr := Length(subverts);
  if nr = 0 then
    return DigraphNC([]);
  fi;

  n := DigraphNrVertices(digraph);
  if (IsRange(subverts) and not
      (IsPosInt(subverts[1]) and subverts[1] <= n and
       subverts[Length(subverts)] <= n))
      or not IsDuplicateFree(subverts)
      or not ForAll(subverts, x -> IsPosInt(x) and x < (n + 1)) then
    ErrorMayQuit("Digraphs: InducedSubdigraph: usage,\n",
                 "the second argument <subverts> must be a duplicate-free ",
                 "subset\nof the vertices of the first argument <digraph>,");
  fi;

  old_labs := DigraphEdgeLabels(digraph);
  old_adj  := OutNeighbours(digraph);
  new_labs := [];
  new_adj  := EmptyPlist(nr);

  offsets := EmptyPlist(n);
  offsets[1] := 0;
  for i in [2 .. Maximum(subverts)] do
    offsets[i] := offsets[i - 1] + Length(old_adj[i - 1]);
  od;

  lookup := [1 .. n] * 0;
  lookup{subverts} := [1 .. nr];
  new_edge_count := 0;

  for i in [1 .. nr] do
    adji := [];
    j := 0;
    for k in [1 .. Length(old_adj[subverts[i]])] do
      l := lookup[old_adj[subverts[i]][k]];
      if l <> 0 then
        j := j + 1;
        adji[j] := l;
        new_edge_count := new_edge_count + 1;
        new_labs[new_edge_count] := old_labs[offsets[subverts[i]] + k];
      fi;
    od;
    new_adj[i] := adji;
  od;

  gr := DigraphNC(new_adj);
  SetDigraphVertexLabels(gr, DigraphVertexLabels(digraph){subverts});
  SetDigraphEdgeLabels(gr, new_labs);
  return gr;
end);

#

InstallMethod(InNeighborsOfVertex, "for a digraph and a vertex",
[IsDigraph, IsPosInt],
function(digraph, v)
  return InNeighboursOfVertex(digraph, v);
end);

InstallMethod(InNeighboursOfVertex, "for a digraph and a vertex",
[IsDigraph, IsPosInt],
function(digraph, v)
  if not v in DigraphVertices(digraph) then
    ErrorMayQuit("Digraphs: InNeighboursOfVertex: usage,\n",
                 "the 2nd arg <v> is not a vertex of the first, <digraph>,");
  fi;
  return InNeighboursOfVertexNC(digraph, v);
end);

InstallMethod(InNeighboursOfVertexNC,
"for a digraph with in-neighbours and a vertex",
[IsDigraph and HasInNeighbours, IsPosInt],
function(digraph, v)
  return InNeighbours(digraph)[v];
end);

InstallMethod(InNeighboursOfVertexNC, "for a digraph and a vertex",
[IsDigraph, IsPosInt],
function(digraph, v)
  local inn, pos, out, i, j;

  inn := [];
  pos := 1;
  out := OutNeighbours(digraph);
  for i in [1 .. Length(out)] do
    for j in [1 .. Length(out[i])] do
      if out[i][j] = v then
        inn[pos] := i;
        pos := pos + 1;
      fi;
    od;
  od;
  return inn;
end);

#

InstallMethod(OutNeighborsOfVertex, "for a digraph and a vertex",
[IsDigraph, IsPosInt],
function(digraph, v)
  return OutNeighboursOfVertex(digraph, v);
end);

InstallMethod(OutNeighboursOfVertex, "for a digraph and a vertex",
[IsDigraph, IsPosInt],
function(digraph, v)
  if not v in DigraphVertices(digraph) then
    ErrorMayQuit("Digraphs: OutNeighboursOfVertex: usage,\n",
                 "the 2nd arg <v> is not a vertex of the 1st, <digraph>,");
  fi;
  return OutNeighboursOfVertexNC(digraph, v);
end);

InstallMethod(OutNeighboursOfVertexNC, "for a digraph and a vertex",
[IsDigraph, IsPosInt],
function(digraph, v)
  return OutNeighbours(digraph)[v];
end);

#

InstallMethod(InDegreeOfVertex, "for a digraph and a vertex",
[IsDigraph, IsPosInt],
function(digraph, v)
  if not v in DigraphVertices(digraph) then
    ErrorMayQuit("Digraphs: InDegreeOfVertex: usage,\n",
                 "the 2nd arg <v> is not a vertex of the 1st, <digraph>,");
  fi;
  return InDegreeOfVertexNC(digraph, v);
end);

InstallMethod(InDegreeOfVertexNC, "for a digraph with in-degrees and a vertex",
[IsDigraph and HasInDegrees, IsPosInt], 4,
function(digraph, v)
  return InDegrees(digraph)[v];
end);

InstallMethod(InDegreeOfVertexNC,
"for a digraph with in-neighbours and a vertex",
[IsDigraph and HasInNeighbours, IsPosInt],
function(digraph, v)
  return Length(InNeighbours(digraph)[v]);
end);

InstallMethod(InDegreeOfVertexNC, "for a digraph and a vertex",
[IsDigraph, IsPosInt],
function(digraph, v)
  local count, out, x, i;

  count := 0;
  out := OutNeighbours(digraph);
  for x in out do
    for i in x do
      if i = v then
        count := count + 1;
      fi;
    od;
  od;
  return count;
end);

#

InstallMethod(OutDegreeOfVertex, "for a digraph and a vertex",
[IsDigraph, IsPosInt],
function(digraph, v)
  if not v in DigraphVertices(digraph) then
    ErrorMayQuit("Digraphs: OutDegreeOfVertex: usage,\n",
                 "the 2nd arg <v> is not a vertex of the 1st, <digraph>,");
  fi;
   return OutDegreeOfVertexNC(digraph, v);
end);

InstallMethod(OutDegreeOfVertexNC,
"for a digraph with out-degrees and a vertex",
[IsDigraph and HasOutDegrees, IsPosInt],
function(digraph, v)
  return OutDegrees(digraph)[v];
end);

InstallMethod(OutDegreeOfVertexNC, "for a digraph and a vertex",
[IsDigraph, IsPosInt],
function(digraph, v)
  return Length(OutNeighbours(digraph)[v]);
end);

#

InstallMethod(QuotientDigraph, "for a digraph and a homogeneous list",
[IsDigraph, IsHomogeneousList],
function(digraph, partition)
  local n, nr, check, lookup, out, new, x, i, j;

  n := DigraphNrVertices(digraph);
  if n = 0 and IsEmpty(partition) then
    return EmptyDigraph(0);
  elif n = 0 then
    ErrorMayQuit("Digraphs: QuotientDigraph: usage,\n",
                 "the second arg <partition> is not a valid partition of ",
<<<<<<< HEAD
                 "the\nvertices of the null digraph <digraph>. The only valid ",
                 "partition\nof <digraph> is the empty list,");
=======
                 "the\nvertices of the null digraph <digraph>. The only ",
                 "valid partition\nof <digraph> is the empty list,");
>>>>>>> 7c397f37
  fi;
  nr := Length(partition);
  if n = 0 or nr = 0 or not IsList(partition[1])
      or IsEmpty(partition[1]) or not IsPosInt(partition[1][1]) then
    ErrorMayQuit("Digraphs: QuotientDigraph: usage,\n",
                 "the second argument <partition> is not a valid partition\n",
                 "of the vertices of <digraph>, [ 1 .. ", n, " ],");
  fi;

  check := BlistList(DigraphVertices(digraph), []);
  lookup := EmptyPlist(n);

  for x in [1 .. Length(partition)] do
    for i in partition[x] do
      if i < 1 or i > n or check[i] then
        ErrorMayQuit("Digraphs: QuotientDigraph: usage,\n",
                     "the second arg <partition> is not a valid partition\n",
                     "of the vertices of <digraph>, [ 1 .. ", n, " ],");
      fi;
      check[i] := true;
      lookup[i] := x;
    od;
  od;

  if ForAny(check, x -> not x) then
    ErrorMayQuit("Digraphs: QuotientDigraph: usage,\n",
                 "the second argument <partition> does not partition\n",
                 "every vertex of the first argument, <digraph>,");
  fi;

  out := OutNeighbours(digraph);
  new := List([1 .. nr], x -> []);
  for i in DigraphVertices(digraph) do
    for j in out[i] do
      Add(new[lookup[i]], lookup[j]);
    od;
  od;
  return DigraphNC(new);
  # Pass on information about <digraph> which might be relevant to gr?
end);

#

InstallMethod(DigraphOutEdges, "for a digraph and a vertex",
[IsDigraph, IsPosInt],
function(digraph, v)
  if not v in DigraphVertices(digraph) then
    ErrorMayQuit("Digraphs: DigraphOutEdges: usage,\n",
                 v, " is not a vertex of the digraph,");
  fi;

  return List(OutNeighboursOfVertex(digraph, v), x -> [v, x]);
end);

#

InstallMethod(DigraphInEdges, "for a digraph and a vertex",
[IsDigraph, IsPosInt],
function(digraph, v)
  if not v in DigraphVertices(digraph) then
    ErrorMayQuit("Digraphs: DigraphInEdges: usage,\n",
                 v, " is not a vertex of the digraph,");
  fi;

  return List(InNeighboursOfVertex(digraph, v), x -> [x, v]);
end);

#

InstallMethod(DigraphStronglyConnectedComponent, "for a digraph and a vertex",
[IsDigraph, IsPosInt],
function(digraph, v)
  local scc;

  if not v in DigraphVertices(digraph) then
    ErrorMayQuit("Digraphs: DigraphStronglyConnectedComponent: usage,\n",
                 v, " is not a vertex of the digraph,");
  fi;

  scc := DigraphStronglyConnectedComponents(digraph);
  return scc.comps[scc.id[v]];
end);

#

InstallMethod(DigraphConnectedComponent, "for a digraph and a vertex",
[IsDigraph, IsPosInt],
function(digraph, v)
  local wcc;

  if not v in DigraphVertices(digraph) then
    ErrorMayQuit("Digraphs: DigraphConnectedComponent: usage,\n",
                 v, " is not a vertex of the digraph,");
  fi;

  wcc := DigraphConnectedComponents(digraph);
  return wcc.comps[wcc.id[v]];
end);

#

InstallMethod(IsDigraphEdge, "for a digraph and a list",
[IsDigraph, IsList],
function(digraph, edge)
  local n;

  n := DigraphNrVertices(digraph);
  if Length(edge) <> 2 or not IsPosInt(edge[1]) or not IsPosInt(edge[2])
      or n < edge[1] or n < edge[2] then
    return false;
  fi;
  if HasAdjacencyMatrix(digraph) then
    return AdjacencyMatrix(digraph)[edge[1]][edge[2]] <> 0;
  fi;
  if edge[2] in OutNeighboursOfVertex(digraph, edge[1]) then
    return true;
  fi;
  return false;
end);

#

InstallMethod(AsBinaryRelation, "for a digraph",
[IsDigraph],
function(digraph)
  local rel;

  if DigraphNrVertices(digraph) = 0 then
    ErrorMayQuit("Digraphs: AsBinaryRelation: usage,\n",
                 "the argument <digraph> must have at least one vertex,");
  elif IsMultiDigraph(digraph) then
    ErrorMayQuit("Digraphs: AsBinaryRelation: usage,\nthis ",
                 "function does not apply to digraphs with multiple edges,");
  fi;
  # Can translate known attributes of <digraph> to the relation, e.g. symmetry
  rel := BinaryRelationOnPointsNC(OutNeighbours(digraph));
  if HasIsReflexiveDigraph(digraph) then
    SetIsReflexiveBinaryRelation(rel, IsReflexiveDigraph(digraph));
  fi;
  if HasIsSymmetricDigraph(digraph) then
    SetIsSymmetricBinaryRelation(rel, IsSymmetricDigraph(digraph));
  fi;
  if HasIsTransitiveDigraph(digraph) then
    SetIsTransitiveBinaryRelation(rel, IsTransitiveDigraph(digraph));
  fi;
  if HasIsAntisymmetricDigraph(digraph) then
    SetIsAntisymmetricBinaryRelation(rel, IsAntisymmetricDigraph(digraph));
  fi;
  return rel;
end);

#

InstallMethod(DigraphDisjointUnion, "for two digraphs",
[IsDigraph, IsDigraph],
function(digraph1, digraph2)
  local nrvertices1, out2;

  nrvertices1 := DigraphNrVertices(digraph1);
  out2 := List(OutNeighbours(digraph2), x -> x + nrvertices1);

  return DigraphNC(Concatenation(OutNeighbours(digraph1), out2));
end);

#

InstallMethod(DigraphJoin, "for two digraphs",
[IsDigraph, IsDigraph],
function(digraph1, digraph2)
  local out1, out2, n, m, new, i;

  out1 := OutNeighbours(digraph1);
  out2 := OutNeighbours(digraph2);
  n := DigraphNrVertices(digraph1);
  m := DigraphNrVertices(digraph2);
  new := EmptyPlist(n + m);

  for i in DigraphVertices(digraph1) do
    new[i] := Concatenation(out1[i], [n + 1 .. n + m]);
  od;
  for i in [n + 1 .. n +  m] do
    new[i] := Concatenation([1 .. n], out2[i - n] + n);
  od;

  return DigraphNC(new);
end);

#

InstallMethod(IsReachable, "for a digraph and two pos ints",
[IsDigraph, IsPosInt, IsPosInt],
function(digraph, u, v)
  local verts, wcc, scc;

  verts := DigraphVertices(digraph);
  if not (u in verts and v in verts) then
    ErrorMayQuit("Digraphs: IsReachable: usage,\n",
                 "the second and third arguments <u> and <v> must be\n",
                 "vertices of the first argument <digraph>,");
  fi;

  # If it's a known transitive digraph, just check whether the edge exists
  if HasIsTransitiveDigraph(digraph) and IsTransitiveDigraph(digraph) then
    return IsDigraphEdge(digraph, [u, v]);
  fi;

  # Glean information from WCC if we have it
  if HasDigraphConnectedComponents(digraph) then
    wcc := DigraphConnectedComponents(digraph);
    if wcc.id[u] <> wcc.id[v] then
      return false;
    fi;
  fi;

  # Glean information from SCC if we have it
  if HasDigraphStronglyConnectedComponents(digraph) then
    scc := DigraphStronglyConnectedComponents(digraph);
    if u <> v then
      if scc.id[u] = scc.id[v] then
        return true;
      fi;
    else
      if Length(scc.comps[scc.id[u]]) > 1 then
        return true;
      else
        return IsDigraphEdge(digraph, [u, u]);
      fi;
    fi;
  fi;

  # Glean information from adjacency matrix if we have it
  if HasAdjacencyMatrix(digraph) then
    if AdjacencyMatrix(digraph)[u][v] <> 0 then
      return true;
    fi;
  fi;

  return DIGRAPHS_IS_REACHABLE(OutNeighbours(digraph), u, v);
end);

#

InstallMethod(DigraphRemoveAllMultipleEdges, "for a digraph",
[IsDigraph],
function(digraph)
  local n, verts, old_adj, new_adj, tot, seen, count, gr, i, j;

  n := DigraphNrVertices(digraph);
  verts := DigraphVertices(digraph);
  old_adj := OutNeighbours(digraph);
  new_adj := EmptyPlist(n);
  tot := 0;
  for i in verts do
    seen := BlistList(verts, []);
    count := 0;
    new_adj[i] := [];
    for j in old_adj[i] do
      if not seen[j] then
        seen[j] := true;
        count := count + 1;
        tot := tot + 1;
        new_adj[i][count] := j;
      fi;
    od;
  od;
  gr := DigraphNC(new_adj, tot);
  SetDigraphVertexLabels(gr, DigraphVertexLabels(digraph));
  SetIsMultiDigraph(gr, false);
  return gr;
end);

InstallMethod(OutNeighboursCopy, "for a digraph",
[IsDigraph],
function(digraph)
  return List(OutNeighbours(digraph), ShallowCopy);
end);

InstallMethod(OutNeighborsCopy, "for a digraph",
[IsDigraph], OutNeighboursCopy);

InstallMethod(DigraphLongestDistanceFromVertex, "for a digraph and a pos int",
[IsDigraph, IsPosInt],
function(digraph, v)
  local dist;

  if not v in DigraphVertices(digraph) then
    ErrorMayQuit("Digraphs: DigraphLongestDistanceFromVertex: usage,\n",
                 "the second argument <v> must be a vertex of the first ",
                 "argument, <digraph>,");
  fi;
  dist := DIGRAPH_LONGEST_DIST_VERTEX(OutNeighbours(digraph), v);
  if dist = -2 then
    return infinity;
  fi;
  return dist;
end);

# For a topologically sortable digraph G
# This returns the least subgraph G' of G such that
# the (reflexive) transitive closures of G and G' are equal

InstallMethod(DigraphReflexiveTransitiveReduction, "for a digraph",
[IsDigraph],
function(digraph)
  if IsMultiDigraph(digraph) then
    ErrorMayQuit("Digraphs: DigraphReflexiveTransitiveReduction: usage,\n",
                 "this method does not work for MultiDigraphs,");
  fi;
  if DigraphTopologicalSort(digraph) = fail then
    ErrorMayQuit("Digraphs: DigraphReflexiveTransitiveReduction: error,\n",
                 "not yet implemented for non-topologically sortable ",
                 "digraphs,");
  fi;
  return DigraphTransitiveReductionNC(digraph, false);
end);

InstallMethod(DigraphTransitiveReduction, "for a digraph",
[IsDigraph],
function(digraph)
  if IsMultiDigraph(digraph) then
    ErrorMayQuit("Digraphs: DigraphTransitiveReduction: usage,\n",
                 "this method does not work for MultiDigraphs,");
  fi;
  if DigraphTopologicalSort(digraph) = fail then
    ErrorMayQuit("Digraphs: DigraphTransitiveReduction: error,\n",
                 "not yet implemented for non-topologically sortable ",
                 "digraphs,");
  fi;
  return DigraphTransitiveReductionNC(digraph, true);
end);

InstallMethod(DigraphTransitiveReductionNC, "for a digraph and a bool",
[IsDigraph, IsBool],
function(gr, loops)
  local topo, p, new, inn, out;

  if DigraphNrVertices(gr) = 0 then
    return gr;
  fi;

  topo := DigraphTopologicalSort(gr);
  p := Permutation(Transformation(topo), topo);
  new := OnDigraphs(gr, p ^ -1);
  inn := InNeighbours(new);
  out := DIGRAPH_TRANS_REDUCTION(inn, loops);
  return OnDigraphs(Digraph(out), p);
end);<|MERGE_RESOLUTION|>--- conflicted
+++ resolved
@@ -1024,13 +1024,8 @@
   elif n = 0 then
     ErrorMayQuit("Digraphs: QuotientDigraph: usage,\n",
                  "the second arg <partition> is not a valid partition of ",
-<<<<<<< HEAD
-                 "the\nvertices of the null digraph <digraph>. The only valid ",
-                 "partition\nof <digraph> is the empty list,");
-=======
                  "the\nvertices of the null digraph <digraph>. The only ",
                  "valid partition\nof <digraph> is the empty list,");
->>>>>>> 7c397f37
   fi;
   nr := Length(partition);
   if n = 0 or nr = 0 or not IsList(partition[1])
