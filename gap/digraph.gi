#############################################################################
##
#W  digraph.gi
#Y  Copyright (C) 2014                                   James D. Mitchell
##
##  Licensing information can be found in the README file of this package.
##
#############################################################################
##

InstallMethod(Digraph, "for a positive integer and a function",
[IsPosInt, IsFunction],
function(n, func)
  local V, out, i, len, j;

<<<<<<< HEAD
  V:= [ 1 .. n ];
  out := List( V, x -> [ ] );
=======
  V := [1 .. n];
  out := List(V, x -> []);
>>>>>>> 9fd988cd

  for i in V do
    len := 0;
    for j in V do
      if func(i, j) then
        len := len + 1;
        out[i][len] := j;
      fi;
    od;
  od;
  return DigraphNC(out);
end);

InstallMethod(Digraph, "for a binary relation",
[IsBinaryRelation],
function(rel)
  local d, out, gr, i;

  d := GeneratorsOfDomain(UnderlyingDomainOfBinaryRelation(rel));
  if not IsRange(d) or d[1] <> 1 then
    ErrorMayQuit("Digraphs: Digraph: usage,\n",
                 "the argument <rel> must be a binary relation\n",
                 "on the domain [ 1 .. n ] for some positive integer n,");
  fi;
  out := EmptyPlist(Length(d));
  for i in d do
    out[i] := ImagesElm(rel, i);
  od;
  gr := DigraphNC(out);
  SetIsMultiDigraph(gr, false);
  if HasIsReflexiveBinaryRelation(rel) then
    SetIsReflexiveDigraph(gr, IsReflexiveBinaryRelation(rel));
  fi;
  if HasIsSymmetricBinaryRelation(rel) then
    SetIsSymmetricDigraph(gr, IsSymmetricBinaryRelation(rel));
  fi;
  if HasIsTransitiveBinaryRelation(rel) then
    SetIsTransitiveDigraph(gr, IsTransitiveBinaryRelation(rel));
  fi;
  if HasIsAntisymmetricBinaryRelation(rel) then
    SetIsAntisymmetricDigraph(gr, IsAntisymmetricBinaryRelation(rel));
  fi;
  return gr;
end);

InstallMethod(SetDigraphVertexLabel, "for a digraph, pos int, object",
[IsDigraph, IsPosInt, IsObject],
function(graph, i, name)

  if not IsBound(graph!.vertexlabels) then
<<<<<<< HEAD
    graph!.vertexlabels := [ 1 .. DigraphNrVertices(graph) ];
  fi;

  if i > DigraphNrVertices(graph) then
    Error("Digraphs: SetDigraphVertexLabel: usage,\n",
    "there are only ",  DigraphNrVertices(graph), " vertices,");
    return;
=======
    graph!.vertexlabels := [1 .. DigraphNrVertices(graph)];
  fi;

  if i > DigraphNrVertices(graph) then
    ErrorMayQuit("Digraphs: SetDigraphVertexLabel: usage,\n",
                 "there are only ", DigraphNrVertices(graph), " vertices,");
>>>>>>> 9fd988cd
  fi;
  graph!.vertexlabels[i] := name;
  return;
end);

InstallMethod(DigraphVertexLabel, "for a digraph and pos int",
[IsDigraph, IsPosInt],
function(graph, i)

  if not IsBound(graph!.vertexlabels) then
    graph!.vertexlabels := [1 .. DigraphNrVertices(graph)];
  fi;

  if IsBound(graph!.vertexlabels[i]) then
    return graph!.vertexlabels[i];
  fi;
  #JDM is this a good idea?
  ErrorMayQuit("Digraphs: DigraphVertexLabel: usage,\n", i,
               " is nameless or not a vertex,");
end);

InstallMethod(SetDigraphVertexLabels, "for a digraph and list",
[IsDigraph, IsList],
function(graph, names)
<<<<<<< HEAD

  if Length(names) = DigraphNrVertices(graph) then
    graph!.vertexlabels := names;
  else
    Error("Digraphs: SetDigraphVertexLabels: usage,\n",
    "the 2nd arument <names> must be a list with length equal",
    " to the number of\nvertices of the digraph,");
    return;
  fi;
  return;
end);

InstallMethod(DigraphVertexLabels, "for a digraph and pos int",
[IsDigraph],
function(graph)

  if not IsBound(graph!.vertexlabels) then
    graph!.vertexlabels := [ 1 .. DigraphNrVertices(graph) ];
=======

  if not Length(names) = DigraphNrVertices(graph) then
    ErrorMayQuit("Digraphs: SetDigraphVertexLabels: usage,\n",
                 "the 2nd arument <names> must be a list with length equal ",
                 "to the number of\nvertices of the digraph,");
>>>>>>> 9fd988cd
  fi;

<<<<<<< HEAD
InstallMethod(SetDigraphEdgeLabel, "for a digraph, pos int, object",
[IsDigraph, IsPosInt, IsObject],
function(graph, i, name)

  if not IsBound(graph!.edgelabels) then
    graph!.edgelabels := [ 1 .. DigraphNrEdges(graph) ];
  fi;

  if i > DigraphNrEdges(graph) then
    Error("Digraphs: SetDigraphEdgeLabel: usage,\n",
    "there are only ",  DigraphNrEdges(graph), " vertices,");
    return;
  fi;
  graph!.edgelabels[i] := name;
  return;
end);

InstallMethod(DigraphEdgeLabel, "for a digraph and pos int",
[IsDigraph, IsPosInt],
function(graph, i)

  if not IsBound(graph!.edgelabels) then
    graph!.edgelabels := [ 1 .. DigraphNrEdges(graph) ];
  fi;

  if IsBound(graph!.edgelabels[i]) then
    return graph!.edgelabels[i];
  fi;
  Error("Digraphs: DigraphEdgeLabel: usage,\n",
   i, " is nameless or not a vertex,");
  return;
end);

InstallMethod(SetDigraphEdgeLabels, "for a digraph and list",
[IsDigraph, IsList],
function(graph, names)

  if Length(names) = DigraphNrEdges(graph) then
    graph!.edgelabels := names;
  else
    Error("Digraphs: SetDigraphEdgeLabels: usage,\n",
    "the 2nd arument <names> must be a list with length equal",
    " to the number of\nvertices of the digraph,");
    return;
  fi;
  return;
end);

InstallMethod(DigraphEdgeLabels, "for a digraph and pos int",
[IsDigraph],
function(graph)

  if not IsBound(graph!.edgelabels) then
    graph!.edgelabels := [ 1 .. DigraphNrEdges(graph) ];
=======
  graph!.vertexlabels := names;
  return;
end);

InstallMethod(DigraphVertexLabels, "for a digraph and pos int",
[IsDigraph],
function(graph)

  if not IsBound(graph!.vertexlabels) then
    graph!.vertexlabels := [1 .. DigraphNrVertices(graph)];
>>>>>>> 9fd988cd
  fi;
  return graph!.vertexlabels;
end);

# multi means it has at least one multiple edges

InstallMethod(IsMultiDigraph, "for a digraph",
[IsDigraph], IS_MULTI_DIGRAPH);

# constructors . . .

InstallMethod(AsDigraph, "for a transformation",
[IsTransformation],
function(trans)
  return AsDigraph(trans, DegreeOfTransformation(trans));
end);

#

InstallMethod(AsDigraph, "for a transformation and an integer",
[IsTransformation, IsInt],
function(trans, int)
  local ran, out, gr, i;

  if int < 0 then
    ErrorMayQuit("Digraphs: AsDigraph: usage,\n",
                 "the second argument should be a non-negative integer,");
  fi;

  ran := ListTransformation(trans, int);
  out := EmptyPlist(int);
  for i in [1 .. int] do
    out[i] := [ran[i]];
  od;
  gr := DigraphNC(out);
  SetIsMultiDigraph(gr, false);
  SetIsFunctionalDigraph(gr, true);
  return gr;
end);

#

InstallMethod(Graph, "for a digraph", [IsDigraph],
function(graph)
  local gamma, i, n;

  if IsMultiDigraph(graph) then
    Info(InfoWarning, 1, "Grape does not support multiple edges, so ",
         "the Grape graph will have fewer\n#I  edges than the original,");
  fi;

  if not DIGRAPHS_IsGrapeLoaded then
    Info(InfoWarning, 1, "Grape is not loaded,");
  fi;

  n := DigraphNrVertices(graph);
  gamma := rec(order := n,
               group := Group(()),
               isGraph := true,
               representatives := [1 .. n] * 1,
               schreierVector := [1 .. n] * -1);

  # Used to be the following, using the constructor from GRAPE:
  # gamma := NullGraph(Group([], ()), DigraphNrVertices(graph));

  gamma.adjacencies := EmptyPlist(n);
  for i in [1 .. gamma.order] do
    gamma.adjacencies[i] := Set(OutNeighbours(graph)[i]);
  od;
  gamma.names := Immutable(DigraphVertexLabels(graph));

  return gamma;
end);

#

InstallMethod(RandomDigraph, "for a pos int",
[IsPosInt],
function(n)
  return RandomDigraph(n, Float(Random([0 .. 10000])) / 10000);
end);

InstallMethod(RandomDigraph, "for a pos int and a float",
[IsPosInt, IsFloat],
function(n, p)
<<<<<<< HEAD
  local out, lim;
=======
  local out;
>>>>>>> 9fd988cd

  if p < 0.0 or 1.0 < p then
    ErrorMayQuit("Digraphs: RandomDigraph: usage,\n",
                 "the second argument <p> must be a float between 0 and 1,");
  fi;
  out := DigraphNC(RANDOM_DIGRAPH(n, Int(p * 10000)));
  SetIsMultiDigraph(out, false);
  return out;
end);

#

InstallMethod(RandomMultiDigraph, "for a pos int",
[IsPosInt],
function(n)
  return RandomMultiDigraph(n, Random([1 .. (n * (n - 1)) / 2]));
end);

InstallMethod(RandomMultiDigraph, "for two pos ints",
[IsPosInt, IsPosInt],
function(n, m)
  return DigraphNC(RANDOM_MULTI_DIGRAPH(n, m));
end);

#

InstallMethod(RandomTournament, "for an integer",
[IsInt],
function(n)
  local gr, choice, nr, verts, out, i, j;

  if n < 0 then
    ErrorMayQuit("Digraphs: RandomTournament: usage,\n",
                 "the argument <n> must be a non-negative integer,");
  elif n = 0 then
    gr := EmptyDigraph(0);
  else
    choice := [true, false];
    nr := n * (n - 1) / 2;
    verts := [1 .. n];
    out := List(verts, x -> []);
    for i in verts do
      for j in [(i + 1) .. n] do
        if Random(choice) then
          Add(out[i], j);
        else
          Add(out[j], i);
        fi;
      od;
    od;
    gr := DigraphNC(out);
    SetDigraphNrEdges(gr, nr);
  fi;
  SetIsTournament(gr, true);
  return gr;
end);

#

InstallMethod(CompleteDigraph, "for an integer",
[IsInt],
function(n)
  local verts, out, gr, i;

  if n < 0 then
    ErrorMayQuit("Digraphs: CompleteDigraph: usage,\n",
                 "the argument <n> must be a non-negative integer,");
  elif n = 0 then
    gr := EmptyDigraph(0);
  else
    verts := [1 .. n];
    out := EmptyPlist(n);
    for i in verts do
      out[i] := Concatenation([1 .. (i - 1)], [(i + 1) .. n]);
    od;
    gr := DigraphNC(out);
    SetIsEmptyDigraph(gr, false);
    SetIsAcyclicDigraph(gr, false);
    if n > 1 then
      SetIsAntisymmetricDigraph(gr, false);
    fi;
  fi;
  SetIsMultiDigraph(gr, false);
  SetIsCompleteDigraph(gr, true);
  return gr;
end);

#

InstallMethod(EmptyDigraph, "for an integer",
[IsInt],
function(n)
  local gr;

  if n < 0 then
    ErrorMayQuit("Digraphs: EmptyDigraph: usage,\n",
                 "the argument <n> must be a non-negative integer,");
  fi;
  gr := DigraphNC(List([1 .. n], x -> []));
  SetIsEmptyDigraph(gr, true);
  SetIsMultiDigraph(gr, false);
  return gr;
end);

#

InstallMethod(CycleDigraph, "for a positive integer",
[IsPosInt],
function(n)
  local gr, i, out;

  out := EmptyPlist(n);
  for i in [1 .. n - 1] do
    out[i] := [i + 1];
  od;
<<<<<<< HEAD
  out[n] := [ 1 ];
  gr := DigraphNC( out );
=======
  out[n] := [1];
  gr := DigraphNC(out);
>>>>>>> 9fd988cd
  if n = 1 then
    SetIsTransitiveDigraph(gr, true);
    SetDigraphHasLoops(gr, true);
  else
    SetIsTransitiveDigraph(gr, false);
    SetDigraphHasLoops(gr, false);
  fi;
  SetIsAcyclicDigraph(gr, false);
  SetIsEmptyDigraph(gr, false);
  SetIsMultiDigraph(gr, false);
  SetDigraphNrEdges(gr, n);
  SetIsFunctionalDigraph(gr, true);
  SetIsStronglyConnectedDigraph(gr, true);
  return gr;
end);

#

InstallMethod(ChainDigraph, "for a positive integer",
[IsPosInt],
function(n)
  local gr, i, out;

  if n = 1 then
    return EmptyDigraph(1);
  fi;

  out := EmptyPlist(n);
  for i in [1 .. n - 1] do
    out[i] := [i + 1];
  od;
  out[n] := [];
  gr := DigraphNC(out);
  if n = 2 then
    SetIsTransitiveDigraph(gr, true);
  else
    SetIsTransitiveDigraph(gr, false);
  fi;
  SetDigraphHasLoops(gr, false);
  SetIsAcyclicDigraph(gr, true);
  SetIsMultiDigraph(gr, false);
  SetDigraphNrEdges(gr, n - 1);
  SetIsConnectedDigraph(gr, true);
  SetIsStronglyConnectedDigraph(gr, false);
  SetIsFunctionalDigraph(gr, false);
  return gr;
end);

#

InstallMethod(CompleteBipartiteDigraph, "for two positive integers",
[IsPosInt, IsPosInt],
function(m, n)
  local source, range, count, k, r, gr, i, j;

  source := EmptyPlist(2 * m * n);
  range := EmptyPlist(2 * m * n);
  count := 0;
  for i in [1 .. m] do
    for j in [1 .. n] do
      count := count + 1;
      source[count] := i;
      range[count] := m + j;
      k := (m * n) + ((j - 1) * m) + i; # Ensures that source is sorted
      source[k] := m + j;
      range[k] := i;
    od;
  od;
  r := rec(nrvertices := m + n, source := source, range := range);
  gr := DigraphNC(r);
  SetIsSymmetricDigraph(gr, true);
  SetDigraphNrEdges(gr, 2 * m * n);
  return gr;
end);

#

InstallMethod(Digraph, "for a record", [IsRecord],
function(graph)
  local check_source, cmp, obj, i, m;

  if IsGraph(graph) then
    return DigraphNC(List(Vertices(graph), x -> Adjacency(graph, x)));
  fi;

  if not (IsBound(graph.source) and IsBound(graph.range) and
          (IsBound(graph.vertices) or IsBound(graph.nrvertices))) then
    ErrorMayQuit("Digraphs: Digraph: usage,\n",
                 "the argument must be a record with components:\n",
                 "'source', 'range', and either 'vertices' or 'nrvertices',");
  fi;

  if not (IsList(graph.source) and IsList(graph.range)) then
    ErrorMayQuit("Digraphs: Digraph: usage,\n",
                 "the graph components 'source' and 'range' should be lists,");
  fi;

  m := Length(graph.source);
  if m <> Length(graph.range) then
    ErrorMayQuit("Digraphs: Digraph: usage,\n",
                 "the record components ",
                 "'source' and 'range' should have equal length,");
  fi;
  graph!.nredges := m;

  check_source := true;

  if IsBound(graph.nrvertices) then
    if not (IsInt(graph.nrvertices) and graph.nrvertices >= 0) then
<<<<<<< HEAD
      Error("Digraphs: Digraph: usage,\n",
            "the record component 'nrvertices' ",
            "should be a non-negative integer,");
      return;
=======
      ErrorMayQuit("Digraphs: Digraph: usage,\n",
                   "the record component 'nrvertices' ",
                   "should be a non-negative integer,");
>>>>>>> 9fd988cd
    fi;
    if IsBound(graph.vertices) and not
        (IsList(graph.vertices) and
         Length(graph.vertices) = graph.nrvertices) then
      ErrorMayQuit("Digraphs: Digraph: usage,\n",
                   "the record components 'nrvertices' and 'vertices' are ",
                   "inconsistent,");
    fi;
    cmp := LT;
    obj := graph.nrvertices + 1;

    if IsRange(graph.source) then
<<<<<<< HEAD
      if not IsEmpty(graph.source) and (graph.source[1] < 1 or
         graph.source[Length(graph.source)] > graph.nrvertices) then
        Error("Digraphs: Digraph: usage,\n",
              "the record component 'source' is invalid,");
        return;
=======
      if not IsEmpty(graph.source) and
          (graph.source[1] < 1 or
           graph.source[Length(graph.source)] > graph.nrvertices) then
        ErrorMayQuit("Digraphs: Digraph: usage,\n",
                     "the record component 'source' is invalid,");
>>>>>>> 9fd988cd
      fi;
      check_source := false;
    fi;

  elif IsBound(graph.vertices) then
    if not IsList(graph.vertices) then
      ErrorMayQuit("Digraphs: Digraph: usage,\n",
                   "the record component 'vertices' should be a list,");
    fi;
    cmp := \in;
    obj := graph.vertices;
    graph.nrvertices := Length(graph.vertices);
  fi;

  if check_source and not ForAll(graph.source, x -> cmp(x, obj)) then
    ErrorMayQuit("Digraphs: Digraph: usage,\n",
                 "the record component 'source' is invalid,");
  fi;

  if not ForAll(graph.range, x -> cmp(x, obj)) then
    ErrorMayQuit("Digraphs: Digraph: usage,\n",
                 "the record component 'range' is invalid,");
  fi;

  graph := StructuralCopy(graph);

  # rewrite the vertices to numbers
  if IsBound(graph.vertices) then
    if not IsDuplicateFreeList(graph.vertices) then
      ErrorMayQuit("Digraphs: Digraph: usage,\n",
                   "the record component 'vertices' must be duplicate-free,");
    fi;
<<<<<<< HEAD
    if graph.vertices <> [ 1 .. graph.nrvertices ] then
      for i in [ 1 .. m ] do
=======
    if graph.vertices <> [1 .. graph.nrvertices] then
      for i in [1 .. m] do
>>>>>>> 9fd988cd
        graph.range[i] := Position(graph.vertices, graph.range[i]);
        graph.source[i] := Position(graph.vertices, graph.source[i]);
      od;
      graph.vertexlabels := graph.vertices;
      Unbind(graph.vertices);
    fi;
  fi;

  # make sure that the graph.source is sorted, and range is too
  graph.range := Permuted(graph.range, Sortex(graph.source));

  return DigraphNC(graph);
end);

#

InstallMethod(DigraphNC, "for a record", [IsRecord],
function(graph)
  ObjectifyWithAttributes(graph, DigraphType,
                          DigraphRange, graph.range,
                          DigraphSource, graph.source,
                          DigraphNrVertices, graph.nrvertices);
  if IsBound(graph!.nredges) then
    SetDigraphNrEdges(graph, graph!.nredges);
  fi;
  return graph;
end);

#

InstallMethod(Digraph, "for a list of lists of pos ints",
[IsList],
function(adj)
  local nrvertices, nredges, x, y;

  nrvertices := Length(adj);
  nredges := 0;

  for x in adj do
    for y in x do
      if not IsPosInt(y) or y > nrvertices then
        ErrorMayQuit("Digraphs: Digraph: usage,\n",
                     "the argument must be a list of lists of positive ",
                     "integers\n",
                     "not exceeding the length of the argument,");
      fi;
      nredges := nredges + 1;
    od;
  od;

  return DigraphNC(adj, nredges);
end);

#

InstallMethod(DigraphNC, "for a list", [IsList],
function(adj)
  local graph;
<<<<<<< HEAD

  graph := rec( adj        := StructuralCopy(adj),
                nrvertices := Length(adj)         );

  ObjectifyWithAttributes(graph, DigraphType,
    OutNeighbours, adj, DigraphNrVertices, graph.nrvertices);
=======

  graph := rec(adj := StructuralCopy(adj), nrvertices := Length(adj));

  ObjectifyWithAttributes(graph, DigraphType,
                          OutNeighbours, adj,
                          DigraphNrVertices, graph.nrvertices);
>>>>>>> 9fd988cd
  return graph;
end);

InstallMethod(DigraphNC, "for a list and an integer",
[IsList, IsInt],
function(adj, nredges)
  local graph;

<<<<<<< HEAD
  graph := rec( adj        := StructuralCopy(adj),
                nredges    := nredges,
                nrvertices := Length(adj)         );

  ObjectifyWithAttributes(graph, DigraphType,
    OutNeighbours, adj, DigraphNrVertices, graph.nrvertices, DigraphNrEdges,
    graph.nredges);
=======
  graph := rec(adj        := StructuralCopy(adj),
               nredges    := nredges,
               nrvertices := Length(adj)         );

  ObjectifyWithAttributes(graph, DigraphType,
                          OutNeighbours, adj,
                          DigraphNrVertices, graph.nrvertices,
                          DigraphNrEdges, graph.nredges);
>>>>>>> 9fd988cd
  return graph;
end);

#

InstallMethod(Digraph, "for an int and two homogeneous lists",
[IsInt, IsHomogeneousList, IsHomogeneousList],
function(nrvertices, source, range)
  local m;

  if nrvertices < 0 then
    ErrorMayQuit("Digraphs: Digraph: usage,\n",
                 "the first argument <nrvertices> must be a non-negative",
                 " integer,");
  fi;
  m := Length(source);
  if m <> Length(range) then
    ErrorMayQuit("Digraphs: Digraph: usage,\n",
                 "the second and third arguments <source> and <range> ",
                 "must be lists\nof equal length,");
  fi;

  source := ShallowCopy(source);
  range := ShallowCopy(range);

  if m <> 0 then
    if not IsPosInt(source[1])
        or not IsPosInt(range[1])
        or ForAny(source, x -> x < 1 or x > nrvertices)
        or ForAny(range, x -> x < 1 or x > nrvertices) then
      ErrorMayQuit("Digraphs: Digraph: usage,\n",
                   "the second and third arguments <source> and <range> must ",
                   "be lists\nof positive integers no greater than the first ",
                   "argument <nrvertices>,");
    fi;
    range := Permuted(range, Sortex(source));
  fi;
  return DigraphNC(rec(nrvertices := nrvertices,
                       source := source,
                       range := range,
                       nredges := m ) );
end);

InstallMethod(Digraph, "for three lists",
[IsList, IsList, IsList],
function(vertices, source, range)
  local m, n, i;

  m := Length(source);
  if m <> Length(range) then
    ErrorMayQuit("Digraphs: Digraph: usage,\n",
                 "the second and third arguments <source> and <range> ",
                 "must be lists of\nequal length,");
  fi;

  if not IsDuplicateFreeList(vertices) then
    ErrorMayQuit("Digraphs: Digraph: usage,\n",
                 "the first argument <vertices> must be a duplicate-free ",
                 "list,");
  fi;

  if ForAny(source, x -> not x in vertices) then
    ErrorMayQuit("Digraphs: Digraph: usage,\n",
                 "the second argument <source> must be a list of elements of ",
                 "<vertices>,");
  fi;

  if ForAny(range, x -> not x in vertices) then
    ErrorMayQuit("Digraphs: Digraph: usage,\n",
                 "the third argument <range> must be a list of elements of ",
                 "<vertices>,");
  fi;

  vertices := StructuralCopy(vertices);
  source   := StructuralCopy(source);
  range    := StructuralCopy(range);
  n        := Length(vertices);

  # rewrite the vertices to numbers
<<<<<<< HEAD
  if vertices <> [ 1 .. n ] then
    for i in [ 1 .. m ] do
=======
  if vertices <> [1 .. n] then
    for i in [1 .. m] do
>>>>>>> 9fd988cd
      source[i] := Position(vertices, source[i]);
      range[i] := Position(vertices, range[i]);
    od;
  fi;

  range := Permuted(range, Sortex(source));
  return DigraphNC(rec(nrvertices   := n,
                       nredges      := m,
                       vertexlabels := vertices,
                       source       := source,
                       range        := range ) );
end);

<<<<<<< HEAD
# JDM: could set IsMultigraph here if we check if mat[i][j] > 1 in line 234
=======
# JDM: could set IsMultigraph here if we check if mat[i][j] > 1
>>>>>>> 9fd988cd

InstallMethod(DigraphByAdjacencyMatrix, "for a rectangular table",
[IsHomogeneousList],
function(mat)
  local n, verts, out, count, i, j, k;

  n := Length(mat);
  if not IsRectangularTable(mat) or Length(mat[1]) <> n then
    ErrorMayQuit("Digraphs: DigraphByAdjacencyMatrix: usage,\n",
                 "the matrix is not square,");
  fi;

  if IsBool(mat[1][1]) then
    return DigraphByAdjacencyMatrixNC(mat);
  fi;

  verts := [1 .. n];
  out := EmptyPlist(n);
  for i in verts do
    out[i] := [];
    count := 0;
    for j in verts do
<<<<<<< HEAD
      if IsInt(mat[i][j]) and mat[i][j] >= 0 then
        for k in [ 1 .. mat[i][j] ] do
          count := count + 1;
          out[i][count] := j;
        od;
      else
        Error("Digraphs: DigraphByAdjacencyMatrix: usage,\n",
              "the argument must be a matrix of non-negative integers,");
        return;
=======
      if not (IsPosInt(mat[i][j]) or mat[i][j] = 0) then
        ErrorMayQuit("Digraphs: DigraphByAdjacencyMatrix: usage,\n",
                     "the argument must be a matrix of non-negative integers,",
                     " or a boolean matrix,");
>>>>>>> 9fd988cd
      fi;
      for k in [1 .. mat[i][j]] do
        count := count + 1;
        out[i][count] := j;
      od;
    od;
  od;

  out := DigraphNC(out);
  SetAdjacencyMatrix(out, mat);
  return out;
end);

#

InstallMethod(DigraphByAdjacencyMatrix, "for an empty list",
[IsList and IsEmpty],
function(mat)
  return DigraphByAdjacencyMatrixNC(mat);
end);

#

InstallMethod(DigraphByAdjacencyMatrixNC, "for a rectangular table",
[IsHomogeneousList],
function(mat)
  local create_func, n, verts, out, count, i, j;

  if IsInt(mat[1][1]) then
    create_func := function(i, j)
      local k;
      for k in [1 .. mat[i][j]] do
        count := count + 1;
        out[i][count] := j;
      od;
    end;
  else # boolean matrix
    create_func := function(i, j)
      if mat[i][j] then
        count := count + 1;
        out[i][count] := j;
      fi;
    end;
  fi;

  n := Length(mat);
  verts := [1 .. n];
  out := EmptyPlist(n);
  for i in verts do
    out[i] := [];
    count := 0;
    for j in verts do
      create_func(i, j);
    od;
  od;

  out := DigraphNC(out);
  if IsInt(mat[1][1]) then
    SetAdjacencyMatrix(out, mat);
  else # boolean matrix
    SetIsMultiDigraph(out, false);
  fi;

  return out;
end);

#

InstallMethod(DigraphByAdjacencyMatrixNC, "for an empty list",
[IsList and IsEmpty],
function(mat)
  return EmptyDigraph(0);
end);

#

InstallMethod(DigraphByEdges, "for a rectangular table",
[IsRectangularTable],
function(edges)
  local adj, max_range, gr, edge, i;

  if not Length(edges[1]) = 2 then
<<<<<<< HEAD
    Error("Digraphs: DigraphByEdges: usage,\n",
          "the argument <edges> must be a list of pairs,");
    return;
  fi;

  if not (IsPosInt(edges[1][1]) and IsPosInt(edges[1][2])) then
    Error("Digraphs: DigraphByEdges: usage,\n",
          "the argument <edges> must be a list of pairs of pos ints,");
    return;
=======
    ErrorMayQuit("Digraphs: DigraphByEdges: usage,\n",
                 "the argument <edges> must be a list of pairs,");
  fi;

  if not (IsPosInt(edges[1][1]) and IsPosInt(edges[1][2])) then
    ErrorMayQuit("Digraphs: DigraphByEdges: usage,\n",
                 "the argument <edges> must be a list of pairs of pos ints,");
>>>>>>> 9fd988cd
  fi;

  adj := [];
  max_range := 0;

  for edge in edges do
    if not IsBound(adj[edge[1]]) then
      adj[edge[1]] := [edge[2]];
    else
      Add(adj[edge[1]], edge[2]);
    fi;
    max_range := Maximum(max_range, edge[2]);
  od;

<<<<<<< HEAD
  for i in [ 1 .. Maximum(Length(adj), max_range) ] do
=======
  for i in [1 .. Maximum(Length(adj), max_range)] do
>>>>>>> 9fd988cd
    if not IsBound(adj[i]) then
      adj[i] := [];
    fi;
  od;

  gr := DigraphNC(adj);
  SetDigraphEdges(gr, edges);
  return gr;
end);

# <n> is the number of vertices

InstallMethod(DigraphByEdges, "for a rectangular table, and a pos int",
[IsRectangularTable, IsPosInt],
function(edges, n)
  local adj, gr, edge;

  if not Length(edges[1]) = 2 then
<<<<<<< HEAD
    Error("Digraphs: DigraphByEdges: usage,\n",
          "the argument <edges> must be a list of pairs,");
    return;
  fi;

  if not (IsPosInt(edges[1][1]) and IsPosInt(edges[1][2])) then
    Error("Digraphs: DigraphByEdges: usage,\n",
          "the argument <edges> must be a list of pairs of pos ints,");
    return;
=======
    ErrorMayQuit("Digraphs: DigraphByEdges: usage,\n",
                 "the argument <edges> must be a list of pairs,");
  fi;

  if not (IsPosInt(edges[1][1]) and IsPosInt(edges[1][2])) then
    ErrorMayQuit("Digraphs: DigraphByEdges: usage,\n",
                 "the argument <edges> must be a list of pairs of pos ints,");
>>>>>>> 9fd988cd
  fi;

  adj := List([1 .. n], x -> []);

  for edge in edges do
    if edge[1] > n or edge[2] > n then
      ErrorMayQuit("Digraphs: DigraphByEdges: usage,\n",
                   "the specified edges must not contain values greater than ",
                   n, ",");
    fi;
    Add(adj[edge[1]], edge[2]);
  od;

  gr := DigraphNC(adj);
  SetDigraphEdges(gr, edges);
  return gr;
end);

#

InstallMethod(DigraphByEdges, "for an empty list",
[IsList and IsEmpty],
function(edges)
  return EmptyDigraph(0);
end);

#

InstallMethod(DigraphByEdges, "for an empty list, and a pos int",
[IsList and IsEmpty, IsPosInt],
function(edges, n)
  return EmptyDigraph(n);
end);

#

InstallMethod(DigraphByInNeighbors, "for a list", [IsList],
DigraphByInNeighbours);

InstallMethod(DigraphByInNeighbours, "for a list",
[IsList],
function(nbs)
  local n, m, x;

  n := Length(nbs); # number of vertices
  m := 0;           # number of edges

  for x in nbs do
    if not ForAll(x, i -> IsPosInt(i) and i <= n) then
      ErrorMayQuit("Digraphs: DigraphByInNeighbours: usage,\n",
                   "the argument must be a list of lists of positive ",
                   "integers\nnot exceeding the length of the argument,");
    fi;
    m := m + Length(x);
  od;

  return DigraphByInNeighboursNC(nbs, m);
end);

InstallMethod(DigraphByInNeighboursNC, "for a list", [IsList],
function(inn)
  local out, gr;

  out := DIGRAPH_IN_OUT_NBS(inn);
  gr := DigraphNC(out);
  SetInNeighbours(gr, inn);
  return gr;
end);

InstallMethod(DigraphByInNeighboursNC, "for a list and an int",
[IsList, IsInt],
function(inn, nredges)
  local out, gr;

  out := DIGRAPH_IN_OUT_NBS(inn);
  gr := DigraphNC(out, nredges);
  SetInNeighbours(gr, inn);
  return gr;
end);

# operators . . .

InstallMethod(\=, "for two digraphs",
[IsDigraph, IsDigraph],
DIGRAPH_EQUALS);

#

InstallMethod(\<, "for two digraphs",
[IsDigraph, IsDigraph], DIGRAPH_LT);

#

InstallMethod(DigraphCopy, "for a digraph",
[IsDigraph],
function(digraph)
  local out, gr;

  out := List(OutNeighbours(digraph), ShallowCopy);
  gr := DigraphNC(out);
  SetDigraphVertexLabels(gr, StructuralCopy(DigraphVertexLabels(digraph)));
  return gr;
end);

# Printing, and viewing . . .

InstallMethod(ViewString, "for a digraph",
[IsDigraph],
function(graph)
  local str, n, m;

  str := "<";

  if IsMultiDigraph(graph) then
    Append(str, "multi");
  fi;

  n := DigraphNrVertices(graph);
  m := DigraphNrEdges(graph);

  Append(str, "digraph with ");
  Append(str, String(n));
  if n = 1 then
    Append(str, " vertex, ");
  else
    Append(str, " vertices, ");
  fi;
  Append(str, String(m));
  if m = 1 then
    Append(str, " edge>");
  else
    Append(str, " edges>");
  fi;
  return str;
end);

#

InstallMethod(PrintString, "for a digraph",
[IsDigraph],
function(graph)
  return Concatenation("Digraph( ", PrintString(OutNeighbours(graph)), " )");
end);

#

InstallMethod(String, "for a digraph",
[IsDigraph],
function(graph)
  return Concatenation("Digraph( ", String(OutNeighbours(graph)), " )");
end);<|MERGE_RESOLUTION|>--- conflicted
+++ resolved
@@ -13,13 +13,8 @@
 function(n, func)
   local V, out, i, len, j;
 
-<<<<<<< HEAD
-  V:= [ 1 .. n ];
-  out := List( V, x -> [ ] );
-=======
   V := [1 .. n];
   out := List(V, x -> []);
->>>>>>> 9fd988cd
 
   for i in V do
     len := 0;
@@ -70,22 +65,12 @@
 function(graph, i, name)
 
   if not IsBound(graph!.vertexlabels) then
-<<<<<<< HEAD
-    graph!.vertexlabels := [ 1 .. DigraphNrVertices(graph) ];
-  fi;
-
-  if i > DigraphNrVertices(graph) then
-    Error("Digraphs: SetDigraphVertexLabel: usage,\n",
-    "there are only ",  DigraphNrVertices(graph), " vertices,");
-    return;
-=======
     graph!.vertexlabels := [1 .. DigraphNrVertices(graph)];
   fi;
 
   if i > DigraphNrVertices(graph) then
     ErrorMayQuit("Digraphs: SetDigraphVertexLabel: usage,\n",
                  "there are only ", DigraphNrVertices(graph), " vertices,");
->>>>>>> 9fd988cd
   fi;
   graph!.vertexlabels[i] := name;
   return;
@@ -110,90 +95,13 @@
 InstallMethod(SetDigraphVertexLabels, "for a digraph and list",
 [IsDigraph, IsList],
 function(graph, names)
-<<<<<<< HEAD
-
-  if Length(names) = DigraphNrVertices(graph) then
-    graph!.vertexlabels := names;
-  else
-    Error("Digraphs: SetDigraphVertexLabels: usage,\n",
-    "the 2nd arument <names> must be a list with length equal",
-    " to the number of\nvertices of the digraph,");
-    return;
-  fi;
-  return;
-end);
-
-InstallMethod(DigraphVertexLabels, "for a digraph and pos int",
-[IsDigraph],
-function(graph)
-
-  if not IsBound(graph!.vertexlabels) then
-    graph!.vertexlabels := [ 1 .. DigraphNrVertices(graph) ];
-=======
 
   if not Length(names) = DigraphNrVertices(graph) then
     ErrorMayQuit("Digraphs: SetDigraphVertexLabels: usage,\n",
                  "the 2nd arument <names> must be a list with length equal ",
                  "to the number of\nvertices of the digraph,");
->>>>>>> 9fd988cd
-  fi;
-
-<<<<<<< HEAD
-InstallMethod(SetDigraphEdgeLabel, "for a digraph, pos int, object",
-[IsDigraph, IsPosInt, IsObject],
-function(graph, i, name)
-
-  if not IsBound(graph!.edgelabels) then
-    graph!.edgelabels := [ 1 .. DigraphNrEdges(graph) ];
-  fi;
-
-  if i > DigraphNrEdges(graph) then
-    Error("Digraphs: SetDigraphEdgeLabel: usage,\n",
-    "there are only ",  DigraphNrEdges(graph), " vertices,");
-    return;
-  fi;
-  graph!.edgelabels[i] := name;
-  return;
-end);
-
-InstallMethod(DigraphEdgeLabel, "for a digraph and pos int",
-[IsDigraph, IsPosInt],
-function(graph, i)
-
-  if not IsBound(graph!.edgelabels) then
-    graph!.edgelabels := [ 1 .. DigraphNrEdges(graph) ];
-  fi;
-
-  if IsBound(graph!.edgelabels[i]) then
-    return graph!.edgelabels[i];
-  fi;
-  Error("Digraphs: DigraphEdgeLabel: usage,\n",
-   i, " is nameless or not a vertex,");
-  return;
-end);
-
-InstallMethod(SetDigraphEdgeLabels, "for a digraph and list",
-[IsDigraph, IsList],
-function(graph, names)
-
-  if Length(names) = DigraphNrEdges(graph) then
-    graph!.edgelabels := names;
-  else
-    Error("Digraphs: SetDigraphEdgeLabels: usage,\n",
-    "the 2nd arument <names> must be a list with length equal",
-    " to the number of\nvertices of the digraph,");
-    return;
-  fi;
-  return;
-end);
-
-InstallMethod(DigraphEdgeLabels, "for a digraph and pos int",
-[IsDigraph],
-function(graph)
-
-  if not IsBound(graph!.edgelabels) then
-    graph!.edgelabels := [ 1 .. DigraphNrEdges(graph) ];
-=======
+  fi;
+
   graph!.vertexlabels := names;
   return;
 end);
@@ -204,7 +112,6 @@
 
   if not IsBound(graph!.vertexlabels) then
     graph!.vertexlabels := [1 .. DigraphNrVertices(graph)];
->>>>>>> 9fd988cd
   fi;
   return graph!.vertexlabels;
 end);
@@ -290,11 +197,7 @@
 InstallMethod(RandomDigraph, "for a pos int and a float",
 [IsPosInt, IsFloat],
 function(n, p)
-<<<<<<< HEAD
-  local out, lim;
-=======
   local out;
->>>>>>> 9fd988cd
 
   if p < 0.0 or 1.0 < p then
     ErrorMayQuit("Digraphs: RandomDigraph: usage,\n",
@@ -410,13 +313,8 @@
   for i in [1 .. n - 1] do
     out[i] := [i + 1];
   od;
-<<<<<<< HEAD
-  out[n] := [ 1 ];
-  gr := DigraphNC( out );
-=======
   out[n] := [1];
   gr := DigraphNC(out);
->>>>>>> 9fd988cd
   if n = 1 then
     SetIsTransitiveDigraph(gr, true);
     SetDigraphHasLoops(gr, true);
@@ -526,16 +424,9 @@
 
   if IsBound(graph.nrvertices) then
     if not (IsInt(graph.nrvertices) and graph.nrvertices >= 0) then
-<<<<<<< HEAD
-      Error("Digraphs: Digraph: usage,\n",
-            "the record component 'nrvertices' ",
-            "should be a non-negative integer,");
-      return;
-=======
       ErrorMayQuit("Digraphs: Digraph: usage,\n",
                    "the record component 'nrvertices' ",
                    "should be a non-negative integer,");
->>>>>>> 9fd988cd
     fi;
     if IsBound(graph.vertices) and not
         (IsList(graph.vertices) and
@@ -548,19 +439,11 @@
     obj := graph.nrvertices + 1;
 
     if IsRange(graph.source) then
-<<<<<<< HEAD
-      if not IsEmpty(graph.source) and (graph.source[1] < 1 or
-         graph.source[Length(graph.source)] > graph.nrvertices) then
-        Error("Digraphs: Digraph: usage,\n",
-              "the record component 'source' is invalid,");
-        return;
-=======
       if not IsEmpty(graph.source) and
           (graph.source[1] < 1 or
            graph.source[Length(graph.source)] > graph.nrvertices) then
         ErrorMayQuit("Digraphs: Digraph: usage,\n",
                      "the record component 'source' is invalid,");
->>>>>>> 9fd988cd
       fi;
       check_source := false;
     fi;
@@ -593,13 +476,8 @@
       ErrorMayQuit("Digraphs: Digraph: usage,\n",
                    "the record component 'vertices' must be duplicate-free,");
     fi;
-<<<<<<< HEAD
-    if graph.vertices <> [ 1 .. graph.nrvertices ] then
-      for i in [ 1 .. m ] do
-=======
     if graph.vertices <> [1 .. graph.nrvertices] then
       for i in [1 .. m] do
->>>>>>> 9fd988cd
         graph.range[i] := Position(graph.vertices, graph.range[i]);
         graph.source[i] := Position(graph.vertices, graph.source[i]);
       od;
@@ -658,21 +536,12 @@
 InstallMethod(DigraphNC, "for a list", [IsList],
 function(adj)
   local graph;
-<<<<<<< HEAD
-
-  graph := rec( adj        := StructuralCopy(adj),
-                nrvertices := Length(adj)         );
-
-  ObjectifyWithAttributes(graph, DigraphType,
-    OutNeighbours, adj, DigraphNrVertices, graph.nrvertices);
-=======
 
   graph := rec(adj := StructuralCopy(adj), nrvertices := Length(adj));
 
   ObjectifyWithAttributes(graph, DigraphType,
                           OutNeighbours, adj,
                           DigraphNrVertices, graph.nrvertices);
->>>>>>> 9fd988cd
   return graph;
 end);
 
@@ -681,15 +550,6 @@
 function(adj, nredges)
   local graph;
 
-<<<<<<< HEAD
-  graph := rec( adj        := StructuralCopy(adj),
-                nredges    := nredges,
-                nrvertices := Length(adj)         );
-
-  ObjectifyWithAttributes(graph, DigraphType,
-    OutNeighbours, adj, DigraphNrVertices, graph.nrvertices, DigraphNrEdges,
-    graph.nredges);
-=======
   graph := rec(adj        := StructuralCopy(adj),
                nredges    := nredges,
                nrvertices := Length(adj)         );
@@ -698,7 +558,6 @@
                           OutNeighbours, adj,
                           DigraphNrVertices, graph.nrvertices,
                           DigraphNrEdges, graph.nredges);
->>>>>>> 9fd988cd
   return graph;
 end);
 
@@ -778,13 +637,8 @@
   n        := Length(vertices);
 
   # rewrite the vertices to numbers
-<<<<<<< HEAD
-  if vertices <> [ 1 .. n ] then
-    for i in [ 1 .. m ] do
-=======
   if vertices <> [1 .. n] then
     for i in [1 .. m] do
->>>>>>> 9fd988cd
       source[i] := Position(vertices, source[i]);
       range[i] := Position(vertices, range[i]);
     od;
@@ -798,11 +652,7 @@
                        range        := range ) );
 end);
 
-<<<<<<< HEAD
-# JDM: could set IsMultigraph here if we check if mat[i][j] > 1 in line 234
-=======
 # JDM: could set IsMultigraph here if we check if mat[i][j] > 1
->>>>>>> 9fd988cd
 
 InstallMethod(DigraphByAdjacencyMatrix, "for a rectangular table",
 [IsHomogeneousList],
@@ -825,22 +675,10 @@
     out[i] := [];
     count := 0;
     for j in verts do
-<<<<<<< HEAD
-      if IsInt(mat[i][j]) and mat[i][j] >= 0 then
-        for k in [ 1 .. mat[i][j] ] do
-          count := count + 1;
-          out[i][count] := j;
-        od;
-      else
-        Error("Digraphs: DigraphByAdjacencyMatrix: usage,\n",
-              "the argument must be a matrix of non-negative integers,");
-        return;
-=======
       if not (IsPosInt(mat[i][j]) or mat[i][j] = 0) then
         ErrorMayQuit("Digraphs: DigraphByAdjacencyMatrix: usage,\n",
                      "the argument must be a matrix of non-negative integers,",
                      " or a boolean matrix,");
->>>>>>> 9fd988cd
       fi;
       for k in [1 .. mat[i][j]] do
         count := count + 1;
@@ -923,17 +761,6 @@
   local adj, max_range, gr, edge, i;
 
   if not Length(edges[1]) = 2 then
-<<<<<<< HEAD
-    Error("Digraphs: DigraphByEdges: usage,\n",
-          "the argument <edges> must be a list of pairs,");
-    return;
-  fi;
-
-  if not (IsPosInt(edges[1][1]) and IsPosInt(edges[1][2])) then
-    Error("Digraphs: DigraphByEdges: usage,\n",
-          "the argument <edges> must be a list of pairs of pos ints,");
-    return;
-=======
     ErrorMayQuit("Digraphs: DigraphByEdges: usage,\n",
                  "the argument <edges> must be a list of pairs,");
   fi;
@@ -941,7 +768,6 @@
   if not (IsPosInt(edges[1][1]) and IsPosInt(edges[1][2])) then
     ErrorMayQuit("Digraphs: DigraphByEdges: usage,\n",
                  "the argument <edges> must be a list of pairs of pos ints,");
->>>>>>> 9fd988cd
   fi;
 
   adj := [];
@@ -956,11 +782,7 @@
     max_range := Maximum(max_range, edge[2]);
   od;
 
-<<<<<<< HEAD
-  for i in [ 1 .. Maximum(Length(adj), max_range) ] do
-=======
   for i in [1 .. Maximum(Length(adj), max_range)] do
->>>>>>> 9fd988cd
     if not IsBound(adj[i]) then
       adj[i] := [];
     fi;
@@ -979,17 +801,6 @@
   local adj, gr, edge;
 
   if not Length(edges[1]) = 2 then
-<<<<<<< HEAD
-    Error("Digraphs: DigraphByEdges: usage,\n",
-          "the argument <edges> must be a list of pairs,");
-    return;
-  fi;
-
-  if not (IsPosInt(edges[1][1]) and IsPosInt(edges[1][2])) then
-    Error("Digraphs: DigraphByEdges: usage,\n",
-          "the argument <edges> must be a list of pairs of pos ints,");
-    return;
-=======
     ErrorMayQuit("Digraphs: DigraphByEdges: usage,\n",
                  "the argument <edges> must be a list of pairs,");
   fi;
@@ -997,7 +808,6 @@
   if not (IsPosInt(edges[1][1]) and IsPosInt(edges[1][2])) then
     ErrorMayQuit("Digraphs: DigraphByEdges: usage,\n",
                  "the argument <edges> must be a list of pairs of pos ints,");
->>>>>>> 9fd988cd
   fi;
 
   adj := List([1 .. n], x -> []);
