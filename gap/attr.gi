#############################################################################
##
#W  attr.gi
#Y  Copyright (C) 2014                                   James D. Mitchell
##
##  Licensing information can be found in the README file of this package.
##
#############################################################################
##

InstallMethod(DigraphAdjacencyFunction, "for a digraph", [IsDigraph],
function(digraph)
  return function(x, y)
    return IsDigraphEdge(digraph, x, y);
  end;
end);

InstallMethod(DigraphGroup, "for a digraph",
[IsDigraph], AutomorphismGroup);


InstallMethod(AsTransformation, "for a digraph",
[IsDigraph],
function(digraph)
  if not IsFunctionalDigraph(digraph) then
    return fail;
  fi;
  return Transformation(Concatenation(OutNeighbours(digraph)));
end);

InstallMethod(ReducedDigraph, "for a digraph",
[IsDigraph],
function(digraph)
  local old, adj, len, map, labels, i, sinkmap, sinklen, x, pos, gr;

  if IsConnectedDigraph(digraph) then
    return digraph;
  fi;

  old := OutNeighbours(digraph);

  # Extract all the non-empty lists of out-neighbours
  adj := [];
  len := 0;
  map := [];
  labels := [];
  for i in DigraphVertices(digraph) do
    if not IsEmpty(old[i]) then
      len := len + 1;
      adj[len] := ShallowCopy(old[i]);
      map[len] := i;
      labels[len] := DigraphVertexLabel(digraph, i);
    fi;
  od;

  # Renumber the contents
  sinkmap := [];
  sinklen := 0;
  for x in adj do
    for i in [1 .. Length(x)] do
      pos := PositionSet(map, x[i]);
      if pos = fail then
        # x[i] has no out-neighbours
        pos := Position(sinkmap, x[i]);
        if pos = fail then
          # x[i] has not yet been encountered
          sinklen := sinklen + 1;
          sinkmap[sinklen] := x[i];
          pos := sinklen + len;
          adj[pos] := EmptyPlist(0);
          labels[pos] := DigraphVertexLabel(digraph, x[i]);
        else
          pos := pos + len;
        fi;
      fi;
      x[i] := pos;
    od;
  od;

  # Return the reduced graph, with labels preserved
  gr := DigraphNC(adj);
  SetDigraphVertexLabels(gr, labels);
  return gr;
end);

InstallMethod(DigraphDual, "for a digraph",
[IsDigraph],
function(digraph)
  local verts, old, new, gr, i;

  if IsMultiDigraph(digraph) then
    ErrorMayQuit("Digraphs: DigraphDual: usage,\n",
                 "the argument <graph> must not have multiple edges,");
  fi;

  verts := DigraphVertices(digraph);
  old := OutNeighbours(digraph);
  new := [];

  for i in verts do
    new[i] := DifferenceLists(verts, old[i]);
  od;
  gr := DigraphNC(new);
  SetDigraphVertexLabels(gr, DigraphVertexLabels(digraph));
  if HasDigraphGroup(digraph) then
    SetDigraphGroup(gr, DigraphGroup(digraph));
  fi;
  return gr;
end);

#

InstallMethod(DigraphNrVertices, "for a digraph",
[IsDigraph],
function(graph)
  return graph!.nrvertices;
end);

#

InstallMethod(DigraphNrEdges, "for a digraph",
[IsDigraph], DIGRAPH_NREDGES);

#

InstallMethod(DigraphEdges, "for a digraph",
[IsDigraph],
function(graph)
  local out, adj, nr, i, j;

  out := EmptyPlist(DigraphNrEdges(graph));
  adj := OutNeighbours(graph);
  nr := 0;

  for i in DigraphVertices(graph) do
    for j in adj[i] do
      nr := nr + 1;
      out[nr] := [i, j];
    od;
  od;
  return out;
end);

# attributes for digraphs . . .

InstallMethod(AsGraph, "for a digraph", [IsDigraph], Graph);

#

InstallMethod(DigraphVertices, "for a digraph",
[IsDigraph],
function(digraph)
  return [1 .. DigraphNrVertices(digraph)];
end);

InstallMethod(DigraphRange, "for a digraph",
[IsDigraph],
function(digraph)
  DIGRAPH_SOURCE_RANGE(digraph);
  SetDigraphSource(digraph, digraph!.source);
  return digraph!.range;
end);

InstallMethod(DigraphSource, "for a digraph",
[IsDigraph],
function(digraph)
  DIGRAPH_SOURCE_RANGE(digraph);
  SetDigraphRange(digraph, digraph!.range);
  return digraph!.source;
end);

#

InstallMethod(OutNeighbours, "for a digraph",
[IsDigraph],
function(digraph)
  local out;
  if IsBound(digraph!.adj) then
    return digraph!.adj;
  fi;
  out := DIGRAPH_OUT_NBS(DigraphNrVertices(digraph),
                         DigraphSource(digraph),
                         DigraphRange(digraph));
  digraph!.adj := out;
  return out;
end);

#

InstallMethod(InNeighbours, "for a digraph",
[IsDigraph],
function(digraph)
  return DIGRAPH_IN_OUT_NBS(OutNeighbours(digraph));
end);

#

InstallMethod(AdjacencyMatrix, "for a digraph",
[IsDigraph], ADJACENCY_MATRIX);

#

InstallMethod(DigraphShortestDistances, "for a digraph",
[IsDigraph], DIGRAPH_SHORTEST_DIST);

# returns the vertices (i.e. numbers) of <digraph> ordered so that there are no
# edges from <out[j]> to <out[i]> for all <i> greater than <j>.

InstallMethod(DigraphTopologicalSort, "for a digraph",
[IsDigraph], function(graph)
  return DIGRAPH_TOPO_SORT(OutNeighbours(graph));
end);

#

InstallMethod(DigraphStronglyConnectedComponents, "for a digraph",
[IsDigraph],
function(digraph)
  local verts;

  if HasIsAcyclicDigraph(digraph) and IsAcyclicDigraph(digraph) then
    verts := DigraphVertices(digraph);
    return rec(comps := List(verts, x -> [x]), id := verts * 1);

  elif HasIsStronglyConnectedDigraph(digraph)
      and IsStronglyConnectedDigraph(digraph) then
    verts := DigraphVertices(digraph);
    return rec(comps := [verts * 1], id := verts * 0 + 1);
  fi;

  return GABOW_SCC(OutNeighbours(digraph));
end);

#

InstallMethod(DigraphConnectedComponents, "for a digraph",
[IsDigraph],
DIGRAPH_CONNECTED_COMPONENTS);

#

InstallMethod(OutDegrees, "for a digraph",
[IsDigraph],
function(digraph)
  local adj, degs, i;

  adj := OutNeighbours(digraph);
  degs := EmptyPlist(DigraphNrVertices(digraph));
  for i in DigraphVertices(digraph) do
    degs[i] := Length(adj[i]);
  od;
  return degs;
end);

#

InstallMethod(InDegrees, "for a digraph with in neighbours",
[IsDigraph and HasInNeighbours],
function(digraph)
  local inn, degs, i;

  inn := InNeighbours(digraph);
  degs := EmptyPlist(DigraphNrVertices(digraph));
  for i in DigraphVertices(digraph) do
    degs[i] := Length(inn[i]);
  od;
  return degs;
end);

#

InstallMethod(InDegrees, "for a digraph",
[IsDigraph],
function(digraph)
  local adj, degs, x, i;

  adj := OutNeighbours(digraph);
  degs := [1 .. DigraphNrVertices(digraph)] * 0;
  for x in adj do
    for i in x do
      degs[i] := degs[i] + 1;
    od;
  od;
  return degs;
end);

#

InstallMethod(OutDegreeSequence, "for a digraph",
[IsDigraph],
function(digraph)
  local out;

  out := ShallowCopy(OutDegrees(digraph));
  Sort(out,
       function(a, b)
         return b < a;
       end);
  return out;
end);

#

InstallMethod(OutDegreeSequence, "for a digraph with known digraph group",
[IsDigraph and HasDigraphGroup],
function(digraph)
  local out, adj, orbs, orb;

  out := [];
  adj := OutNeighbours(digraph);
  orbs := DigraphOrbits(digraph);
  for orb in orbs do
    Append(out, [1 .. Length(orb)] * 0 + Length(adj[orb[1]]));
  od;
  Sort(out,
       function(a, b)
         return b < a;
       end);
  return out;
end);

#

InstallMethod(OutDegreeSet, "for a digraph",
[IsDigraph],
function(digraph)
  local out;

  out := ShallowCopy(OutDegrees(digraph));
  return Set(out);
end);

#

InstallMethod(InDegreeSequence, "for a digraph",
[IsDigraph],
function(digraph)
  local out;

  out := ShallowCopy(InDegrees(digraph));
  Sort(out,
       function(a, b)
         return b < a;
       end);
  return out;
end);

#

InstallMethod(InDegreeSequence,
"for a digraph with known digraph group and in-neighbours",
[IsDigraph and HasDigraphGroup and HasInNeighbours],
function(digraph)
  local out, adj, orbs, orb;

  out := [];
  adj := InNeighbours(digraph);
  orbs := DigraphOrbits(digraph);
  for orb in orbs do
    Append(out, [1 .. Length(orb)] * 0 + Length(adj[orb[1]]));
  od;
  Sort(out,
       function(a, b)
         return b < a;
       end);
  return out;
end);

#

InstallMethod(InDegreeSet, "for a digraph",
[IsDigraph],
function(digraph)
  local out;

  out := ShallowCopy(InDegrees(digraph));
  return Set(out);
end);

#

InstallMethod(DigraphSources, "for a digraph with in-degrees",
[IsDigraph and HasInDegrees], 3,
function(digraph)
  local degs;

  degs := InDegrees(digraph);
  return Filtered(DigraphVertices(digraph), x -> degs[x] = 0);
end);

InstallMethod(DigraphSources, "for a digraph with in-neighbours",
[IsDigraph and HasInNeighbours],
function(digraph)
  local inn, sources, count, i;

  inn := InNeighbours(digraph);
  sources := EmptyPlist(DigraphNrVertices(digraph));
  count := 0;
  for i in DigraphVertices(digraph) do
    if IsEmpty(inn[i]) then
      count := count + 1;
      sources[count] := i;
    fi;
  od;
  ShrinkAllocationPlist(sources);
  return sources;
end);

InstallMethod(DigraphSources, "for a digraph",
[IsDigraph],
function(digraph)
  local verts, out, seen, v, i;

  verts := DigraphVertices(digraph);
  out := OutNeighbours(digraph);
  seen := BlistList(verts, []);
  for v in out do
    for i in v do
      seen[i] := true;
    od;
  od;
  return Filtered(verts, x -> not seen[x]);
end);

#

InstallMethod(DigraphSinks, "for a digraph with out-degrees",
[IsDigraph and HasOutDegrees],
function(digraph)
  local degs;

  degs := OutDegrees(digraph);
  return Filtered(DigraphVertices(digraph), x -> degs[x] = 0);
end);

InstallMethod(DigraphSinks, "for a digraph",
[IsDigraph],
function(digraph)
  local out, sinks, count, i;

  out   := OutNeighbours(digraph);
  sinks := [];
  count := 0;
  for i in DigraphVertices(digraph) do
    if IsEmpty(out[i]) then
      count := count + 1;
      sinks[count] := i;
    fi;
  od;
  return sinks;
end);

#

InstallMethod(DigraphPeriod, "for a digraph",
[IsDigraph],
function(digraph)
  local comps, out, deg, nrvisited, period, current, stack, len, depth,
  olddepth, i;

  if HasIsAcyclicDigraph(digraph) and IsAcyclicDigraph(digraph) then
    return 0;
  fi;

  comps := DigraphStronglyConnectedComponents(digraph)!.comps;
  out := OutNeighbours(digraph);
  deg := OutDegrees(digraph);

  nrvisited := [1 .. Length(DigraphVertices(digraph))] * 0;
  period := 0;

  for i in [1 .. Length(comps)] do
    stack := [comps[i][1]];
    len := 1;
    depth := EmptyPlist(Length(DigraphVertices(digraph)));
    depth[comps[i][1]] := 1;
    while len <> 0 do
      current := stack[len];
      if nrvisited[current] = deg[current] then
        len := len - 1;
      else
        nrvisited[current] := nrvisited[current] + 1;
        len := len + 1;
        stack[len] := out[current][nrvisited[current]];
        olddepth := depth[current];
        if IsBound(depth[stack[len]]) then
          period := GcdInt(period, depth[stack[len]] - olddepth - 1);
          if period = 1 then
            return period;
          fi;
        else
          depth[stack[len]] := olddepth + 1;
        fi;
      fi;
    od;
  od;

  if period = 0 then
    SetIsAcyclicDigraph(digraph, true);
  fi;

  return period;
end);

#

InstallMethod(DigraphDiameter, "for a digraph",
[IsDigraph],
function(digraph)
<<<<<<< HEAD
  local outer_reps, out_nbs, diameter, girth, v, record, orbnum, reps, i, next,
  laynum, localGirth, layers, nprev, nhere, nnext, lnum, x, y;
=======
  return DIGRAPHS_DIAMETER_AND_GIRTH(digraph).diameter;
end);

#
>>>>>>> 0e7e9548

InstallMethod(DigraphGirth, "for a digraph",
[IsDigraph],
function(digraph)
  local result;
  if DigraphHasLoops(digraph) then
    return 1;
  fi;
  result := DIGRAPHS_DIAMETER_AND_GIRTH(digraph);
  if IsBound(result.girth) then
    return result.girth;
  fi;
  TryNextMethod();
end);

#

InstallGlobalFunction(DIGRAPHS_DIAMETER_AND_GIRTH,
function(digraph)
  local outer_reps, out_nbs, diameter, girth, i, v, orbs, orbnum, reps, next,
        laynum, localGirth, layers, x, nprev, nhere, nnext, y, lnum;
  if DigraphNrVertices(digraph) = 0 then
<<<<<<< HEAD
    return -1;
  elif not IsStronglyConnectedDigraph(digraph) then
    return -1;
=======
    SetDigraphDiameter(digraph, fail);
    SetDigraphGirth(digraph, infinity);
    return rec(diameter := fail, girth := infinity);
  fi;
  if not IsStronglyConnectedDigraph(digraph) then
    SetDigraphDiameter(digraph, fail);
    return rec(diameter := fail);
>>>>>>> 0e7e9548
  fi;

  #TODO improve this, really check if the complexity is better with the group
  #or without, or if the group is not known, but the number of vertices makes
  #the usual algorithm impossible.
  if not (HasDigraphGroup(digraph) and Size(DigraphGroup(digraph)) > 1) then
    return DIGRAPH_DIAMETER(digraph);
  fi;

  outer_reps := DigraphOrbitReps(digraph);
  out_nbs    := OutNeighbours(digraph);
  diameter   := 0;
  girth      := 0;

  for i in [1 .. Length(outer_reps)] do
    v := outer_reps[i];
    record := DIGRAPHS_Orbits(DigraphStabilizer(digraph, v),
                              DigraphVertices(digraph));

    orbnum          := record.lookup;
    reps            := List(record.orbits, Representative);
    i               := 1;
    next            := [orbnum[v]];
    laynum          := [1 .. Length(reps)] * 0;
    laynum[next[1]] := 1;
    localGirth      := -1;
    layers          := [next];

    while Length(next) > 0 do
      next := [];
      for x in layers[i] do
        nprev := 0;
        nhere := 0;
        nnext := 0;
        for y in out_nbs[reps[x]] do
          lnum := laynum[orbnum[y]];
          if i > 1 and lnum = i - 1 then
            nprev := nprev + 1;
          elif lnum = i then
            nhere := nhere + 1;
          elif lnum = i + 1 then
            nnext := nnext + 1;
          elif lnum = 0 then
            AddSet(next, orbnum[y]);
            nnext := nnext + 1;
            laynum[orbnum[y]] := i + 1;
          fi;
        od;
        if (localGirth = -1 or localGirth = 2 * i - 1) and nprev > 1 then
          localGirth := 2 * (i - 1);
        fi;
        if localGirth = -1 and nhere > 0 then
          localGirth := 2 * i - 1;
        fi;
      od;
      if Length(next) > 0 then
        i := i + 1;
        layers[i] := next;
      fi;
    od;

    if Length(layers) - 1 > diameter then
      diameter := Length(layers) - 1;
    fi;
    if localGirth > girth then
      girth := localGirth;
    fi;
  od;

  if DigraphHasLoops(digraph) then
    girth := 1;
  fi;
  SetDigraphDiameter(digraph, diameter);
  SetDigraphGirth(digraph, girth);
  return rec(diameter := diameter, girth := girth);
end);

#

InstallMethod(DigraphSymmetricClosure, "for a digraph",
[IsDigraph],
function(digraph)
  local n, verts, mat, new, x, gr, i, j, k;

  n := DigraphNrVertices(digraph);
  if not (HasIsSymmetricDigraph(digraph) and IsSymmetricDigraph(digraph))
      and n > 1 then
    verts := [1 .. n]; # We don't want DigraphVertices as that's immutable
    mat := List(verts, x -> verts * 0);
    new := OutNeighboursCopy(digraph);
    for i in verts do
      for j in new[i] do
        if j < i then
          mat[j][i] := mat[j][i] - 1;
        else
          mat[i][j] := mat[i][j] + 1;
        fi;
      od;
    od;
    for i in verts do
      for j in [i + 1 .. n] do
        x := mat[i][j];
        if x > 0 then
          for k in [1 .. x] do
            Add(new[j], i);
          od;
        elif x < 0 then
          for k in [1 .. -x] do
            Add(new[i], j);
          od;
        fi;
      od;
    od;
    gr := DigraphNC(new);
  else
    gr := DigraphCopy(digraph);
  fi;
  SetIsSymmetricDigraph(gr, true);
  return gr;
end);

#

InstallMethod(DigraphTransitiveClosure, "for a digraph",
[IsDigraph],
function(graph)
  if IsMultiDigraph(graph) then
    ErrorMayQuit("Digraphs: DigraphTransitiveClosure: usage,\n",
                 "the argument <graph> cannot have multiple edges,");
  fi;
  return DigraphTransitiveClosureNC(graph, false);
end);

#

InstallMethod(DigraphReflexiveTransitiveClosure, "for a digraph",
[IsDigraph],
function(graph)
  if IsMultiDigraph(graph) then
    ErrorMayQuit("Digraphs: DigraphReflexiveTransitiveClosure: usage,\n",
                 "the argument <graph> cannot have multiple edges,");
  fi;
  return DigraphTransitiveClosureNC(graph, true);
end);

#

InstallGlobalFunction(DigraphTransitiveClosureNC,
function(graph, reflexive)
  local adj, m, n, verts, sorted, out, trans, reflex, mat, v, u;

  # <graph> is a digraph without multiple edges
  # <reflexive> is a boolean: true if we want the reflexive transitive closure

  adj   := OutNeighbours(graph);
  m     := DigraphNrEdges(graph);
  n     := DigraphNrVertices(graph);
  verts := DigraphVertices(graph);

  # Try correct method vis-a-vis complexity
  if m + n + (m * n) < (n * n * n) then
    sorted := DigraphTopologicalSort(graph);
    if sorted <> fail then # Method for big acyclic digraphs (loops allowed)
      out   := EmptyPlist(n);
      trans := EmptyPlist(n);
      for v in sorted do
        trans[v] := BlistList(verts, [v]);
        reflex   := false;
        for u in adj[v] do
          trans[v] := UnionBlist(trans[v], trans[u]);
          if u = v then
            reflex := true;
          fi;
        od;
        if (not reflexive) and (not reflex) then
          trans[v][v] := false;
        fi;
        out[v] := ListBlist(verts, trans[v]);
        trans[v][v] := true;
      od;
      out := DigraphNC(out);
    fi;
  fi;

  # Method for small or non-acyclic digraphs
  if not IsBound(out) then
    if reflexive then
      mat := DIGRAPH_REFLEX_TRANS_CLOSURE(graph);
    else
      mat := DIGRAPH_TRANS_CLOSURE(graph);
    fi;
    out := DigraphByAdjacencyMatrixNC(mat);
  fi;

  SetIsMultiDigraph(out, false);
  SetIsTransitiveDigraph(out, true);
  return out;
end);

InstallMethod(DigraphAllSimpleCircuits,
"for a digraph",
[IsDigraph],
function(digraph)
  local UNBLOCK, CIRCUIT, out, stack, endofstack, gr, scc, n, blocked, B,
  gr_comp, comp, s, loops, i;

    UNBLOCK := function(u)
      local w;
      blocked[u] := false;
      while not IsEmpty(B[u]) do
        w := B[u][1];
        Remove(B[u], 1);
        if blocked[w] then
          UNBLOCK(w);
        fi;
      od;
    end;

    CIRCUIT := function(v, component)
      local f, buffer, dummy, w;

      f := false;
      endofstack := endofstack + 1;
      stack[endofstack] := v;
      blocked[v] := true;

      for w in OutNeighboursOfVertex(component, v) do
        if w = 1 then
          buffer := stack{[1 .. endofstack]};
          Add(out, DigraphVertexLabels(component){buffer});
          f := true;
        elif blocked[w] = false then
          dummy := CIRCUIT(w, component);
          if dummy then
            f := true;
          fi;
        fi;
      od;

      if f then
        UNBLOCK(v);
      else
        for w in OutNeighboursOfVertex(component, v) do
          if not w in B[w] then
            Add(B[w], v);
          fi;
        od;
      fi;

      endofstack := endofstack - 1;
      return f;
    end;

    out := [];
    stack := [];
    endofstack := 0;

    # TODO should we also remove multiple edges, as they create extra work?
    # Reduce the digraph, remove loops, and store the correct vertex labels
    gr := DigraphRemoveLoops(ReducedDigraph(digraph));
    if DigraphVertexLabels(digraph) <> DigraphVertices(digraph) then
      SetDigraphVertexLabels(gr, Filtered(DigraphVertices(digraph),
                                          x -> OutDegrees(digraph) <> 0));
    fi;

    # Strongly connected components of the reduced graph
    scc := DigraphStronglyConnectedComponents(gr);

    # B and blocked only need to be as long as the longest connected component
    n := Maximum(List(scc.comps, Length));
    blocked := BlistList([1 .. n], []);
    B := List([1 .. n], x -> []);

    # Perform algorithm once per connected component of the whole digraph
    for gr_comp in scc.comps do
      n := Length(gr_comp);
      if n = 1 then
        continue;
      fi;
      gr_comp := InducedSubdigraph(gr, gr_comp);
      comp := gr_comp;
      s := 1;
      while s < n do
        if s <> 1 then
          comp := InducedSubdigraph(gr_comp, [s .. n]);
          comp := InducedSubdigraph(comp,
                                    DigraphStronglyConnectedComponent(comp, 1));
        fi;

        if not IsEmptyDigraph(comp) then
          # TODO would it be faster/better to create blocked as a new BlistList?
          # Are these things already going to be initialised anyway?
          for i in DigraphVertices(comp) do
            blocked[i] := false;
            B[i] := [];
          od;
          CIRCUIT(1, comp);
          s := s + 1;
        else
          s := n;
        fi;
      od;
    od;
    loops := List(DigraphLoops(digraph), x -> [x]);
    return Concatenation(loops, out);
end);

# The following method 'DIGRAPHS_Bipartite' was written by Isabella Scott
# It is the backend to IsBipartiteDigraph, Bicomponents, and DigraphColouring
# for a 2-colouring

# Can this be improved with a simple depth 1st search to remove need for
# symmetric closure, etc?

InstallMethod(DIGRAPHS_Bipartite, "for a digraph", [IsDigraph],
function(digraph)
  local n, colour, queue, i, node, node_neighbours, root, t;

  n := DigraphNrVertices(digraph);
  if n < 2 then
    return [false, fail];
  elif IsEmptyDigraph(digraph) then
    t := Concatenation(ListWithIdenticalEntries(n - 1, 1), [2]);
    return [true, Transformation(t)];
  fi;
  digraph := DigraphSymmetricClosure(DigraphRemoveAllMultipleEdges(digraph));
  colour := ListWithIdenticalEntries(n, 0);

  #This means there is a vertex we haven't visited yet
  while 0 in colour do
    root := Position(colour, 0);
    colour[root] := 1;
    queue := [root];
    Append(queue, OutNeighboursOfVertex(digraph, root));
    while queue <> [] do
      #Explore the first element of queue
      node := queue[1];
      node_neighbours := OutNeighboursOfVertex(digraph, node);
      for i in node_neighbours do
        #If node and its neighbour have the same colour, graph is not bipartite
        if colour[node] = colour[i] then
          return [false, fail, fail];
        elif colour[i] = 0 then # Give i opposite colour to node
          if colour[node] = 1 then
            colour[i] := 2;
          else
            colour[i] := 1;
          fi;
          Add(queue, i);
        fi;
      od;
      Remove(queue, 1);
    od;
  od;
  return [true, Transformation(colour)];
end);

#

InstallMethod(DigraphBicomponents, "for a digraph", [IsDigraph],
function(digraph)
  local b;

  # Attribute only applies to bipartite digraphs
  if not IsBipartiteDigraph(digraph) then
    return fail;
  fi;
  b := KernelOfTransformation(DIGRAPHS_Bipartite(digraph)[2],
                              DigraphNrVertices(digraph));
  return b;
end);

InstallMethod(DigraphLoops, "for a digraph", [IsDigraph],
function(gr)
  if HasDigraphHasLoops(gr) and not DigraphHasLoops(gr) then
    return [];
  fi;
  return Filtered(DigraphVertices(gr), x -> x in OutNeighboursOfVertex(gr, x));
end);<|MERGE_RESOLUTION|>--- conflicted
+++ resolved
@@ -507,15 +507,8 @@
 InstallMethod(DigraphDiameter, "for a digraph",
 [IsDigraph],
 function(digraph)
-<<<<<<< HEAD
-  local outer_reps, out_nbs, diameter, girth, v, record, orbnum, reps, i, next,
-  laynum, localGirth, layers, nprev, nhere, nnext, lnum, x, y;
-=======
   return DIGRAPHS_DIAMETER_AND_GIRTH(digraph).diameter;
 end);
-
-#
->>>>>>> 0e7e9548
 
 InstallMethod(DigraphGirth, "for a digraph",
 [IsDigraph],
@@ -535,14 +528,10 @@
 
 InstallGlobalFunction(DIGRAPHS_DIAMETER_AND_GIRTH,
 function(digraph)
-  local outer_reps, out_nbs, diameter, girth, i, v, orbs, orbnum, reps, next,
-        laynum, localGirth, layers, x, nprev, nhere, nnext, y, lnum;
+  local outer_reps, out_nbs, diameter, girth, v, record, orbnum, reps, i, next,
+  laynum, localGirth, layers, nprev, nhere, nnext, lnum, x, y;
+
   if DigraphNrVertices(digraph) = 0 then
-<<<<<<< HEAD
-    return -1;
-  elif not IsStronglyConnectedDigraph(digraph) then
-    return -1;
-=======
     SetDigraphDiameter(digraph, fail);
     SetDigraphGirth(digraph, infinity);
     return rec(diameter := fail, girth := infinity);
@@ -550,7 +539,6 @@
   if not IsStronglyConnectedDigraph(digraph) then
     SetDigraphDiameter(digraph, fail);
     return rec(diameter := fail);
->>>>>>> 0e7e9548
   fi;
 
   #TODO improve this, really check if the complexity is better with the group
